/*
 * Documentation/ABI/stable/orangefs-sysfs:
 *
 * What:		/sys/fs/orangefs/perf_counter_reset
 * Date:		June 2015
 * Contact:		Mike Marshall <hubcap@omnibond.com>
 * Description:
 * 			echo a 0 or a 1 into perf_counter_reset to
 * 			reset all the counters in
 * 			/sys/fs/orangefs/perf_counters
 * 			except ones with PINT_PERF_PRESERVE set.
 *
 *
 * What:		/sys/fs/orangefs/perf_counters/...
 * Date:		Jun 2015
 * Contact:		Mike Marshall <hubcap@omnibond.com>
 * Description:
 * 			Counters and settings for various caches.
 * 			Read only.
 *
 *
 * What:		/sys/fs/orangefs/perf_time_interval_secs
 * Date:		Jun 2015
 * Contact:		Mike Marshall <hubcap@omnibond.com>
 * Description:
 *			Length of perf counter intervals in
 *			seconds.
 *
 *
 * What:		/sys/fs/orangefs/perf_history_size
 * Date:		Jun 2015
 * Contact:		Mike Marshall <hubcap@omnibond.com>
 * Description:
 * 			The perf_counters cache statistics have N, or
 * 			perf_history_size, samples. The default is
 * 			one.
 *
 *			Every perf_time_interval_secs the (first)
 *			samples are reset.
 *
 *			If N is greater than one, the "current" set
 *			of samples is reset, and the samples from the
 *			other N-1 intervals remain available.
 *
 *
 * What:		/sys/fs/orangefs/op_timeout_secs
 * Date:		Jun 2015
 * Contact:		Mike Marshall <hubcap@omnibond.com>
 * Description:
 *			Service operation timeout in seconds.
 *
 *
 * What:		/sys/fs/orangefs/slot_timeout_secs
 * Date:		Jun 2015
 * Contact:		Mike Marshall <hubcap@omnibond.com>
 * Description:
 *			"Slot" timeout in seconds. A "slot"
 *			is an indexed buffer in the shared
 *			memory segment used for communication
 *			between the kernel module and userspace.
 *			Slots are requested and waited for,
 *			the wait times out after slot_timeout_secs.
 *
 * What:		/sys/fs/orangefs/dcache_timeout_msecs
 * Date:		Jul 2016
 * Contact:		Martin Brandenburg <martin@omnibond.com>
 * Description:
 *			Time lookup is valid in milliseconds.
 *
 * What:		/sys/fs/orangefs/getattr_timeout_msecs
 * Date:		Jul 2016
 * Contact:		Martin Brandenburg <martin@omnibond.com>
 * Description:
 *			Time getattr is valid in milliseconds.
 *
 * What:		/sys/fs/orangefs/readahead_count
 * Date:		Aug 2016
 * Contact:		Martin Brandenburg <martin@omnibond.com>
 * Description:
 *			Readahead cache buffer count.
 *
 * What:		/sys/fs/orangefs/readahead_size
 * Date:		Aug 2016
 * Contact:		Martin Brandenburg <martin@omnibond.com>
 * Description:
 *			Readahead cache buffer size.
 *
 * What:		/sys/fs/orangefs/readahead_count_size
 * Date:		Aug 2016
 * Contact:		Martin Brandenburg <martin@omnibond.com>
 * Description:
 *			Readahead cache buffer count and size.
 *
 * What:		/sys/fs/orangefs/acache/...
 * Date:		Jun 2015
 * Contact:		Martin Brandenburg <martin@omnibond.com>
 * Description:
 * 			Attribute cache configurable settings.
 *
 *
 * What:		/sys/fs/orangefs/ncache/...
 * Date:		Jun 2015
 * Contact:		Mike Marshall <hubcap@omnibond.com>
 * Description:
 * 			Name cache configurable settings.
 *
 *
 * What:		/sys/fs/orangefs/capcache/...
 * Date:		Jun 2015
 * Contact:		Mike Marshall <hubcap@omnibond.com>
 * Description:
 * 			Capability cache configurable settings.
 *
 *
 * What:		/sys/fs/orangefs/ccache/...
 * Date:		Jun 2015
 * Contact:		Mike Marshall <hubcap@omnibond.com>
 * Description:
 * 			Credential cache configurable settings.
 *
 */

#include <linux/fs.h>
#include <linux/kobject.h>
#include <linux/string.h>
#include <linux/sysfs.h>
#include <linux/module.h>
#include <linux/init.h>

#include "protocol.h"
#include "orangefs-kernel.h"
#include "orangefs-sysfs.h"

#define ORANGEFS_KOBJ_ID "orangefs"
#define ACACHE_KOBJ_ID "acache"
#define CAPCACHE_KOBJ_ID "capcache"
#define CCACHE_KOBJ_ID "ccache"
#define NCACHE_KOBJ_ID "ncache"
#define PC_KOBJ_ID "pc"
#define STATS_KOBJ_ID "stats"

/*
 * Every item calls orangefs_attr_show and orangefs_attr_store through
 * orangefs_sysfs_ops. They look at the orangefs_attributes further below to
 * call one of sysfs_int_show, sysfs_int_store, sysfs_service_op_show, or
 * sysfs_service_op_store.
 */

struct orangefs_attribute {
	struct attribute attr;
	ssize_t (*show)(struct kobject *kobj,
			struct orangefs_attribute *attr,
			char *buf);
	ssize_t (*store)(struct kobject *kobj,
			 struct orangefs_attribute *attr,
			 const char *buf,
			 size_t count);
};

static ssize_t orangefs_attr_show(struct kobject *kobj,
				  struct attribute *attr,
				  char *buf)
{
	struct orangefs_attribute *attribute;

	attribute = container_of(attr, struct orangefs_attribute, attr);
	if (!attribute->show)
		return -EIO;
	return attribute->show(kobj, attribute, buf);
}

static ssize_t orangefs_attr_store(struct kobject *kobj,
				   struct attribute *attr,
				   const char *buf,
				   size_t len)
{
	struct orangefs_attribute *attribute;

	if (!strcmp(kobj->name, PC_KOBJ_ID) ||
	    !strcmp(kobj->name, STATS_KOBJ_ID))
		return -EPERM;

	attribute = container_of(attr, struct orangefs_attribute, attr);
	if (!attribute->store)
		return -EIO;
	return attribute->store(kobj, attribute, buf, len);
}

static const struct sysfs_ops orangefs_sysfs_ops = {
	.show = orangefs_attr_show,
	.store = orangefs_attr_store,
};

static ssize_t sysfs_int_show(struct kobject *kobj,
    struct orangefs_attribute *attr, char *buf)
{
	int rc = -EIO;

	gossip_debug(GOSSIP_SYSFS_DEBUG, "sysfs_int_show: id:%s:\n",
	    kobj->name);

	if (!strcmp(kobj->name, ORANGEFS_KOBJ_ID)) {
		if (!strcmp(attr->attr.name, "op_timeout_secs")) {
			rc = scnprintf(buf,
				       PAGE_SIZE,
				       "%d\n",
				       op_timeout_secs);
			goto out;
		} else if (!strcmp(attr->attr.name,
				   "slot_timeout_secs")) {
			rc = scnprintf(buf,
				       PAGE_SIZE,
				       "%d\n",
				       slot_timeout_secs);
			goto out;
		} else if (!strcmp(attr->attr.name,
				   "dcache_timeout_msecs")) {
			rc = scnprintf(buf,
				       PAGE_SIZE,
				       "%d\n",
				       orangefs_dcache_timeout_msecs);
			goto out;
		} else if (!strcmp(attr->attr.name,
				   "getattr_timeout_msecs")) {
			rc = scnprintf(buf,
				       PAGE_SIZE,
				       "%d\n",
				       orangefs_getattr_timeout_msecs);
			goto out;
		} else {
			goto out;
		}

	} else if (!strcmp(kobj->name, STATS_KOBJ_ID)) {
		if (!strcmp(attr->attr.name, "reads")) {
			rc = scnprintf(buf,
				       PAGE_SIZE,
				       "%lu\n",
				       orangefs_stats.reads);
			goto out;
		} else if (!strcmp(attr->attr.name, "writes")) {
			rc = scnprintf(buf,
				       PAGE_SIZE,
				       "%lu\n",
				       orangefs_stats.writes);
			goto out;
		} else {
			goto out;
		}
	}

out:

	return rc;
}

static ssize_t sysfs_int_store(struct kobject *kobj,
    struct orangefs_attribute *attr, const char *buf, size_t count)
{
	int rc = 0;

	gossip_debug(GOSSIP_SYSFS_DEBUG,
		     "sysfs_int_store: start attr->attr.name:%s: buf:%s:\n",
		     attr->attr.name, buf);

	if (!strcmp(attr->attr.name, "op_timeout_secs")) {
		rc = kstrtoint(buf, 0, &op_timeout_secs);
		goto out;
	} else if (!strcmp(attr->attr.name, "slot_timeout_secs")) {
		rc = kstrtoint(buf, 0, &slot_timeout_secs);
		goto out;
	} else if (!strcmp(attr->attr.name, "dcache_timeout_msecs")) {
		rc = kstrtoint(buf, 0, &orangefs_dcache_timeout_msecs);
		goto out;
	} else if (!strcmp(attr->attr.name, "getattr_timeout_msecs")) {
		rc = kstrtoint(buf, 0, &orangefs_getattr_timeout_msecs);
		goto out;
	} else {
		goto out;
	}

out:
	if (rc)
		rc = -EINVAL;
	else
		rc = count;

	return rc;
}

/*
 * obtain attribute values from userspace with a service operation.
 */
static ssize_t sysfs_service_op_show(struct kobject *kobj,
    struct orangefs_attribute *attr, char *buf)
{
	struct orangefs_kernel_op_s *new_op = NULL;
	int rc = 0;
	char *ser_op_type = NULL;
	__u32 op_alloc_type;

	gossip_debug(GOSSIP_SYSFS_DEBUG,
		     "sysfs_service_op_show: id:%s:\n",
		     kobj->name);

	if (strcmp(kobj->name, PC_KOBJ_ID))
		op_alloc_type = ORANGEFS_VFS_OP_PARAM;
	else
		op_alloc_type = ORANGEFS_VFS_OP_PERF_COUNT;

	new_op = op_alloc(op_alloc_type);
	if (!new_op)
		return -ENOMEM;

	/* Can't do a service_operation if the client is not running... */
	rc = is_daemon_in_service();
	if (rc) {
		pr_info("%s: Client not running :%d:\n",
			__func__,
			is_daemon_in_service());
		goto out;
	}

	if (strcmp(kobj->name, PC_KOBJ_ID))
		new_op->upcall.req.param.type = ORANGEFS_PARAM_REQUEST_GET;

<<<<<<< HEAD
	if (!strcmp(kobj_id, ORANGEFS_KOBJ_ID)) {
		orangefs_attr = (struct orangefs_attribute *)attr;

		/* Drop unsupported requests first. */
		if (!(orangefs_features & ORANGEFS_FEATURE_READAHEAD) &&
		    (!strcmp(orangefs_attr->attr.name, "readahead_count") ||
		    !strcmp(orangefs_attr->attr.name, "readahead_size") ||
		    !strcmp(orangefs_attr->attr.name,
		    "readahead_count_size"))) {
			rc = -EINVAL;
			goto out;
		}

		if (!strcmp(orangefs_attr->attr.name, "perf_history_size"))
=======
	if (!strcmp(kobj->name, ORANGEFS_KOBJ_ID)) {
		if (!strcmp(attr->attr.name, "perf_history_size"))
>>>>>>> 1d503617
			new_op->upcall.req.param.op =
				ORANGEFS_PARAM_REQUEST_OP_PERF_HISTORY_SIZE;
		else if (!strcmp(attr->attr.name,
				 "perf_time_interval_secs"))
			new_op->upcall.req.param.op =
				ORANGEFS_PARAM_REQUEST_OP_PERF_TIME_INTERVAL_SECS;
		else if (!strcmp(attr->attr.name,
				 "perf_counter_reset"))
			new_op->upcall.req.param.op =
				ORANGEFS_PARAM_REQUEST_OP_PERF_RESET;

		else if (!strcmp(attr->attr.name,
				 "readahead_count"))
			new_op->upcall.req.param.op =
				ORANGEFS_PARAM_REQUEST_OP_READAHEAD_COUNT;

		else if (!strcmp(attr->attr.name,
				 "readahead_size"))
			new_op->upcall.req.param.op =
				ORANGEFS_PARAM_REQUEST_OP_READAHEAD_SIZE;

		else if (!strcmp(attr->attr.name,
				 "readahead_count_size"))
			new_op->upcall.req.param.op =
				ORANGEFS_PARAM_REQUEST_OP_READAHEAD_COUNT_SIZE;
	} else if (!strcmp(kobj->name, ACACHE_KOBJ_ID)) {
		if (!strcmp(attr->attr.name, "timeout_msecs"))
			new_op->upcall.req.param.op =
				ORANGEFS_PARAM_REQUEST_OP_ACACHE_TIMEOUT_MSECS;

		if (!strcmp(attr->attr.name, "hard_limit"))
			new_op->upcall.req.param.op =
				ORANGEFS_PARAM_REQUEST_OP_ACACHE_HARD_LIMIT;

		if (!strcmp(attr->attr.name, "soft_limit"))
			new_op->upcall.req.param.op =
				ORANGEFS_PARAM_REQUEST_OP_ACACHE_SOFT_LIMIT;

		if (!strcmp(attr->attr.name, "reclaim_percentage"))
			new_op->upcall.req.param.op =
			  ORANGEFS_PARAM_REQUEST_OP_ACACHE_RECLAIM_PERCENTAGE;

	} else if (!strcmp(kobj->name, CAPCACHE_KOBJ_ID)) {
		if (!strcmp(attr->attr.name, "timeout_secs"))
			new_op->upcall.req.param.op =
				ORANGEFS_PARAM_REQUEST_OP_CAPCACHE_TIMEOUT_SECS;

		if (!strcmp(attr->attr.name, "hard_limit"))
			new_op->upcall.req.param.op =
				ORANGEFS_PARAM_REQUEST_OP_CAPCACHE_HARD_LIMIT;

		if (!strcmp(attr->attr.name, "soft_limit"))
			new_op->upcall.req.param.op =
				ORANGEFS_PARAM_REQUEST_OP_CAPCACHE_SOFT_LIMIT;

		if (!strcmp(attr->attr.name, "reclaim_percentage"))
			new_op->upcall.req.param.op =
			  ORANGEFS_PARAM_REQUEST_OP_CAPCACHE_RECLAIM_PERCENTAGE;

	} else if (!strcmp(kobj->name, CCACHE_KOBJ_ID)) {
		if (!strcmp(attr->attr.name, "timeout_secs"))
			new_op->upcall.req.param.op =
				ORANGEFS_PARAM_REQUEST_OP_CCACHE_TIMEOUT_SECS;

		if (!strcmp(attr->attr.name, "hard_limit"))
			new_op->upcall.req.param.op =
				ORANGEFS_PARAM_REQUEST_OP_CCACHE_HARD_LIMIT;

		if (!strcmp(attr->attr.name, "soft_limit"))
			new_op->upcall.req.param.op =
				ORANGEFS_PARAM_REQUEST_OP_CCACHE_SOFT_LIMIT;

		if (!strcmp(attr->attr.name, "reclaim_percentage"))
			new_op->upcall.req.param.op =
			  ORANGEFS_PARAM_REQUEST_OP_CCACHE_RECLAIM_PERCENTAGE;

	} else if (!strcmp(kobj->name, NCACHE_KOBJ_ID)) {
		if (!strcmp(attr->attr.name, "timeout_msecs"))
			new_op->upcall.req.param.op =
				ORANGEFS_PARAM_REQUEST_OP_NCACHE_TIMEOUT_MSECS;

		if (!strcmp(attr->attr.name, "hard_limit"))
			new_op->upcall.req.param.op =
				ORANGEFS_PARAM_REQUEST_OP_NCACHE_HARD_LIMIT;

		if (!strcmp(attr->attr.name, "soft_limit"))
			new_op->upcall.req.param.op =
				ORANGEFS_PARAM_REQUEST_OP_NCACHE_SOFT_LIMIT;

		if (!strcmp(attr->attr.name, "reclaim_percentage"))
			new_op->upcall.req.param.op =
			  ORANGEFS_PARAM_REQUEST_OP_NCACHE_RECLAIM_PERCENTAGE;

	} else if (!strcmp(kobj->name, PC_KOBJ_ID)) {
		if (!strcmp(attr->attr.name, ACACHE_KOBJ_ID))
			new_op->upcall.req.perf_count.type =
				ORANGEFS_PERF_COUNT_REQUEST_ACACHE;

		if (!strcmp(attr->attr.name, CAPCACHE_KOBJ_ID))
			new_op->upcall.req.perf_count.type =
				ORANGEFS_PERF_COUNT_REQUEST_CAPCACHE;

		if (!strcmp(attr->attr.name, NCACHE_KOBJ_ID))
			new_op->upcall.req.perf_count.type =
				ORANGEFS_PERF_COUNT_REQUEST_NCACHE;

	} else {
		gossip_err("sysfs_service_op_show: unknown kobj_id:%s:\n",
			   kobj->name);
		rc = -EINVAL;
		goto out;
	}


	if (strcmp(kobj->name, PC_KOBJ_ID))
		ser_op_type = "orangefs_param";
	else
		ser_op_type = "orangefs_perf_count";

	/*
	 * The service_operation will return an errno return code on
	 * error, and zero on success.
	 */
	rc = service_operation(new_op, ser_op_type, ORANGEFS_OP_INTERRUPTIBLE);

out:
	if (!rc) {
		if (strcmp(kobj->name, PC_KOBJ_ID)) {
			if (new_op->upcall.req.param.op ==
			    ORANGEFS_PARAM_REQUEST_OP_READAHEAD_COUNT_SIZE) {
				rc = scnprintf(buf, PAGE_SIZE, "%d %d\n",
				    (int)new_op->downcall.resp.param.u.
				    value32[0],
				    (int)new_op->downcall.resp.param.u.
				    value32[1]);
			} else {
				rc = scnprintf(buf, PAGE_SIZE, "%d\n",
				    (int)new_op->downcall.resp.param.u.value64);
			}
		} else {
			rc = scnprintf(
				buf,
				PAGE_SIZE,
				"%s",
				new_op->downcall.resp.perf_count.buffer);
		}
	}

	op_release(new_op);

	return rc;

}

/*
 * pass attribute values back to userspace with a service operation.
 *
 * We have to do a memory allocation, an sscanf and a service operation.
 * And we have to evaluate what the user entered, to make sure the
 * value is within the range supported by the attribute. So, there's
 * a lot of return code checking and mapping going on here.
 *
 * We want to return 1 if we think everything went OK, and
 * EINVAL if not.
 */
static ssize_t sysfs_service_op_store(struct kobject *kobj,
    struct orangefs_attribute *attr, const char *buf, size_t count)
{
	struct orangefs_kernel_op_s *new_op = NULL;
	int val = 0;
	int rc = 0;

	gossip_debug(GOSSIP_SYSFS_DEBUG,
		     "sysfs_service_op_store: id:%s:\n",
		     kobj->name);

	new_op = op_alloc(ORANGEFS_VFS_OP_PARAM);
	if (!new_op)
		return -EINVAL; /* sic */

	/* Can't do a service_operation if the client is not running... */
	rc = is_daemon_in_service();
	if (rc) {
		pr_info("%s: Client not running :%d:\n",
			__func__,
			is_daemon_in_service());
		goto out;
	}

	/*
	 * The value we want to send back to userspace is in buf, unless this
	 * there are two parameters, which is specially handled below.
	 */
	if (strcmp(kobj->name, ORANGEFS_KOBJ_ID) ||
	    strcmp(attr->attr.name, "readahead_count_size")) {
		rc = kstrtoint(buf, 0, &val);
		if (rc)
			goto out;
	}

	new_op->upcall.req.param.type = ORANGEFS_PARAM_REQUEST_SET;

<<<<<<< HEAD
	if (!strcmp(kobj_id, ORANGEFS_KOBJ_ID)) {
		orangefs_attr = (struct orangefs_attribute *)attr;
		/* Drop unsupported requests first. */
		if (!(orangefs_features & ORANGEFS_FEATURE_READAHEAD) &&
		    (!strcmp(orangefs_attr->attr.name, "readahead_count") ||
		    !strcmp(orangefs_attr->attr.name, "readahead_size") ||
		    !strcmp(orangefs_attr->attr.name,
		    "readahead_count_size"))) {
			rc = -EINVAL;
			goto out;
		}

		if (!strcmp(orangefs_attr->attr.name, "perf_history_size")) {
=======
	if (!strcmp(kobj->name, ORANGEFS_KOBJ_ID)) {
		if (!strcmp(attr->attr.name, "perf_history_size")) {
>>>>>>> 1d503617
			if (val > 0) {
				new_op->upcall.req.param.op =
				  ORANGEFS_PARAM_REQUEST_OP_PERF_HISTORY_SIZE;
			} else {
				rc = 0;
				goto out;
			}
		} else if (!strcmp(attr->attr.name,
				   "perf_time_interval_secs")) {
			if (val > 0) {
				new_op->upcall.req.param.op =
				ORANGEFS_PARAM_REQUEST_OP_PERF_TIME_INTERVAL_SECS;
			} else {
				rc = 0;
				goto out;
			}
		} else if (!strcmp(attr->attr.name,
				   "perf_counter_reset")) {
			if ((val == 0) || (val == 1)) {
				new_op->upcall.req.param.op =
					ORANGEFS_PARAM_REQUEST_OP_PERF_RESET;
			} else {
				rc = 0;
				goto out;
			}
		} else if (!strcmp(attr->attr.name,
				   "readahead_count")) {
			if ((val >= 0)) {
				new_op->upcall.req.param.op =
				ORANGEFS_PARAM_REQUEST_OP_READAHEAD_COUNT;
			} else {
				rc = 0;
				goto out;
			}
		} else if (!strcmp(attr->attr.name,
				   "readahead_size")) {
			if ((val >= 0)) {
				new_op->upcall.req.param.op =
				ORANGEFS_PARAM_REQUEST_OP_READAHEAD_SIZE;
			} else {
				rc = 0;
				goto out;
			}
		} else if (!strcmp(attr->attr.name,
				   "readahead_count_size")) {
			int val1, val2;
			rc = sscanf(buf, "%d %d", &val1, &val2);
			if (rc < 2) {
				rc = 0;
				goto out;
			}
			if ((val1 >= 0) && (val2 >= 0)) {
				new_op->upcall.req.param.op =
				ORANGEFS_PARAM_REQUEST_OP_READAHEAD_COUNT_SIZE;
			} else {
				rc = 0;
				goto out;
			}
			new_op->upcall.req.param.u.value32[0] = val1;
			new_op->upcall.req.param.u.value32[1] = val2;
			goto value_set;
		} else if (!strcmp(attr->attr.name,
				   "perf_counter_reset")) {
			if ((val > 0)) {
				new_op->upcall.req.param.op =
				ORANGEFS_PARAM_REQUEST_OP_READAHEAD_COUNT_SIZE;
			} else {
				rc = 0;
				goto out;
			}
		}

	} else if (!strcmp(kobj->name, ACACHE_KOBJ_ID)) {
		if (!strcmp(attr->attr.name, "hard_limit")) {
			if (val > -1) {
				new_op->upcall.req.param.op =
				  ORANGEFS_PARAM_REQUEST_OP_ACACHE_HARD_LIMIT;
			} else {
				rc = 0;
				goto out;
			}
		} else if (!strcmp(attr->attr.name, "soft_limit")) {
			if (val > -1) {
				new_op->upcall.req.param.op =
				  ORANGEFS_PARAM_REQUEST_OP_ACACHE_SOFT_LIMIT;
			} else {
				rc = 0;
				goto out;
			}
		} else if (!strcmp(attr->attr.name,
				   "reclaim_percentage")) {
			if ((val > -1) && (val < 101)) {
				new_op->upcall.req.param.op =
				  ORANGEFS_PARAM_REQUEST_OP_ACACHE_RECLAIM_PERCENTAGE;
			} else {
				rc = 0;
				goto out;
			}
		} else if (!strcmp(attr->attr.name, "timeout_msecs")) {
			if (val > -1) {
				new_op->upcall.req.param.op =
				  ORANGEFS_PARAM_REQUEST_OP_ACACHE_TIMEOUT_MSECS;
			} else {
				rc = 0;
				goto out;
			}
		}

	} else if (!strcmp(kobj->name, CAPCACHE_KOBJ_ID)) {
		if (!strcmp(attr->attr.name, "hard_limit")) {
			if (val > -1) {
				new_op->upcall.req.param.op =
				  ORANGEFS_PARAM_REQUEST_OP_CAPCACHE_HARD_LIMIT;
			} else {
				rc = 0;
				goto out;
			}
		} else if (!strcmp(attr->attr.name, "soft_limit")) {
			if (val > -1) {
				new_op->upcall.req.param.op =
				  ORANGEFS_PARAM_REQUEST_OP_CAPCACHE_SOFT_LIMIT;
			} else {
				rc = 0;
				goto out;
			}
		} else if (!strcmp(attr->attr.name,
				   "reclaim_percentage")) {
			if ((val > -1) && (val < 101)) {
				new_op->upcall.req.param.op =
				  ORANGEFS_PARAM_REQUEST_OP_CAPCACHE_RECLAIM_PERCENTAGE;
			} else {
				rc = 0;
				goto out;
			}
		} else if (!strcmp(attr->attr.name, "timeout_secs")) {
			if (val > -1) {
				new_op->upcall.req.param.op =
				  ORANGEFS_PARAM_REQUEST_OP_CAPCACHE_TIMEOUT_SECS;
			} else {
				rc = 0;
				goto out;
			}
		}

	} else if (!strcmp(kobj->name, CCACHE_KOBJ_ID)) {
		if (!strcmp(attr->attr.name, "hard_limit")) {
			if (val > -1) {
				new_op->upcall.req.param.op =
				  ORANGEFS_PARAM_REQUEST_OP_CCACHE_HARD_LIMIT;
			} else {
				rc = 0;
				goto out;
			}
		} else if (!strcmp(attr->attr.name, "soft_limit")) {
			if (val > -1) {
				new_op->upcall.req.param.op =
				  ORANGEFS_PARAM_REQUEST_OP_CCACHE_SOFT_LIMIT;
			} else {
				rc = 0;
				goto out;
			}
		} else if (!strcmp(attr->attr.name,
				   "reclaim_percentage")) {
			if ((val > -1) && (val < 101)) {
				new_op->upcall.req.param.op =
				  ORANGEFS_PARAM_REQUEST_OP_CCACHE_RECLAIM_PERCENTAGE;
			} else {
				rc = 0;
				goto out;
			}
		} else if (!strcmp(attr->attr.name, "timeout_secs")) {
			if (val > -1) {
				new_op->upcall.req.param.op =
				  ORANGEFS_PARAM_REQUEST_OP_CCACHE_TIMEOUT_SECS;
			} else {
				rc = 0;
				goto out;
			}
		}

	} else if (!strcmp(kobj->name, NCACHE_KOBJ_ID)) {
		if (!strcmp(attr->attr.name, "hard_limit")) {
			if (val > -1) {
				new_op->upcall.req.param.op =
				  ORANGEFS_PARAM_REQUEST_OP_NCACHE_HARD_LIMIT;
			} else {
				rc = 0;
				goto out;
			}
		} else if (!strcmp(attr->attr.name, "soft_limit")) {
			if (val > -1) {
				new_op->upcall.req.param.op =
				  ORANGEFS_PARAM_REQUEST_OP_NCACHE_SOFT_LIMIT;
			} else {
				rc = 0;
				goto out;
			}
		} else if (!strcmp(attr->attr.name,
				   "reclaim_percentage")) {
			if ((val > -1) && (val < 101)) {
				new_op->upcall.req.param.op =
					ORANGEFS_PARAM_REQUEST_OP_NCACHE_RECLAIM_PERCENTAGE;
			} else {
				rc = 0;
				goto out;
			}
		} else if (!strcmp(attr->attr.name, "timeout_msecs")) {
			if (val > -1) {
				new_op->upcall.req.param.op =
				  ORANGEFS_PARAM_REQUEST_OP_NCACHE_TIMEOUT_MSECS;
			} else {
				rc = 0;
				goto out;
			}
		}

	} else {
		gossip_err("sysfs_service_op_store: unknown kobj_id:%s:\n",
			   kobj->name);
		rc = -EINVAL;
		goto out;
	}

	new_op->upcall.req.param.u.value64 = val;
value_set:

	/*
	 * The service_operation will return a errno return code on
	 * error, and zero on success.
	 */
	rc = service_operation(new_op, "orangefs_param", ORANGEFS_OP_INTERRUPTIBLE);

	if (rc < 0) {
		gossip_err("sysfs_service_op_store: service op returned:%d:\n",
			rc);
		rc = 0;
	} else {
		rc = count;
	}

out:
	op_release(new_op);

	if (rc == -ENOMEM || rc == 0)
		rc = -EINVAL;

	return rc;
}

static struct orangefs_attribute op_timeout_secs_attribute =
	__ATTR(op_timeout_secs, 0664, sysfs_int_show, sysfs_int_store);

static struct orangefs_attribute slot_timeout_secs_attribute =
	__ATTR(slot_timeout_secs, 0664, sysfs_int_show, sysfs_int_store);

static struct orangefs_attribute dcache_timeout_msecs_attribute =
	__ATTR(dcache_timeout_msecs, 0664, sysfs_int_show, sysfs_int_store);

static struct orangefs_attribute getattr_timeout_msecs_attribute =
	__ATTR(getattr_timeout_msecs, 0664, sysfs_int_show, sysfs_int_store);

static struct orangefs_attribute readahead_count_attribute =
	__ATTR(readahead_count, 0664, sysfs_service_op_show,
	       sysfs_service_op_store);

static struct orangefs_attribute readahead_size_attribute =
	__ATTR(readahead_size, 0664, sysfs_service_op_show,
	       sysfs_service_op_store);

static struct orangefs_attribute readahead_count_size_attribute =
	__ATTR(readahead_count_size, 0664, sysfs_service_op_show,
	       sysfs_service_op_store);

static struct orangefs_attribute perf_counter_reset_attribute =
	__ATTR(perf_counter_reset,
	       0664,
	       sysfs_service_op_show,
	       sysfs_service_op_store);

static struct orangefs_attribute perf_history_size_attribute =
	__ATTR(perf_history_size,
	       0664,
	       sysfs_service_op_show,
	       sysfs_service_op_store);

static struct orangefs_attribute perf_time_interval_secs_attribute =
	__ATTR(perf_time_interval_secs,
	       0664,
	       sysfs_service_op_show,
	       sysfs_service_op_store);

static struct attribute *orangefs_default_attrs[] = {
	&op_timeout_secs_attribute.attr,
	&slot_timeout_secs_attribute.attr,
	&dcache_timeout_msecs_attribute.attr,
	&getattr_timeout_msecs_attribute.attr,
	&readahead_count_attribute.attr,
	&readahead_size_attribute.attr,
	&readahead_count_size_attribute.attr,
	&perf_counter_reset_attribute.attr,
	&perf_history_size_attribute.attr,
	&perf_time_interval_secs_attribute.attr,
	NULL,
};

static struct kobj_type orangefs_ktype = {
	.sysfs_ops = &orangefs_sysfs_ops,
	.default_attrs = orangefs_default_attrs,
};

static struct orangefs_attribute acache_hard_limit_attribute =
	__ATTR(hard_limit,
	       0664,
	       sysfs_service_op_show,
	       sysfs_service_op_store);

static struct orangefs_attribute acache_reclaim_percent_attribute =
	__ATTR(reclaim_percentage,
	       0664,
	       sysfs_service_op_show,
	       sysfs_service_op_store);

static struct orangefs_attribute acache_soft_limit_attribute =
	__ATTR(soft_limit,
	       0664,
	       sysfs_service_op_show,
	       sysfs_service_op_store);

static struct orangefs_attribute acache_timeout_msecs_attribute =
	__ATTR(timeout_msecs,
	       0664,
	       sysfs_service_op_show,
	       sysfs_service_op_store);

static struct attribute *acache_orangefs_default_attrs[] = {
	&acache_hard_limit_attribute.attr,
	&acache_reclaim_percent_attribute.attr,
	&acache_soft_limit_attribute.attr,
	&acache_timeout_msecs_attribute.attr,
	NULL,
};

static struct kobj_type acache_orangefs_ktype = {
	.sysfs_ops = &orangefs_sysfs_ops,
	.default_attrs = acache_orangefs_default_attrs,
};

static struct orangefs_attribute capcache_hard_limit_attribute =
	__ATTR(hard_limit,
	       0664,
	       sysfs_service_op_show,
	       sysfs_service_op_store);

static struct orangefs_attribute capcache_reclaim_percent_attribute =
	__ATTR(reclaim_percentage,
	       0664,
	       sysfs_service_op_show,
	       sysfs_service_op_store);

static struct orangefs_attribute capcache_soft_limit_attribute =
	__ATTR(soft_limit,
	       0664,
	       sysfs_service_op_show,
	       sysfs_service_op_store);

static struct orangefs_attribute capcache_timeout_secs_attribute =
	__ATTR(timeout_secs,
	       0664,
	       sysfs_service_op_show,
	       sysfs_service_op_store);

static struct attribute *capcache_orangefs_default_attrs[] = {
	&capcache_hard_limit_attribute.attr,
	&capcache_reclaim_percent_attribute.attr,
	&capcache_soft_limit_attribute.attr,
	&capcache_timeout_secs_attribute.attr,
	NULL,
};

static struct kobj_type capcache_orangefs_ktype = {
	.sysfs_ops = &orangefs_sysfs_ops,
	.default_attrs = capcache_orangefs_default_attrs,
};

static struct orangefs_attribute ccache_hard_limit_attribute =
	__ATTR(hard_limit,
	       0664,
	       sysfs_service_op_show,
	       sysfs_service_op_store);

static struct orangefs_attribute ccache_reclaim_percent_attribute =
	__ATTR(reclaim_percentage,
	       0664,
	       sysfs_service_op_show,
	       sysfs_service_op_store);

static struct orangefs_attribute ccache_soft_limit_attribute =
	__ATTR(soft_limit,
	       0664,
	       sysfs_service_op_show,
	       sysfs_service_op_store);

static struct orangefs_attribute ccache_timeout_secs_attribute =
	__ATTR(timeout_secs,
	       0664,
	       sysfs_service_op_show,
	       sysfs_service_op_store);

static struct attribute *ccache_orangefs_default_attrs[] = {
	&ccache_hard_limit_attribute.attr,
	&ccache_reclaim_percent_attribute.attr,
	&ccache_soft_limit_attribute.attr,
	&ccache_timeout_secs_attribute.attr,
	NULL,
};

static struct kobj_type ccache_orangefs_ktype = {
	.sysfs_ops = &orangefs_sysfs_ops,
	.default_attrs = ccache_orangefs_default_attrs,
};

static struct orangefs_attribute ncache_hard_limit_attribute =
	__ATTR(hard_limit,
	       0664,
	       sysfs_service_op_show,
	       sysfs_service_op_store);

static struct orangefs_attribute ncache_reclaim_percent_attribute =
	__ATTR(reclaim_percentage,
	       0664,
	       sysfs_service_op_show,
	       sysfs_service_op_store);

static struct orangefs_attribute ncache_soft_limit_attribute =
	__ATTR(soft_limit,
	       0664,
	       sysfs_service_op_show,
	       sysfs_service_op_store);

static struct orangefs_attribute ncache_timeout_msecs_attribute =
	__ATTR(timeout_msecs,
	       0664,
	       sysfs_service_op_show,
	       sysfs_service_op_store);

static struct attribute *ncache_orangefs_default_attrs[] = {
	&ncache_hard_limit_attribute.attr,
	&ncache_reclaim_percent_attribute.attr,
	&ncache_soft_limit_attribute.attr,
	&ncache_timeout_msecs_attribute.attr,
	NULL,
};

static struct kobj_type ncache_orangefs_ktype = {
	.sysfs_ops = &orangefs_sysfs_ops,
	.default_attrs = ncache_orangefs_default_attrs,
};

static struct orangefs_attribute pc_acache_attribute =
	__ATTR(acache,
	       0664,
	       sysfs_service_op_show,
	       NULL);

static struct orangefs_attribute pc_capcache_attribute =
	__ATTR(capcache,
	       0664,
	       sysfs_service_op_show,
	       NULL);

static struct orangefs_attribute pc_ncache_attribute =
	__ATTR(ncache,
	       0664,
	       sysfs_service_op_show,
	       NULL);

static struct attribute *pc_orangefs_default_attrs[] = {
	&pc_acache_attribute.attr,
	&pc_capcache_attribute.attr,
	&pc_ncache_attribute.attr,
	NULL,
};

static struct kobj_type pc_orangefs_ktype = {
	.sysfs_ops = &orangefs_sysfs_ops,
	.default_attrs = pc_orangefs_default_attrs,
};

static struct orangefs_attribute stats_reads_attribute =
	__ATTR(reads,
	       0664,
	       sysfs_int_show,
	       NULL);

static struct orangefs_attribute stats_writes_attribute =
	__ATTR(writes,
	       0664,
	       sysfs_int_show,
	       NULL);

static struct attribute *stats_orangefs_default_attrs[] = {
	&stats_reads_attribute.attr,
	&stats_writes_attribute.attr,
	NULL,
};

static struct kobj_type stats_orangefs_ktype = {
	.sysfs_ops = &orangefs_sysfs_ops,
	.default_attrs = stats_orangefs_default_attrs,
};

static struct kobject *orangefs_obj;
static struct kobject *acache_orangefs_obj;
static struct kobject *capcache_orangefs_obj;
static struct kobject *ccache_orangefs_obj;
static struct kobject *ncache_orangefs_obj;
static struct kobject *pc_orangefs_obj;
static struct kobject *stats_orangefs_obj;

int orangefs_sysfs_init(void)
{
	int rc = -EINVAL;

	gossip_debug(GOSSIP_SYSFS_DEBUG, "orangefs_sysfs_init: start\n");

	/* create /sys/fs/orangefs. */
	orangefs_obj = kzalloc(sizeof(*orangefs_obj), GFP_KERNEL);
	if (!orangefs_obj)
		goto out;

	rc = kobject_init_and_add(orangefs_obj,
				  &orangefs_ktype,
				  fs_kobj,
				  ORANGEFS_KOBJ_ID);

	if (rc)
		goto ofs_obj_bail;

	kobject_uevent(orangefs_obj, KOBJ_ADD);

	/* create /sys/fs/orangefs/acache. */
	acache_orangefs_obj = kzalloc(sizeof(*acache_orangefs_obj), GFP_KERNEL);
	if (!acache_orangefs_obj) {
		rc = -EINVAL;
		goto ofs_obj_bail;
	}

	rc = kobject_init_and_add(acache_orangefs_obj,
				  &acache_orangefs_ktype,
				  orangefs_obj,
				  ACACHE_KOBJ_ID);

	if (rc)
		goto acache_obj_bail;

	kobject_uevent(acache_orangefs_obj, KOBJ_ADD);

	/* create /sys/fs/orangefs/capcache. */
	capcache_orangefs_obj =
		kzalloc(sizeof(*capcache_orangefs_obj), GFP_KERNEL);
	if (!capcache_orangefs_obj) {
		rc = -EINVAL;
		goto acache_obj_bail;
	}

	rc = kobject_init_and_add(capcache_orangefs_obj,
				  &capcache_orangefs_ktype,
				  orangefs_obj,
				  CAPCACHE_KOBJ_ID);
	if (rc)
		goto capcache_obj_bail;

	kobject_uevent(capcache_orangefs_obj, KOBJ_ADD);

	/* create /sys/fs/orangefs/ccache. */
	ccache_orangefs_obj =
		kzalloc(sizeof(*ccache_orangefs_obj), GFP_KERNEL);
	if (!ccache_orangefs_obj) {
		rc = -EINVAL;
		goto capcache_obj_bail;
	}

	rc = kobject_init_and_add(ccache_orangefs_obj,
				  &ccache_orangefs_ktype,
				  orangefs_obj,
				  CCACHE_KOBJ_ID);
	if (rc)
		goto ccache_obj_bail;

	kobject_uevent(ccache_orangefs_obj, KOBJ_ADD);

	/* create /sys/fs/orangefs/ncache. */
	ncache_orangefs_obj = kzalloc(sizeof(*ncache_orangefs_obj), GFP_KERNEL);
	if (!ncache_orangefs_obj) {
		rc = -EINVAL;
		goto ccache_obj_bail;
	}

	rc = kobject_init_and_add(ncache_orangefs_obj,
				  &ncache_orangefs_ktype,
				  orangefs_obj,
				  NCACHE_KOBJ_ID);

	if (rc)
		goto ncache_obj_bail;

	kobject_uevent(ncache_orangefs_obj, KOBJ_ADD);

	/* create /sys/fs/orangefs/perf_counters. */
	pc_orangefs_obj = kzalloc(sizeof(*pc_orangefs_obj), GFP_KERNEL);
	if (!pc_orangefs_obj) {
		rc = -EINVAL;
		goto ncache_obj_bail;
	}

	rc = kobject_init_and_add(pc_orangefs_obj,
				  &pc_orangefs_ktype,
				  orangefs_obj,
				  "perf_counters");

	if (rc)
		goto pc_obj_bail;

	kobject_uevent(pc_orangefs_obj, KOBJ_ADD);

	/* create /sys/fs/orangefs/stats. */
	stats_orangefs_obj = kzalloc(sizeof(*stats_orangefs_obj), GFP_KERNEL);
	if (!stats_orangefs_obj) {
		rc = -EINVAL;
		goto pc_obj_bail;
	}

	rc = kobject_init_and_add(stats_orangefs_obj,
				  &stats_orangefs_ktype,
				  orangefs_obj,
				  STATS_KOBJ_ID);

	if (rc)
		goto stats_obj_bail;

	kobject_uevent(stats_orangefs_obj, KOBJ_ADD);
	goto out;

stats_obj_bail:
		kobject_put(stats_orangefs_obj);
pc_obj_bail:
		kobject_put(pc_orangefs_obj);
ncache_obj_bail:
		kobject_put(ncache_orangefs_obj);
ccache_obj_bail:
		kobject_put(ccache_orangefs_obj);
capcache_obj_bail:
		kobject_put(capcache_orangefs_obj);
acache_obj_bail:
		kobject_put(acache_orangefs_obj);
ofs_obj_bail:
		kobject_put(orangefs_obj);
out:
	return rc;
}

void orangefs_sysfs_exit(void)
{
	gossip_debug(GOSSIP_SYSFS_DEBUG, "orangefs_sysfs_exit: start\n");
	kobject_put(acache_orangefs_obj);
	kobject_put(capcache_orangefs_obj);
	kobject_put(ccache_orangefs_obj);
	kobject_put(ncache_orangefs_obj);
	kobject_put(pc_orangefs_obj);
	kobject_put(stats_orangefs_obj);
	kobject_put(orangefs_obj);
}<|MERGE_RESOLUTION|>--- conflicted
+++ resolved
@@ -324,25 +324,17 @@
 	if (strcmp(kobj->name, PC_KOBJ_ID))
 		new_op->upcall.req.param.type = ORANGEFS_PARAM_REQUEST_GET;
 
-<<<<<<< HEAD
-	if (!strcmp(kobj_id, ORANGEFS_KOBJ_ID)) {
-		orangefs_attr = (struct orangefs_attribute *)attr;
-
+	if (!strcmp(kobj->name, ORANGEFS_KOBJ_ID)) {
 		/* Drop unsupported requests first. */
 		if (!(orangefs_features & ORANGEFS_FEATURE_READAHEAD) &&
-		    (!strcmp(orangefs_attr->attr.name, "readahead_count") ||
-		    !strcmp(orangefs_attr->attr.name, "readahead_size") ||
-		    !strcmp(orangefs_attr->attr.name,
-		    "readahead_count_size"))) {
+		    (!strcmp(attr->attr.name, "readahead_count") ||
+		    !strcmp(attr->attr.name, "readahead_size") ||
+		    !strcmp(attr->attr.name, "readahead_count_size"))) {
 			rc = -EINVAL;
 			goto out;
 		}
 
-		if (!strcmp(orangefs_attr->attr.name, "perf_history_size"))
-=======
-	if (!strcmp(kobj->name, ORANGEFS_KOBJ_ID)) {
 		if (!strcmp(attr->attr.name, "perf_history_size"))
->>>>>>> 1d503617
 			new_op->upcall.req.param.op =
 				ORANGEFS_PARAM_REQUEST_OP_PERF_HISTORY_SIZE;
 		else if (!strcmp(attr->attr.name,
@@ -545,24 +537,17 @@
 
 	new_op->upcall.req.param.type = ORANGEFS_PARAM_REQUEST_SET;
 
-<<<<<<< HEAD
-	if (!strcmp(kobj_id, ORANGEFS_KOBJ_ID)) {
-		orangefs_attr = (struct orangefs_attribute *)attr;
+	if (!strcmp(kobj->name, ORANGEFS_KOBJ_ID)) {
 		/* Drop unsupported requests first. */
 		if (!(orangefs_features & ORANGEFS_FEATURE_READAHEAD) &&
-		    (!strcmp(orangefs_attr->attr.name, "readahead_count") ||
-		    !strcmp(orangefs_attr->attr.name, "readahead_size") ||
-		    !strcmp(orangefs_attr->attr.name,
-		    "readahead_count_size"))) {
+		    (!strcmp(attr->attr.name, "readahead_count") ||
+		    !strcmp(attr->attr.name, "readahead_size") ||
+		    !strcmp(attr->attr.name, "readahead_count_size"))) {
 			rc = -EINVAL;
 			goto out;
 		}
 
-		if (!strcmp(orangefs_attr->attr.name, "perf_history_size")) {
-=======
-	if (!strcmp(kobj->name, ORANGEFS_KOBJ_ID)) {
 		if (!strcmp(attr->attr.name, "perf_history_size")) {
->>>>>>> 1d503617
 			if (val > 0) {
 				new_op->upcall.req.param.op =
 				  ORANGEFS_PARAM_REQUEST_OP_PERF_HISTORY_SIZE;
