/*
 *   fs/cifs/cifsglob.h
 *
 *   Copyright (C) International Business Machines  Corp., 2002,2008
 *   Author(s): Steve French (sfrench@us.ibm.com)
 *              Jeremy Allison (jra@samba.org)
 *
 *   This library is free software; you can redistribute it and/or modify
 *   it under the terms of the GNU Lesser General Public License as published
 *   by the Free Software Foundation; either version 2.1 of the License, or
 *   (at your option) any later version.
 *
 *   This library is distributed in the hope that it will be useful,
 *   but WITHOUT ANY WARRANTY; without even the implied warranty of
 *   MERCHANTABILITY or FITNESS FOR A PARTICULAR PURPOSE.  See
 *   the GNU Lesser General Public License for more details.
 *
 */
#ifndef _CIFS_GLOB_H
#define _CIFS_GLOB_H

#include <linux/in.h>
#include <linux/in6.h>
#include <linux/slab.h>
#include <linux/mempool.h>
#include <linux/workqueue.h>
#include "cifs_fs_sb.h"
#include "cifsacl.h"
#include <crypto/internal/hash.h>
#include <linux/scatterlist.h>
#include <uapi/linux/cifs/cifs_mount.h>
#ifdef CONFIG_CIFS_SMB2
#include "smb2pdu.h"
#endif

#define CIFS_MAGIC_NUMBER 0xFF534D42      /* the first four bytes of SMB PDUs */

/*
 * The sizes of various internal tables and strings
 */
#define MAX_UID_INFO 16
#define MAX_SES_INFO 2
#define MAX_TCON_INFO 4

#define MAX_TREE_SIZE (2 + CIFS_NI_MAXHOST + 1 + CIFS_MAX_SHARE_LEN + 1)

#define CIFS_MIN_RCV_POOL 4

#define MAX_REOPEN_ATT	5 /* these many maximum attempts to reopen a file */
/*
 * default attribute cache timeout (jiffies)
 */
#define CIFS_DEF_ACTIMEO (1 * HZ)

/*
 * max attribute cache timeout (jiffies) - 2^30
 */
#define CIFS_MAX_ACTIMEO (1 << 30)

/*
 * MAX_REQ is the maximum number of requests that WE will send
 * on one socket concurrently.
 */
#define CIFS_MAX_REQ 32767

#define RFC1001_NAME_LEN 15
#define RFC1001_NAME_LEN_WITH_NULL (RFC1001_NAME_LEN + 1)

/* currently length of NIP6_FMT */
#define SERVER_NAME_LENGTH 40
#define SERVER_NAME_LEN_WITH_NULL     (SERVER_NAME_LENGTH + 1)

/* used to define string lengths for reversing unicode strings */
/*         (256+1)*2 = 514                                     */
/*           (max path length + 1 for null) * 2 for unicode    */
#define MAX_NAME 514

/* SMB echo "timeout" -- FIXME: tunable? */
#define SMB_ECHO_INTERVAL (60 * HZ)

#include "cifspdu.h"

#ifndef XATTR_DOS_ATTRIB
#define XATTR_DOS_ATTRIB "user.DOSATTRIB"
#endif

/*
 * CIFS vfs client Status information (based on what we know.)
 */

/* associated with each tcp and smb session */
enum statusEnum {
	CifsNew = 0,
	CifsGood,
	CifsExiting,
	CifsNeedReconnect,
	CifsNeedNegotiate
};

enum securityEnum {
	Unspecified = 0,	/* not specified */
	LANMAN,			/* Legacy LANMAN auth */
	NTLM,			/* Legacy NTLM012 auth with NTLM hash */
	NTLMv2,			/* Legacy NTLM auth with NTLMv2 hash */
	RawNTLMSSP,		/* NTLMSSP without SPNEGO, NTLMv2 hash */
	Kerberos,		/* Kerberos via SPNEGO */
};

struct session_key {
	unsigned int len;
	char *response;
};

/* crypto security descriptor definition */
struct sdesc {
	struct shash_desc shash;
	char ctx[];
};

/* crypto hashing related structure/fields, not specific to a sec mech */
struct cifs_secmech {
	struct crypto_shash *hmacmd5; /* hmac-md5 hash function */
	struct crypto_shash *md5; /* md5 hash function */
	struct crypto_shash *hmacsha256; /* hmac-sha256 hash function */
	struct crypto_shash *cmacaes; /* block-cipher based MAC function */
	struct sdesc *sdeschmacmd5;  /* ctxt to generate ntlmv2 hash, CR1 */
	struct sdesc *sdescmd5; /* ctxt to generate cifs/smb signature */
	struct sdesc *sdeschmacsha256;  /* ctxt to generate smb2 signature */
	struct sdesc *sdesccmacaes;  /* ctxt to generate smb3 signature */
};

/* per smb session structure/fields */
struct ntlmssp_auth {
	bool sesskey_per_smbsess; /* whether session key is per smb session */
	__u32 client_flags; /* sent by client in type 1 ntlmsssp exchange */
	__u32 server_flags; /* sent by server in type 2 ntlmssp exchange */
	unsigned char ciphertext[CIFS_CPHTXT_SIZE]; /* sent to server */
	char cryptkey[CIFS_CRYPTO_KEY_SIZE]; /* used by ntlmssp */
};

struct cifs_cred {
	int uid;
	int gid;
	int mode;
	int cecount;
	struct cifs_sid osid;
	struct cifs_sid gsid;
	struct cifs_ntace *ntaces;
	struct cifs_ace *aces;
};

/*
 *****************************************************************
 * Except the CIFS PDUs themselves all the
 * globally interesting structs should go here
 *****************************************************************
 */

/*
 * A smb_rqst represents a complete request to be issued to a server. It's
 * formed by a kvec array, followed by an array of pages. Page data is assumed
 * to start at the beginning of the first page.
 */
struct smb_rqst {
	struct kvec	*rq_iov;	/* array of kvecs */
	unsigned int	rq_nvec;	/* number of kvecs in array */
	struct page	**rq_pages;	/* pointer to array of page ptrs */
	unsigned int	rq_npages;	/* number pages in array */
	unsigned int	rq_pagesz;	/* page size to use */
	unsigned int	rq_tailsz;	/* length of last page */
};

enum smb_version {
	Smb_1 = 1,
	Smb_20,
	Smb_21,
	Smb_30,
	Smb_302,
};

struct mid_q_entry;
struct TCP_Server_Info;
struct cifsFileInfo;
struct cifs_ses;
struct cifs_tcon;
struct dfs_info3_param;
struct cifs_fattr;
struct smb_vol;
struct cifs_fid;
struct cifs_readdata;
struct cifs_writedata;
struct cifs_io_parms;
struct cifs_search_info;
struct cifsInodeInfo;
struct cifs_open_parms;

struct smb_version_operations {
	int (*send_cancel)(struct TCP_Server_Info *, void *,
			   struct mid_q_entry *);
	bool (*compare_fids)(struct cifsFileInfo *, struct cifsFileInfo *);
	/* setup request: allocate mid, sign message */
	struct mid_q_entry *(*setup_request)(struct cifs_ses *,
						struct smb_rqst *);
	/* setup async request: allocate mid, sign message */
	struct mid_q_entry *(*setup_async_request)(struct TCP_Server_Info *,
						struct smb_rqst *);
	/* check response: verify signature, map error */
	int (*check_receive)(struct mid_q_entry *, struct TCP_Server_Info *,
			     bool);
	void (*add_credits)(struct TCP_Server_Info *, const unsigned int,
			    const int);
	void (*set_credits)(struct TCP_Server_Info *, const int);
	int * (*get_credits_field)(struct TCP_Server_Info *, const int);
	unsigned int (*get_credits)(struct mid_q_entry *);
	__u64 (*get_next_mid)(struct TCP_Server_Info *);
	/* data offset from read response message */
	unsigned int (*read_data_offset)(char *);
	/* data length from read response message */
	unsigned int (*read_data_length)(char *);
	/* map smb to linux error */
	int (*map_error)(char *, bool);
	/* find mid corresponding to the response message */
	struct mid_q_entry * (*find_mid)(struct TCP_Server_Info *, char *);
	void (*dump_detail)(void *);
	void (*clear_stats)(struct cifs_tcon *);
	void (*print_stats)(struct seq_file *m, struct cifs_tcon *);
	void (*dump_share_caps)(struct seq_file *, struct cifs_tcon *);
	/* verify the message */
	int (*check_message)(char *, unsigned int);
	bool (*is_oplock_break)(char *, struct TCP_Server_Info *);
	/* process transaction2 response */
	bool (*check_trans2)(struct mid_q_entry *, struct TCP_Server_Info *,
			     char *, int);
	/* check if we need to negotiate */
	bool (*need_neg)(struct TCP_Server_Info *);
	/* negotiate to the server */
	int (*negotiate)(const unsigned int, struct cifs_ses *);
	/* set negotiated write size */
	unsigned int (*negotiate_wsize)(struct cifs_tcon *, struct smb_vol *);
	/* set negotiated read size */
	unsigned int (*negotiate_rsize)(struct cifs_tcon *, struct smb_vol *);
	/* setup smb sessionn */
	int (*sess_setup)(const unsigned int, struct cifs_ses *,
			  const struct nls_table *);
	/* close smb session */
	int (*logoff)(const unsigned int, struct cifs_ses *);
	/* connect to a server share */
	int (*tree_connect)(const unsigned int, struct cifs_ses *, const char *,
			    struct cifs_tcon *, const struct nls_table *);
	/* close tree connecion */
	int (*tree_disconnect)(const unsigned int, struct cifs_tcon *);
	/* get DFS referrals */
	int (*get_dfs_refer)(const unsigned int, struct cifs_ses *,
			     const char *, struct dfs_info3_param **,
			     unsigned int *, const struct nls_table *, int);
	/* informational QFS call */
	void (*qfs_tcon)(const unsigned int, struct cifs_tcon *);
	/* check if a path is accessible or not */
	int (*is_path_accessible)(const unsigned int, struct cifs_tcon *,
				  struct cifs_sb_info *, const char *);
	/* query path data from the server */
	int (*query_path_info)(const unsigned int, struct cifs_tcon *,
			       struct cifs_sb_info *, const char *,
			       FILE_ALL_INFO *, bool *, bool *);
	/* query file data from the server */
	int (*query_file_info)(const unsigned int, struct cifs_tcon *,
			       struct cifs_fid *, FILE_ALL_INFO *);
	/* get server index number */
	int (*get_srv_inum)(const unsigned int, struct cifs_tcon *,
			    struct cifs_sb_info *, const char *,
			    u64 *uniqueid, FILE_ALL_INFO *);
	/* set size by path */
	int (*set_path_size)(const unsigned int, struct cifs_tcon *,
			     const char *, __u64, struct cifs_sb_info *, bool);
	/* set size by file handle */
	int (*set_file_size)(const unsigned int, struct cifs_tcon *,
			     struct cifsFileInfo *, __u64, bool);
	/* set attributes */
	int (*set_file_info)(struct inode *, const char *, FILE_BASIC_INFO *,
			     const unsigned int);
	int (*set_compression)(const unsigned int, struct cifs_tcon *,
			       struct cifsFileInfo *);
	/* check if we can send an echo or nor */
	bool (*can_echo)(struct TCP_Server_Info *);
	/* send echo request */
	int (*echo)(struct TCP_Server_Info *);
	/* create directory */
	int (*mkdir)(const unsigned int, struct cifs_tcon *, const char *,
		     struct cifs_sb_info *);
	/* set info on created directory */
	void (*mkdir_setinfo)(struct inode *, const char *,
			      struct cifs_sb_info *, struct cifs_tcon *,
			      const unsigned int);
	/* remove directory */
	int (*rmdir)(const unsigned int, struct cifs_tcon *, const char *,
		     struct cifs_sb_info *);
	/* unlink file */
	int (*unlink)(const unsigned int, struct cifs_tcon *, const char *,
		      struct cifs_sb_info *);
	/* open, rename and delete file */
	int (*rename_pending_delete)(const char *, struct dentry *,
				     const unsigned int);
	/* send rename request */
	int (*rename)(const unsigned int, struct cifs_tcon *, const char *,
		      const char *, struct cifs_sb_info *);
	/* send create hardlink request */
	int (*create_hardlink)(const unsigned int, struct cifs_tcon *,
			       const char *, const char *,
			       struct cifs_sb_info *);
	/* query symlink target */
	int (*query_symlink)(const unsigned int, struct cifs_tcon *,
			     const char *, char **, struct cifs_sb_info *);
	/* open a file for non-posix mounts */
	int (*open)(const unsigned int, struct cifs_open_parms *,
		    __u32 *, FILE_ALL_INFO *);
	/* set fid protocol-specific info */
	void (*set_fid)(struct cifsFileInfo *, struct cifs_fid *, __u32);
	/* close a file */
	void (*close)(const unsigned int, struct cifs_tcon *,
		      struct cifs_fid *);
	/* send a flush request to the server */
	int (*flush)(const unsigned int, struct cifs_tcon *, struct cifs_fid *);
	/* async read from the server */
	int (*async_readv)(struct cifs_readdata *);
	/* async write to the server */
	int (*async_writev)(struct cifs_writedata *,
			    void (*release)(struct kref *));
	/* sync read from the server */
	int (*sync_read)(const unsigned int, struct cifsFileInfo *,
			 struct cifs_io_parms *, unsigned int *, char **,
			 int *);
	/* sync write to the server */
	int (*sync_write)(const unsigned int, struct cifsFileInfo *,
			  struct cifs_io_parms *, unsigned int *, struct kvec *,
			  unsigned long);
	/* open dir, start readdir */
	int (*query_dir_first)(const unsigned int, struct cifs_tcon *,
			       const char *, struct cifs_sb_info *,
			       struct cifs_fid *, __u16,
			       struct cifs_search_info *);
	/* continue readdir */
	int (*query_dir_next)(const unsigned int, struct cifs_tcon *,
			      struct cifs_fid *,
			      __u16, struct cifs_search_info *srch_inf);
	/* close dir */
	int (*close_dir)(const unsigned int, struct cifs_tcon *,
			 struct cifs_fid *);
	/* calculate a size of SMB message */
	unsigned int (*calc_smb_size)(void *);
	/* check for STATUS_PENDING and process it in a positive case */
	bool (*is_status_pending)(char *, struct TCP_Server_Info *, int);
	/* send oplock break response */
	int (*oplock_response)(struct cifs_tcon *, struct cifs_fid *,
			       struct cifsInodeInfo *);
	/* query remote filesystem */
	int (*queryfs)(const unsigned int, struct cifs_tcon *,
		       struct kstatfs *);
	/* send mandatory brlock to the server */
	int (*mand_lock)(const unsigned int, struct cifsFileInfo *, __u64,
			 __u64, __u32, int, int, bool);
	/* unlock range of mandatory locks */
	int (*mand_unlock_range)(struct cifsFileInfo *, struct file_lock *,
				 const unsigned int);
	/* push brlocks from the cache to the server */
	int (*push_mand_locks)(struct cifsFileInfo *);
	/* get lease key of the inode */
	void (*get_lease_key)(struct inode *, struct cifs_fid *);
	/* set lease key of the inode */
	void (*set_lease_key)(struct inode *, struct cifs_fid *);
	/* generate new lease key */
	void (*new_lease_key)(struct cifs_fid *);
	int (*generate_signingkey)(struct cifs_ses *);
	int (*calc_signature)(struct smb_rqst *, struct TCP_Server_Info *);
	int (*query_mf_symlink)(unsigned int, struct cifs_tcon *,
				struct cifs_sb_info *, const unsigned char *,
				char *, unsigned int *);
	int (*create_mf_symlink)(unsigned int, struct cifs_tcon *,
				 struct cifs_sb_info *, const unsigned char *,
				 char *, unsigned int *);
	/* if we can do cache read operations */
	bool (*is_read_op)(__u32);
	/* set oplock level for the inode */
	void (*set_oplock_level)(struct cifsInodeInfo *, __u32, unsigned int,
				 bool *);
	/* create lease context buffer for CREATE request */
	char * (*create_lease_buf)(u8 *, u8);
	/* parse lease context buffer and return oplock/epoch info */
	__u8 (*parse_lease_buf)(void *, unsigned int *);
	int (*clone_range)(const unsigned int, struct cifsFileInfo *src_file,
			struct cifsFileInfo *target_file, u64 src_off, u64 len,
			u64 dest_off);
	int (*validate_negotiate)(const unsigned int, struct cifs_tcon *);
	ssize_t (*query_all_EAs)(const unsigned int, struct cifs_tcon *,
			const unsigned char *, const unsigned char *, char *,
			size_t, const struct nls_table *, int);
	int (*set_EA)(const unsigned int, struct cifs_tcon *, const char *,
			const char *, const void *, const __u16,
			const struct nls_table *, int);
	struct cifs_ntsd * (*get_acl)(struct cifs_sb_info *, struct inode *,
			const char *, u32 *);
<<<<<<< HEAD
=======
	struct cifs_ntsd * (*get_acl_by_fid)(struct cifs_sb_info *,
			const struct cifs_fid *, u32 *);
>>>>>>> 28b19111
	int (*set_acl)(struct cifs_ntsd *, __u32, struct inode *, const char *,
			int);
};

struct smb_version_values {
	char		*version_string;
	__u16		protocol_id;
	__u32		req_capabilities;
	__u32		large_lock_type;
	__u32		exclusive_lock_type;
	__u32		shared_lock_type;
	__u32		unlock_lock_type;
	size_t		header_size;
	size_t		max_header_size;
	size_t		read_rsp_size;
	__le16		lock_cmd;
	unsigned int	cap_unix;
	unsigned int	cap_nt_find;
	unsigned int	cap_large_files;
	__u16		signing_enabled;
	__u16		signing_required;
	size_t		create_lease_size;
};

#define HEADER_SIZE(server) (server->vals->header_size)
#define MAX_HEADER_SIZE(server) (server->vals->max_header_size)

struct smb_vol {
	char *username;
	char *password;
	char *domainname;
	char *UNC;
	char *iocharset;  /* local code page for mapping to and from Unicode */
	char source_rfc1001_name[RFC1001_NAME_LEN_WITH_NULL]; /* clnt nb name */
	char target_rfc1001_name[RFC1001_NAME_LEN_WITH_NULL]; /* srvr nb name */
	kuid_t cred_uid;
	kuid_t linux_uid;
	kgid_t linux_gid;
	kuid_t backupuid;
	kgid_t backupgid;
	umode_t file_mode;
	umode_t dir_mode;
	enum securityEnum sectype; /* sectype requested via mnt opts */
	bool sign; /* was signing requested via mnt opts? */
	bool retry:1;
	bool intr:1;
	bool setuids:1;
	bool override_uid:1;
	bool override_gid:1;
	bool dynperm:1;
	bool noperm:1;
	bool no_psx_acl:1; /* set if posix acl support should be disabled */
	bool cifs_acl:1;
	bool backupuid_specified; /* mount option  backupuid  is specified */
	bool backupgid_specified; /* mount option  backupgid  is specified */
	bool no_xattr:1;   /* set if xattr (EA) support should be disabled*/
	bool server_ino:1; /* use inode numbers from server ie UniqueId */
	bool direct_io:1;
	bool strict_io:1; /* strict cache behavior */
	bool remap:1;      /* set to remap seven reserved chars in filenames */
	bool posix_paths:1; /* unset to not ask for posix pathnames. */
	bool no_linux_ext:1;
	bool sfu_emul:1;
	bool nullauth:1;   /* attempt to authenticate with null user */
	bool nocase:1;     /* request case insensitive filenames */
	bool nobrl:1;      /* disable sending byte range locks to srv */
	bool mand_lock:1;  /* send mandatory not posix byte range lock reqs */
	bool seal:1;       /* request transport encryption on share */
	bool nodfs:1;      /* Do not request DFS, even if available */
	bool local_lease:1; /* check leases only on local system, not remote */
	bool noblocksnd:1;
	bool noautotune:1;
	bool nostrictsync:1; /* do not force expensive SMBflush on every sync */
	bool fsc:1;	/* enable fscache */
	bool mfsymlinks:1; /* use Minshall+French Symlinks */
	bool multiuser:1;
	bool rwpidforward:1; /* pid forward for read/write operations */
	bool nosharesock;
	unsigned int rsize;
	unsigned int wsize;
	bool sockopt_tcp_nodelay:1;
	unsigned long actimeo; /* attribute cache timeout (jiffies) */
	struct smb_version_operations *ops;
	struct smb_version_values *vals;
	char *prepath;
	struct sockaddr_storage dstaddr; /* destination address */
	struct sockaddr_storage srcaddr; /* allow binding to a local IP */
	struct nls_table *local_nls;
};

#define CIFS_MOUNT_MASK (CIFS_MOUNT_NO_PERM | CIFS_MOUNT_SET_UID | \
			 CIFS_MOUNT_SERVER_INUM | CIFS_MOUNT_DIRECT_IO | \
			 CIFS_MOUNT_NO_XATTR | CIFS_MOUNT_MAP_SPECIAL_CHR | \
			 CIFS_MOUNT_UNX_EMUL | CIFS_MOUNT_NO_BRL | \
			 CIFS_MOUNT_CIFS_ACL | CIFS_MOUNT_OVERR_UID | \
			 CIFS_MOUNT_OVERR_GID | CIFS_MOUNT_DYNPERM | \
			 CIFS_MOUNT_NOPOSIXBRL | CIFS_MOUNT_NOSSYNC | \
			 CIFS_MOUNT_FSCACHE | CIFS_MOUNT_MF_SYMLINKS | \
			 CIFS_MOUNT_MULTIUSER | CIFS_MOUNT_STRICT_IO | \
			 CIFS_MOUNT_CIFS_BACKUPUID | CIFS_MOUNT_CIFS_BACKUPGID)

#define CIFS_MS_MASK (MS_RDONLY | MS_MANDLOCK | MS_NOEXEC | MS_NOSUID | \
		      MS_NODEV | MS_SYNCHRONOUS)

struct cifs_mnt_data {
	struct cifs_sb_info *cifs_sb;
	struct smb_vol *vol;
	int flags;
};

static inline unsigned int
get_rfc1002_length(void *buf)
{
	return be32_to_cpu(*((__be32 *)buf));
}

static inline void
inc_rfc1001_len(void *buf, int count)
{
	be32_add_cpu((__be32 *)buf, count);
}

struct TCP_Server_Info {
	struct list_head tcp_ses_list;
	struct list_head smb_ses_list;
	int srv_count; /* reference counter */
	/* 15 character server name + 0x20 16th byte indicating type = srv */
	char server_RFC1001_name[RFC1001_NAME_LEN_WITH_NULL];
	struct smb_version_operations	*ops;
	struct smb_version_values	*vals;
	enum statusEnum tcpStatus; /* what we think the status is */
	char *hostname; /* hostname portion of UNC string */
	struct socket *ssocket;
	struct sockaddr_storage dstaddr;
	struct sockaddr_storage srcaddr; /* locally bind to this IP */
#ifdef CONFIG_NET_NS
	struct net *net;
#endif
	wait_queue_head_t response_q;
	wait_queue_head_t request_q; /* if more than maxmpx to srvr must block*/
	struct list_head pending_mid_q;
	bool noblocksnd;		/* use blocking sendmsg */
	bool noautotune;		/* do not autotune send buf sizes */
	bool tcp_nodelay;
	int credits;  /* send no more requests at once */
	unsigned int in_flight;  /* number of requests on the wire to server */
	spinlock_t req_lock;  /* protect the two values above */
	struct mutex srv_mutex;
	struct task_struct *tsk;
	char server_GUID[16];
	__u16 sec_mode;
	bool sign; /* is signing enabled on this connection? */
	bool session_estab; /* mark when very first sess is established */
#ifdef CONFIG_CIFS_SMB2
	int echo_credits;  /* echo reserved slots */
	int oplock_credits;  /* oplock break reserved slots */
	bool echoes:1; /* enable echoes */
#endif
	u16 dialect; /* dialect index that server chose */
	bool oplocks:1; /* enable oplocks */
	unsigned int maxReq;	/* Clients should submit no more */
	/* than maxReq distinct unanswered SMBs to the server when using  */
	/* multiplexed reads or writes */
	unsigned int maxBuf;	/* maxBuf specifies the maximum */
	/* message size the server can send or receive for non-raw SMBs */
	/* maxBuf is returned by SMB NegotiateProtocol so maxBuf is only 0 */
	/* when socket is setup (and during reconnect) before NegProt sent */
	unsigned int max_rw;	/* maxRw specifies the maximum */
	/* message size the server can send or receive for */
	/* SMB_COM_WRITE_RAW or SMB_COM_READ_RAW. */
	unsigned int capabilities; /* selective disabling of caps by smb sess */
	int timeAdj;  /* Adjust for difference in server time zone in sec */
	__u64 CurrentMid;         /* multiplex id - rotating counter */
	char cryptkey[CIFS_CRYPTO_KEY_SIZE]; /* used by ntlm, ntlmv2 etc */
	/* 16th byte of RFC1001 workstation name is always null */
	char workstation_RFC1001_name[RFC1001_NAME_LEN_WITH_NULL];
	__u32 sequence_number; /* for signing, protected by srv_mutex */
	struct session_key session_key;
	unsigned long lstrp; /* when we got last response from this server */
	struct cifs_secmech secmech; /* crypto sec mech functs, descriptors */
#define	CIFS_NEGFLAVOR_LANMAN	0	/* wct == 13, LANMAN */
#define	CIFS_NEGFLAVOR_UNENCAP	1	/* wct == 17, but no ext_sec */
#define	CIFS_NEGFLAVOR_EXTENDED	2	/* wct == 17, ext_sec bit set */
	char	negflavor;	/* NEGOTIATE response flavor */
	/* extended security flavors that server supports */
	bool	sec_ntlmssp;		/* supports NTLMSSP */
	bool	sec_kerberosu2u;	/* supports U2U Kerberos */
	bool	sec_kerberos;		/* supports plain Kerberos */
	bool	sec_mskerberos;		/* supports legacy MS Kerberos */
	bool	large_buf;		/* is current buffer large? */
	struct delayed_work	echo; /* echo ping workqueue job */
	struct kvec *iov;	/* reusable kvec array for receives */
	unsigned int nr_iov;	/* number of kvecs in array */
	char	*smallbuf;	/* pointer to current "small" buffer */
	char	*bigbuf;	/* pointer to current "big" buffer */
	unsigned int total_read; /* total amount of data read in this pass */
#ifdef CONFIG_CIFS_FSCACHE
	struct fscache_cookie   *fscache; /* client index cache cookie */
#endif
#ifdef CONFIG_CIFS_STATS2
	atomic_t in_send; /* requests trying to send */
	atomic_t num_waiters;   /* blocked waiting to get in sendrecv */
#endif
#ifdef CONFIG_CIFS_SMB2
	unsigned int	max_read;
	unsigned int	max_write;
#endif /* CONFIG_CIFS_SMB2 */
};

static inline unsigned int
in_flight(struct TCP_Server_Info *server)
{
	unsigned int num;
	spin_lock(&server->req_lock);
	num = server->in_flight;
	spin_unlock(&server->req_lock);
	return num;
}

static inline bool
has_credits(struct TCP_Server_Info *server, int *credits)
{
	int num;
	spin_lock(&server->req_lock);
	num = *credits;
	spin_unlock(&server->req_lock);
	return num > 0;
}

static inline void
add_credits(struct TCP_Server_Info *server, const unsigned int add,
	    const int optype)
{
	server->ops->add_credits(server, add, optype);
}

static inline void
set_credits(struct TCP_Server_Info *server, const int val)
{
	server->ops->set_credits(server, val);
}

static inline __u64
get_next_mid64(struct TCP_Server_Info *server)
{
	return server->ops->get_next_mid(server);
}

static inline __le16
get_next_mid(struct TCP_Server_Info *server)
{
	__u16 mid = get_next_mid64(server);
	/*
	 * The value in the SMB header should be little endian for easy
	 * on-the-wire decoding.
	 */
	return cpu_to_le16(mid);
}

static inline __u16
get_mid(const struct smb_hdr *smb)
{
	return le16_to_cpu(smb->Mid);
}

static inline bool
compare_mid(__u16 mid, const struct smb_hdr *smb)
{
	return mid == le16_to_cpu(smb->Mid);
}

/*
 * When the server supports very large reads and writes via POSIX extensions,
 * we can allow up to 2^24-1, minus the size of a READ/WRITE_AND_X header, not
 * including the RFC1001 length.
 *
 * Note that this might make for "interesting" allocation problems during
 * writeback however as we have to allocate an array of pointers for the
 * pages. A 16M write means ~32kb page array with PAGE_CACHE_SIZE == 4096.
 *
 * For reads, there is a similar problem as we need to allocate an array
 * of kvecs to handle the receive, though that should only need to be done
 * once.
 */
#define CIFS_MAX_WSIZE ((1<<24) - 1 - sizeof(WRITE_REQ) + 4)
#define CIFS_MAX_RSIZE ((1<<24) - sizeof(READ_RSP) + 4)

/*
 * When the server doesn't allow large posix writes, only allow a rsize/wsize
 * of 2^17-1 minus the size of the call header. That allows for a read or
 * write up to the maximum size described by RFC1002.
 */
#define CIFS_MAX_RFC1002_WSIZE ((1<<17) - 1 - sizeof(WRITE_REQ) + 4)
#define CIFS_MAX_RFC1002_RSIZE ((1<<17) - 1 - sizeof(READ_RSP) + 4)

/*
 * The default wsize is 1M. find_get_pages seems to return a maximum of 256
 * pages in a single call. With PAGE_CACHE_SIZE == 4k, this means we can fill
 * a single wsize request with a single call.
 */
#define CIFS_DEFAULT_IOSIZE (1024 * 1024)

/*
 * Windows only supports a max of 60kb reads and 65535 byte writes. Default to
 * those values when posix extensions aren't in force. In actuality here, we
 * use 65536 to allow for a write that is a multiple of 4k. Most servers seem
 * to be ok with the extra byte even though Windows doesn't send writes that
 * are that large.
 *
 * Citation:
 *
 * http://blogs.msdn.com/b/openspecification/archive/2009/04/10/smb-maximum-transmit-buffer-size-and-performance-tuning.aspx
 */
#define CIFS_DEFAULT_NON_POSIX_RSIZE (60 * 1024)
#define CIFS_DEFAULT_NON_POSIX_WSIZE (65536)

/*
 * Macros to allow the TCP_Server_Info->net field and related code to drop out
 * when CONFIG_NET_NS isn't set.
 */

#ifdef CONFIG_NET_NS

static inline struct net *cifs_net_ns(struct TCP_Server_Info *srv)
{
	return srv->net;
}

static inline void cifs_set_net_ns(struct TCP_Server_Info *srv, struct net *net)
{
	srv->net = net;
}

#else

static inline struct net *cifs_net_ns(struct TCP_Server_Info *srv)
{
	return &init_net;
}

static inline void cifs_set_net_ns(struct TCP_Server_Info *srv, struct net *net)
{
}

#endif

/*
 * Session structure.  One of these for each uid session with a particular host
 */
struct cifs_ses {
	struct list_head smb_ses_list;
	struct list_head tcon_list;
	struct mutex session_mutex;
	struct TCP_Server_Info *server;	/* pointer to server info */
	int ses_count;		/* reference counter */
	enum statusEnum status;
	unsigned overrideSecFlg;  /* if non-zero override global sec flags */
	__u16 ipc_tid;		/* special tid for connection to IPC share */
	char *serverOS;		/* name of operating system underlying server */
	char *serverNOS;	/* name of network operating system of server */
	char *serverDomain;	/* security realm of server */
	__u64 Suid;		/* remote smb uid  */
	kuid_t linux_uid;	/* overriding owner of files on the mount */
	kuid_t cred_uid;	/* owner of credentials */
	unsigned int capabilities;
	char serverName[SERVER_NAME_LEN_WITH_NULL * 2];	/* BB make bigger for
				TCP names - will ipv6 and sctp addresses fit? */
	char *user_name;	/* must not be null except during init of sess
				   and after mount option parsing we fill it */
	char *domainName;
	char *password;
	struct session_key auth_key;
	struct ntlmssp_auth *ntlmssp; /* ciphertext, flags, server challenge */
	enum securityEnum sectype; /* what security flavor was specified? */
	bool sign;		/* is signing required? */
	bool need_reconnect:1; /* connection reset, uid now invalid */
#ifdef CONFIG_CIFS_SMB2
	__u16 session_flags;
	char smb3signingkey[SMB3_SIGN_KEY_SIZE]; /* for signing smb3 packets */
#endif /* CONFIG_CIFS_SMB2 */
};

static inline bool
cap_unix(struct cifs_ses *ses)
{
	return ses->server->vals->cap_unix & ses->capabilities;
}

/*
 * there is one of these for each connection to a resource on a particular
 * session
 */
struct cifs_tcon {
	struct list_head tcon_list;
	int tc_count;
	struct list_head openFileList;
	struct cifs_ses *ses;	/* pointer to session associated with */
	char treeName[MAX_TREE_SIZE + 1]; /* UNC name of resource in ASCII */
	char *nativeFileSystem;
	char *password;		/* for share-level security */
	__u32 tid;		/* The 4 byte tree id */
	__u16 Flags;		/* optional support bits */
	enum statusEnum tidStatus;
#ifdef CONFIG_CIFS_STATS
	atomic_t num_smbs_sent;
	union {
		struct {
			atomic_t num_writes;
			atomic_t num_reads;
			atomic_t num_flushes;
			atomic_t num_oplock_brks;
			atomic_t num_opens;
			atomic_t num_closes;
			atomic_t num_deletes;
			atomic_t num_mkdirs;
			atomic_t num_posixopens;
			atomic_t num_posixmkdirs;
			atomic_t num_rmdirs;
			atomic_t num_renames;
			atomic_t num_t2renames;
			atomic_t num_ffirst;
			atomic_t num_fnext;
			atomic_t num_fclose;
			atomic_t num_hardlinks;
			atomic_t num_symlinks;
			atomic_t num_locks;
			atomic_t num_acl_get;
			atomic_t num_acl_set;
		} cifs_stats;
#ifdef CONFIG_CIFS_SMB2
		struct {
			atomic_t smb2_com_sent[NUMBER_OF_SMB2_COMMANDS];
			atomic_t smb2_com_failed[NUMBER_OF_SMB2_COMMANDS];
		} smb2_stats;
#endif /* CONFIG_CIFS_SMB2 */
	} stats;
#ifdef CONFIG_CIFS_STATS2
	unsigned long long time_writes;
	unsigned long long time_reads;
	unsigned long long time_opens;
	unsigned long long time_deletes;
	unsigned long long time_closes;
	unsigned long long time_mkdirs;
	unsigned long long time_rmdirs;
	unsigned long long time_renames;
	unsigned long long time_t2renames;
	unsigned long long time_ffirst;
	unsigned long long time_fnext;
	unsigned long long time_fclose;
#endif /* CONFIG_CIFS_STATS2 */
	__u64    bytes_read;
	__u64    bytes_written;
	spinlock_t stat_lock;
#endif /* CONFIG_CIFS_STATS */
	FILE_SYSTEM_DEVICE_INFO fsDevInfo;
	FILE_SYSTEM_ATTRIBUTE_INFO fsAttrInfo; /* ok if fs name truncated */
	FILE_SYSTEM_UNIX_INFO fsUnixInfo;
	bool ipc:1;		/* set if connection to IPC$ eg for RPC/PIPES */
	bool retry:1;
	bool nocase:1;
	bool seal:1;      /* transport encryption for this mounted share */
	bool unix_ext:1;  /* if false disable Linux extensions to CIFS protocol
				for this mount even if server would support */
	bool local_lease:1; /* check leases (only) on local system not remote */
	bool broken_posix_open; /* e.g. Samba server versions < 3.3.2, 3.2.9 */
	bool need_reconnect:1; /* connection reset, tid now invalid */
#ifdef CONFIG_CIFS_SMB2
	bool print:1;		/* set if connection to printer share */
	bool bad_network_name:1; /* set if ret status STATUS_BAD_NETWORK_NAME */
	__le32 capabilities;
	__u32 share_flags;
	__u32 maximal_access;
	__u32 vol_serial_number;
	__le64 vol_create_time;
	__u32 ss_flags;		/* sector size flags */
	__u32 perf_sector_size; /* best sector size for perf */
	__u32 max_chunks;
	__u32 max_bytes_chunk;
	__u32 max_bytes_copy;
#endif /* CONFIG_CIFS_SMB2 */
#ifdef CONFIG_CIFS_FSCACHE
	u64 resource_id;		/* server resource id */
	struct fscache_cookie *fscache;	/* cookie for share */
#endif
	struct list_head pending_opens;	/* list of incomplete opens */
	/* BB add field for back pointer to sb struct(s)? */
};

/*
 * This is a refcounted and timestamped container for a tcon pointer. The
 * container holds a tcon reference. It is considered safe to free one of
 * these when the tl_count goes to 0. The tl_time is the time of the last
 * "get" on the container.
 */
struct tcon_link {
	struct rb_node		tl_rbnode;
	kuid_t			tl_uid;
	unsigned long		tl_flags;
#define TCON_LINK_MASTER	0
#define TCON_LINK_PENDING	1
#define TCON_LINK_IN_TREE	2
	unsigned long		tl_time;
	atomic_t		tl_count;
	struct cifs_tcon	*tl_tcon;
};

extern struct tcon_link *cifs_sb_tlink(struct cifs_sb_info *cifs_sb);

static inline struct cifs_tcon *
tlink_tcon(struct tcon_link *tlink)
{
	return tlink->tl_tcon;
}

extern void cifs_put_tlink(struct tcon_link *tlink);

static inline struct tcon_link *
cifs_get_tlink(struct tcon_link *tlink)
{
	if (tlink && !IS_ERR(tlink))
		atomic_inc(&tlink->tl_count);
	return tlink;
}

/* This function is always expected to succeed */
extern struct cifs_tcon *cifs_sb_master_tcon(struct cifs_sb_info *cifs_sb);

#define CIFS_OPLOCK_NO_CHANGE 0xfe

struct cifs_pending_open {
	struct list_head olist;
	struct tcon_link *tlink;
	__u8 lease_key[16];
	__u32 oplock;
};

/*
 * This info hangs off the cifsFileInfo structure, pointed to by llist.
 * This is used to track byte stream locks on the file
 */
struct cifsLockInfo {
	struct list_head llist;	/* pointer to next cifsLockInfo */
	struct list_head blist; /* pointer to locks blocked on this */
	wait_queue_head_t block_q;
	__u64 offset;
	__u64 length;
	__u32 pid;
	__u32 type;
};

/*
 * One of these for each open instance of a file
 */
struct cifs_search_info {
	loff_t index_of_last_entry;
	__u16 entries_in_buffer;
	__u16 info_level;
	__u32 resume_key;
	char *ntwrk_buf_start;
	char *srch_entries_start;
	char *last_entry;
	const char *presume_name;
	unsigned int resume_name_len;
	bool endOfSearch:1;
	bool emptyDir:1;
	bool unicode:1;
	bool smallBuf:1; /* so we know which buf_release function to call */
};

struct cifs_open_parms {
	struct cifs_tcon *tcon;
	struct cifs_sb_info *cifs_sb;
	int disposition;
	int desired_access;
	int create_options;
	const char *path;
	struct cifs_fid *fid;
	bool reconnect:1;
};

struct cifs_fid {
	__u16 netfid;
#ifdef CONFIG_CIFS_SMB2
	__u64 persistent_fid;	/* persist file id for smb2 */
	__u64 volatile_fid;	/* volatile file id for smb2 */
	__u8 lease_key[SMB2_LEASE_KEY_SIZE];	/* lease key for smb2 */
#endif
	struct cifs_pending_open *pending_open;
	unsigned int epoch;
	bool purge_cache;
};

struct cifs_fid_locks {
	struct list_head llist;
	struct cifsFileInfo *cfile;	/* fid that owns locks */
	struct list_head locks;		/* locks held by fid above */
};

struct cifsFileInfo {
	struct list_head tlist;	/* pointer to next fid owned by tcon */
	struct list_head flist;	/* next fid (file instance) for this inode */
	struct cifs_fid_locks *llist;	/* brlocks held by this fid */
	kuid_t uid;		/* allows finding which FileInfo structure */
	__u32 pid;		/* process id who opened file */
	struct cifs_fid fid;	/* file id from remote */
	/* BB add lock scope info here if needed */ ;
	/* lock scope id (0 if none) */
	struct dentry *dentry;
	unsigned int f_flags;
	struct tcon_link *tlink;
	bool invalidHandle:1;	/* file closed via session abend */
	bool oplock_break_cancelled:1;
	int count;		/* refcount protected by cifs_file_list_lock */
	struct mutex fh_mutex; /* prevents reopen race after dead ses*/
	struct cifs_search_info srch_inf;
	struct work_struct oplock_break; /* work for oplock breaks */
};

struct cifs_io_parms {
	__u16 netfid;
#ifdef CONFIG_CIFS_SMB2
	__u64 persistent_fid;	/* persist file id for smb2 */
	__u64 volatile_fid;	/* volatile file id for smb2 */
#endif
	__u32 pid;
	__u64 offset;
	unsigned int length;
	struct cifs_tcon *tcon;
};

struct cifs_readdata;

/* asynchronous read support */
struct cifs_readdata {
	struct kref			refcount;
	struct list_head		list;
	struct completion		done;
	struct cifsFileInfo		*cfile;
	struct address_space		*mapping;
	__u64				offset;
	unsigned int			bytes;
	pid_t				pid;
	int				result;
	struct work_struct		work;
	int (*read_into_pages)(struct TCP_Server_Info *server,
				struct cifs_readdata *rdata,
				unsigned int len);
	struct kvec			iov;
	unsigned int			pagesz;
	unsigned int			tailsz;
	unsigned int			nr_pages;
	struct page			*pages[];
};

struct cifs_writedata;

/* asynchronous write support */
struct cifs_writedata {
	struct kref			refcount;
	struct list_head		list;
	struct completion		done;
	enum writeback_sync_modes	sync_mode;
	struct work_struct		work;
	struct cifsFileInfo		*cfile;
	__u64				offset;
	pid_t				pid;
	unsigned int			bytes;
	int				result;
	unsigned int			pagesz;
	unsigned int			tailsz;
	unsigned int			nr_pages;
	struct page			*pages[];
};

/*
 * Take a reference on the file private data. Must be called with
 * cifs_file_list_lock held.
 */
static inline void
cifsFileInfo_get_locked(struct cifsFileInfo *cifs_file)
{
	++cifs_file->count;
}

struct cifsFileInfo *cifsFileInfo_get(struct cifsFileInfo *cifs_file);
void cifsFileInfo_put(struct cifsFileInfo *cifs_file);

#define CIFS_CACHE_READ_FLG	1
#define CIFS_CACHE_HANDLE_FLG	2
#define CIFS_CACHE_RH_FLG	(CIFS_CACHE_READ_FLG | CIFS_CACHE_HANDLE_FLG)
#define CIFS_CACHE_WRITE_FLG	4
#define CIFS_CACHE_RW_FLG	(CIFS_CACHE_READ_FLG | CIFS_CACHE_WRITE_FLG)
#define CIFS_CACHE_RHW_FLG	(CIFS_CACHE_RW_FLG | CIFS_CACHE_HANDLE_FLG)

#define CIFS_CACHE_READ(cinode) (cinode->oplock & CIFS_CACHE_READ_FLG)
#define CIFS_CACHE_HANDLE(cinode) (cinode->oplock & CIFS_CACHE_HANDLE_FLG)
#define CIFS_CACHE_WRITE(cinode) (cinode->oplock & CIFS_CACHE_WRITE_FLG)

/*
 * One of these for each file inode
 */

struct cifsInodeInfo {
	bool can_cache_brlcks;
	struct list_head llist;	/* locks helb by this inode */
	struct rw_semaphore lock_sem;	/* protect the fields above */
	/* BB add in lists for dirty pages i.e. write caching info for oplock */
	struct list_head openFileList;
	__u32 cifsAttrs; /* e.g. DOS archive bit, sparse, compressed, system */
	unsigned int oplock;		/* oplock/lease level we have */
	unsigned int epoch;		/* used to track lease state changes */
	bool delete_pending;		/* DELETE_ON_CLOSE is set */
	bool invalid_mapping;		/* pagecache is invalid */
	unsigned long time;		/* jiffies of last update of inode */
	u64  server_eof;		/* current file size on server -- protected by i_lock */
	u64  uniqueid;			/* server inode number */
	u64  createtime;		/* creation time on server */
#ifdef CONFIG_CIFS_SMB2
	__u8 lease_key[SMB2_LEASE_KEY_SIZE];	/* lease key for this inode */
#endif
#ifdef CONFIG_CIFS_FSCACHE
	struct fscache_cookie *fscache;
#endif
	struct inode vfs_inode;
};

static inline struct cifsInodeInfo *
CIFS_I(struct inode *inode)
{
	return container_of(inode, struct cifsInodeInfo, vfs_inode);
}

static inline struct cifs_sb_info *
CIFS_SB(struct super_block *sb)
{
	return sb->s_fs_info;
}

static inline char CIFS_DIR_SEP(const struct cifs_sb_info *cifs_sb)
{
	if (cifs_sb->mnt_cifs_flags & CIFS_MOUNT_POSIX_PATHS)
		return '/';
	else
		return '\\';
}

static inline void
convert_delimiter(char *path, char delim)
{
	char old_delim, *pos;

	if (delim == '/')
		old_delim = '\\';
	else
		old_delim = '/';

	pos = path;
	while ((pos = strchr(pos, old_delim)))
		*pos = delim;
}

#ifdef CONFIG_CIFS_STATS
#define cifs_stats_inc atomic_inc

static inline void cifs_stats_bytes_written(struct cifs_tcon *tcon,
					    unsigned int bytes)
{
	if (bytes) {
		spin_lock(&tcon->stat_lock);
		tcon->bytes_written += bytes;
		spin_unlock(&tcon->stat_lock);
	}
}

static inline void cifs_stats_bytes_read(struct cifs_tcon *tcon,
					 unsigned int bytes)
{
	spin_lock(&tcon->stat_lock);
	tcon->bytes_read += bytes;
	spin_unlock(&tcon->stat_lock);
}
#else

#define  cifs_stats_inc(field) do {} while (0)
#define  cifs_stats_bytes_written(tcon, bytes) do {} while (0)
#define  cifs_stats_bytes_read(tcon, bytes) do {} while (0)

#endif


/*
 * This is the prototype for the mid receive function. This function is for
 * receiving the rest of the SMB frame, starting with the WordCount (which is
 * just after the MID in struct smb_hdr). Note:
 *
 * - This will be called by cifsd, with no locks held.
 * - The mid will still be on the pending_mid_q.
 * - mid->resp_buf will point to the current buffer.
 *
 * Returns zero on a successful receive, or an error. The receive state in
 * the TCP_Server_Info will also be updated.
 */
typedef int (mid_receive_t)(struct TCP_Server_Info *server,
			    struct mid_q_entry *mid);

/*
 * This is the prototype for the mid callback function. This is called once the
 * mid has been received off of the socket. When creating one, take special
 * care to avoid deadlocks. Things to bear in mind:
 *
 * - it will be called by cifsd, with no locks held
 * - the mid will be removed from any lists
 */
typedef void (mid_callback_t)(struct mid_q_entry *mid);

/* one of these for every pending CIFS request to the server */
struct mid_q_entry {
	struct list_head qhead;	/* mids waiting on reply from this server */
	struct TCP_Server_Info *server;	/* server corresponding to this mid */
	__u64 mid;		/* multiplex id */
	__u32 pid;		/* process id */
	__u32 sequence_number;  /* for CIFS signing */
	unsigned long when_alloc;  /* when mid was created */
#ifdef CONFIG_CIFS_STATS2
	unsigned long when_sent; /* time when smb send finished */
	unsigned long when_received; /* when demux complete (taken off wire) */
#endif
	mid_receive_t *receive; /* call receive callback */
	mid_callback_t *callback; /* call completion callback */
	void *callback_data;	  /* general purpose pointer for callback */
	void *resp_buf;		/* pointer to received SMB header */
	int mid_state;	/* wish this were enum but can not pass to wait_event */
	__le16 command;		/* smb command code */
	bool large_buf:1;	/* if valid response, is pointer to large buf */
	bool multiRsp:1;	/* multiple trans2 responses for one request  */
	bool multiEnd:1;	/* both received */
};

/*	Make code in transport.c a little cleaner by moving
	update of optional stats into function below */
#ifdef CONFIG_CIFS_STATS2

static inline void cifs_in_send_inc(struct TCP_Server_Info *server)
{
	atomic_inc(&server->in_send);
}

static inline void cifs_in_send_dec(struct TCP_Server_Info *server)
{
	atomic_dec(&server->in_send);
}

static inline void cifs_num_waiters_inc(struct TCP_Server_Info *server)
{
	atomic_inc(&server->num_waiters);
}

static inline void cifs_num_waiters_dec(struct TCP_Server_Info *server)
{
	atomic_dec(&server->num_waiters);
}

static inline void cifs_save_when_sent(struct mid_q_entry *mid)
{
	mid->when_sent = jiffies;
}
#else
static inline void cifs_in_send_inc(struct TCP_Server_Info *server)
{
}
static inline void cifs_in_send_dec(struct TCP_Server_Info *server)
{
}

static inline void cifs_num_waiters_inc(struct TCP_Server_Info *server)
{
}

static inline void cifs_num_waiters_dec(struct TCP_Server_Info *server)
{
}

static inline void cifs_save_when_sent(struct mid_q_entry *mid)
{
}
#endif

/* for pending dnotify requests */
struct dir_notify_req {
	struct list_head lhead;
	__le16 Pid;
	__le16 PidHigh;
	__u16 Mid;
	__u16 Tid;
	__u16 Uid;
	__u16 netfid;
	__u32 filter; /* CompletionFilter (for multishot) */
	int multishot;
	struct file *pfile;
};

struct dfs_info3_param {
	int flags; /* DFSREF_REFERRAL_SERVER, DFSREF_STORAGE_SERVER*/
	int path_consumed;
	int server_type;
	int ref_flag;
	char *path_name;
	char *node_name;
};

/*
 * common struct for holding inode info when searching for or updating an
 * inode with new info
 */

#define CIFS_FATTR_DFS_REFERRAL		0x1
#define CIFS_FATTR_DELETE_PENDING	0x2
#define CIFS_FATTR_NEED_REVAL		0x4
#define CIFS_FATTR_INO_COLLISION	0x8
#define CIFS_FATTR_UNKNOWN_NLINK	0x10

struct cifs_fattr {
	u32		cf_flags;
	u32		cf_cifsattrs;
	u64		cf_uniqueid;
	u64		cf_eof;
	u64		cf_bytes;
	u64		cf_createtime;
	kuid_t		cf_uid;
	kgid_t		cf_gid;
	umode_t		cf_mode;
	dev_t		cf_rdev;
	unsigned int	cf_nlink;
	unsigned int	cf_dtype;
	struct timespec	cf_atime;
	struct timespec	cf_mtime;
	struct timespec	cf_ctime;
};

static inline void free_dfs_info_param(struct dfs_info3_param *param)
{
	if (param) {
		kfree(param->path_name);
		kfree(param->node_name);
		kfree(param);
	}
}

static inline void free_dfs_info_array(struct dfs_info3_param *param,
				       int number_of_items)
{
	int i;
	if ((number_of_items == 0) || (param == NULL))
		return;
	for (i = 0; i < number_of_items; i++) {
		kfree(param[i].path_name);
		kfree(param[i].node_name);
	}
	kfree(param);
}

#define   MID_FREE 0
#define   MID_REQUEST_ALLOCATED 1
#define   MID_REQUEST_SUBMITTED 2
#define   MID_RESPONSE_RECEIVED 4
#define   MID_RETRY_NEEDED      8 /* session closed while this request out */
#define   MID_RESPONSE_MALFORMED 0x10
#define   MID_SHUTDOWN		 0x20

/* Types of response buffer returned from SendReceive2 */
#define   CIFS_NO_BUFFER        0    /* Response buffer not returned */
#define   CIFS_SMALL_BUFFER     1
#define   CIFS_LARGE_BUFFER     2
#define   CIFS_IOVEC            4    /* array of response buffers */

/* Type of Request to SendReceive2 */
#define   CIFS_BLOCKING_OP      1    /* operation can block */
#define   CIFS_ASYNC_OP         2    /* do not wait for response */
#define   CIFS_TIMEOUT_MASK 0x003    /* only one of above set in req */
#define   CIFS_LOG_ERROR    0x010    /* log NT STATUS if non-zero */
#define   CIFS_LARGE_BUF_OP 0x020    /* large request buffer */
#define   CIFS_NO_RESP      0x040    /* no response buffer required */

/* Type of request operation */
#define   CIFS_ECHO_OP      0x080    /* echo request */
#define   CIFS_OBREAK_OP   0x0100    /* oplock break request */
#define   CIFS_NEG_OP      0x0200    /* negotiate request */
#define   CIFS_OP_MASK     0x0380    /* mask request type */

/* Security Flags: indicate type of session setup needed */
#define   CIFSSEC_MAY_SIGN	0x00001
#define   CIFSSEC_MAY_NTLM	0x00002
#define   CIFSSEC_MAY_NTLMV2	0x00004
#define   CIFSSEC_MAY_KRB5	0x00008
#ifdef CONFIG_CIFS_WEAK_PW_HASH
#define   CIFSSEC_MAY_LANMAN	0x00010
#define   CIFSSEC_MAY_PLNTXT	0x00020
#else
#define   CIFSSEC_MAY_LANMAN    0
#define   CIFSSEC_MAY_PLNTXT    0
#endif /* weak passwords */
#define   CIFSSEC_MAY_SEAL	0x00040 /* not supported yet */
#define   CIFSSEC_MAY_NTLMSSP	0x00080 /* raw ntlmssp with ntlmv2 */

#define   CIFSSEC_MUST_SIGN	0x01001
/* note that only one of the following can be set so the
result of setting MUST flags more than once will be to
require use of the stronger protocol */
#define   CIFSSEC_MUST_NTLM	0x02002
#define   CIFSSEC_MUST_NTLMV2	0x04004
#define   CIFSSEC_MUST_KRB5	0x08008
#ifdef CONFIG_CIFS_WEAK_PW_HASH
#define   CIFSSEC_MUST_LANMAN	0x10010
#define   CIFSSEC_MUST_PLNTXT	0x20020
#ifdef CONFIG_CIFS_UPCALL
#define   CIFSSEC_MASK          0xBF0BF /* allows weak security but also krb5 */
#else
#define   CIFSSEC_MASK          0xB70B7 /* current flags supported if weak */
#endif /* UPCALL */
#else /* do not allow weak pw hash */
#define   CIFSSEC_MUST_LANMAN	0
#define   CIFSSEC_MUST_PLNTXT	0
#ifdef CONFIG_CIFS_UPCALL
#define   CIFSSEC_MASK          0x8F08F /* flags supported if no weak allowed */
#else
#define	  CIFSSEC_MASK          0x87087 /* flags supported if no weak allowed */
#endif /* UPCALL */
#endif /* WEAK_PW_HASH */
#define   CIFSSEC_MUST_SEAL	0x40040 /* not supported yet */
#define   CIFSSEC_MUST_NTLMSSP	0x80080 /* raw ntlmssp with ntlmv2 */

#define   CIFSSEC_DEF (CIFSSEC_MAY_SIGN | CIFSSEC_MAY_NTLMV2 | CIFSSEC_MAY_NTLMSSP)
#define   CIFSSEC_MAX (CIFSSEC_MUST_SIGN | CIFSSEC_MUST_NTLMV2)
#define   CIFSSEC_AUTH_MASK (CIFSSEC_MAY_NTLM | CIFSSEC_MAY_NTLMV2 | CIFSSEC_MAY_LANMAN | CIFSSEC_MAY_PLNTXT | CIFSSEC_MAY_KRB5 | CIFSSEC_MAY_NTLMSSP)
/*
 *****************************************************************
 * All constants go here
 *****************************************************************
 */

#define UID_HASH (16)

/*
 * Note that ONE module should define _DECLARE_GLOBALS_HERE to cause the
 * following to be declared.
 */

/****************************************************************************
 *  Locking notes.  All updates to global variables and lists should be
 *                  protected by spinlocks or semaphores.
 *
 *  Spinlocks
 *  ---------
 *  GlobalMid_Lock protects:
 *	list operations on pending_mid_q and oplockQ
 *      updates to XID counters, multiplex id  and SMB sequence numbers
 *  cifs_file_list_lock protects:
 *	list operations on tcp and SMB session lists and tCon lists
 *  f_owner.lock protects certain per file struct operations
 *  mapping->page_lock protects certain per page operations
 *
 *  Semaphores
 *  ----------
 *  sesSem     operations on smb session
 *  tconSem    operations on tree connection
 *  fh_sem      file handle reconnection operations
 *
 ****************************************************************************/

#ifdef DECLARE_GLOBALS_HERE
#define GLOBAL_EXTERN
#else
#define GLOBAL_EXTERN extern
#endif

/*
 * the list of TCP_Server_Info structures, ie each of the sockets
 * connecting our client to a distinct server (ip address), is
 * chained together by cifs_tcp_ses_list. The list of all our SMB
 * sessions (and from that the tree connections) can be found
 * by iterating over cifs_tcp_ses_list
 */
GLOBAL_EXTERN struct list_head		cifs_tcp_ses_list;

/*
 * This lock protects the cifs_tcp_ses_list, the list of smb sessions per
 * tcp session, and the list of tcon's per smb session. It also protects
 * the reference counters for the server, smb session, and tcon. Finally,
 * changes to the tcon->tidStatus should be done while holding this lock.
 */
GLOBAL_EXTERN spinlock_t		cifs_tcp_ses_lock;

/*
 * This lock protects the cifs_file->llist and cifs_file->flist
 * list operations, and updates to some flags (cifs_file->invalidHandle)
 * It will be moved to either use the tcon->stat_lock or equivalent later.
 * If cifs_tcp_ses_lock and the lock below are both needed to be held, then
 * the cifs_tcp_ses_lock must be grabbed first and released last.
 */
GLOBAL_EXTERN spinlock_t	cifs_file_list_lock;

#ifdef CONFIG_CIFS_DNOTIFY_EXPERIMENTAL /* unused temporarily */
/* Outstanding dir notify requests */
GLOBAL_EXTERN struct list_head GlobalDnotifyReqList;
/* DirNotify response queue */
GLOBAL_EXTERN struct list_head GlobalDnotifyRsp_Q;
#endif /* was needed for dnotify, and will be needed for inotify when VFS fix */

/*
 * Global transaction id (XID) information
 */
GLOBAL_EXTERN unsigned int GlobalCurrentXid;	/* protected by GlobalMid_Sem */
GLOBAL_EXTERN unsigned int GlobalTotalActiveXid; /* prot by GlobalMid_Sem */
GLOBAL_EXTERN unsigned int GlobalMaxActiveXid;	/* prot by GlobalMid_Sem */
GLOBAL_EXTERN spinlock_t GlobalMid_Lock;  /* protects above & list operations */
					  /* on midQ entries */
/*
 *  Global counters, updated atomically
 */
GLOBAL_EXTERN atomic_t sesInfoAllocCount;
GLOBAL_EXTERN atomic_t tconInfoAllocCount;
GLOBAL_EXTERN atomic_t tcpSesAllocCount;
GLOBAL_EXTERN atomic_t tcpSesReconnectCount;
GLOBAL_EXTERN atomic_t tconInfoReconnectCount;

/* Various Debug counters */
GLOBAL_EXTERN atomic_t bufAllocCount;    /* current number allocated  */
#ifdef CONFIG_CIFS_STATS2
GLOBAL_EXTERN atomic_t totBufAllocCount; /* total allocated over all time */
GLOBAL_EXTERN atomic_t totSmBufAllocCount;
#endif
GLOBAL_EXTERN atomic_t smBufAllocCount;
GLOBAL_EXTERN atomic_t midCount;

/* Misc globals */
GLOBAL_EXTERN bool enable_oplocks; /* enable or disable oplocks */
GLOBAL_EXTERN unsigned int lookupCacheEnabled;
GLOBAL_EXTERN unsigned int global_secflags;	/* if on, session setup sent
				with more secure ntlmssp2 challenge/resp */
GLOBAL_EXTERN unsigned int sign_CIFS_PDUs;  /* enable smb packet signing */
GLOBAL_EXTERN unsigned int linuxExtEnabled;/*enable Linux/Unix CIFS extensions*/
GLOBAL_EXTERN unsigned int CIFSMaxBufSize;  /* max size not including hdr */
GLOBAL_EXTERN unsigned int cifs_min_rcv;    /* min size of big ntwrk buf pool */
GLOBAL_EXTERN unsigned int cifs_min_small;  /* min size of small buf pool */
GLOBAL_EXTERN unsigned int cifs_max_pending; /* MAX requests at once to server*/

#ifdef CONFIG_CIFS_ACL
GLOBAL_EXTERN struct rb_root uidtree;
GLOBAL_EXTERN struct rb_root gidtree;
GLOBAL_EXTERN spinlock_t siduidlock;
GLOBAL_EXTERN spinlock_t sidgidlock;
GLOBAL_EXTERN struct rb_root siduidtree;
GLOBAL_EXTERN struct rb_root sidgidtree;
GLOBAL_EXTERN spinlock_t uidsidlock;
GLOBAL_EXTERN spinlock_t gidsidlock;
#endif /* CONFIG_CIFS_ACL */

void cifs_oplock_break(struct work_struct *work);

extern const struct slow_work_ops cifs_oplock_break_ops;
extern struct workqueue_struct *cifsiod_wq;

extern mempool_t *cifs_mid_poolp;

/* Operations for different SMB versions */
#define SMB1_VERSION_STRING	"1.0"
extern struct smb_version_operations smb1_operations;
extern struct smb_version_values smb1_values;
#define SMB20_VERSION_STRING	"2.0"
extern struct smb_version_operations smb20_operations;
extern struct smb_version_values smb20_values;
#define SMB21_VERSION_STRING	"2.1"
extern struct smb_version_operations smb21_operations;
extern struct smb_version_values smb21_values;
#define SMB30_VERSION_STRING	"3.0"
extern struct smb_version_operations smb30_operations;
extern struct smb_version_values smb30_values;
#define SMB302_VERSION_STRING	"3.02"
/*extern struct smb_version_operations smb302_operations;*/ /* not needed yet */
extern struct smb_version_values smb302_values;
#endif	/* _CIFS_GLOB_H */<|MERGE_RESOLUTION|>--- conflicted
+++ resolved
@@ -398,11 +398,8 @@
 			const struct nls_table *, int);
 	struct cifs_ntsd * (*get_acl)(struct cifs_sb_info *, struct inode *,
 			const char *, u32 *);
-<<<<<<< HEAD
-=======
 	struct cifs_ntsd * (*get_acl_by_fid)(struct cifs_sb_info *,
 			const struct cifs_fid *, u32 *);
->>>>>>> 28b19111
 	int (*set_acl)(struct cifs_ntsd *, __u32, struct inode *, const char *,
 			int);
 };
