--- conflicted
+++ resolved
@@ -4559,10 +4559,7 @@
 		if (IS_ERR(fs_root)) {
 			err = PTR_ERR(fs_root);
 			list_add_tail(&reloc_root->root_list, &reloc_roots);
-<<<<<<< HEAD
-=======
 			btrfs_end_transaction(trans);
->>>>>>> 358c7c61
 			goto out_unset;
 		}
 
