/*
 * Copyright (C) 2007 Oracle.  All rights reserved.
 *
 * This program is free software; you can redistribute it and/or
 * modify it under the terms of the GNU General Public
 * License v2 as published by the Free Software Foundation.
 *
 * This program is distributed in the hope that it will be useful,
 * but WITHOUT ANY WARRANTY; without even the implied warranty of
 * MERCHANTABILITY or FITNESS FOR A PARTICULAR PURPOSE.  See the GNU
 * General Public License for more details.
 *
 * You should have received a copy of the GNU General Public
 * License along with this program; if not, write to the
 * Free Software Foundation, Inc., 59 Temple Place - Suite 330,
 * Boston, MA 021110-1307, USA.
 */
#include <linux/sched.h>
#include <linux/pagemap.h>
#include <linux/writeback.h>
#include <linux/blkdev.h>
#include <linux/sort.h>
#include <linux/rcupdate.h>
#include <linux/kthread.h>
#include <linux/slab.h>
#include <linux/ratelimit.h>
#include "compat.h"
#include "hash.h"
#include "ctree.h"
#include "disk-io.h"
#include "print-tree.h"
#include "transaction.h"
#include "volumes.h"
#include "locking.h"
#include "free-space-cache.h"

/*
 * control flags for do_chunk_alloc's force field
 * CHUNK_ALLOC_NO_FORCE means to only allocate a chunk
 * if we really need one.
 *
 * CHUNK_ALLOC_LIMITED means to only try and allocate one
 * if we have very few chunks already allocated.  This is
 * used as part of the clustering code to help make sure
 * we have a good pool of storage to cluster in, without
 * filling the FS with empty chunks
 *
 * CHUNK_ALLOC_FORCE means it must try to allocate one
 *
 */
enum {
	CHUNK_ALLOC_NO_FORCE = 0,
	CHUNK_ALLOC_LIMITED = 1,
	CHUNK_ALLOC_FORCE = 2,
};

/*
 * Control how reservations are dealt with.
 *
 * RESERVE_FREE - freeing a reservation.
 * RESERVE_ALLOC - allocating space and we need to update bytes_may_use for
 *   ENOSPC accounting
 * RESERVE_ALLOC_NO_ACCOUNT - allocating space and we should not update
 *   bytes_may_use as the ENOSPC accounting is done elsewhere
 */
enum {
	RESERVE_FREE = 0,
	RESERVE_ALLOC = 1,
	RESERVE_ALLOC_NO_ACCOUNT = 2,
};

static int update_block_group(struct btrfs_trans_handle *trans,
			      struct btrfs_root *root,
			      u64 bytenr, u64 num_bytes, int alloc);
static int __btrfs_free_extent(struct btrfs_trans_handle *trans,
				struct btrfs_root *root,
				u64 bytenr, u64 num_bytes, u64 parent,
				u64 root_objectid, u64 owner_objectid,
				u64 owner_offset, int refs_to_drop,
				struct btrfs_delayed_extent_op *extra_op);
static void __run_delayed_extent_op(struct btrfs_delayed_extent_op *extent_op,
				    struct extent_buffer *leaf,
				    struct btrfs_extent_item *ei);
static int alloc_reserved_file_extent(struct btrfs_trans_handle *trans,
				      struct btrfs_root *root,
				      u64 parent, u64 root_objectid,
				      u64 flags, u64 owner, u64 offset,
				      struct btrfs_key *ins, int ref_mod);
static int alloc_reserved_tree_block(struct btrfs_trans_handle *trans,
				     struct btrfs_root *root,
				     u64 parent, u64 root_objectid,
				     u64 flags, struct btrfs_disk_key *key,
				     int level, struct btrfs_key *ins);
static int do_chunk_alloc(struct btrfs_trans_handle *trans,
			  struct btrfs_root *extent_root, u64 alloc_bytes,
			  u64 flags, int force);
static int find_next_key(struct btrfs_path *path, int level,
			 struct btrfs_key *key);
static void dump_space_info(struct btrfs_space_info *info, u64 bytes,
			    int dump_block_groups);
static int btrfs_update_reserved_bytes(struct btrfs_block_group_cache *cache,
				       u64 num_bytes, int reserve);

static noinline int
block_group_cache_done(struct btrfs_block_group_cache *cache)
{
	smp_mb();
	return cache->cached == BTRFS_CACHE_FINISHED;
}

static int block_group_bits(struct btrfs_block_group_cache *cache, u64 bits)
{
	return (cache->flags & bits) == bits;
}

static void btrfs_get_block_group(struct btrfs_block_group_cache *cache)
{
	atomic_inc(&cache->count);
}

void btrfs_put_block_group(struct btrfs_block_group_cache *cache)
{
	if (atomic_dec_and_test(&cache->count)) {
		WARN_ON(cache->pinned > 0);
		WARN_ON(cache->reserved > 0);
		kfree(cache->free_space_ctl);
		kfree(cache);
	}
}

/*
 * this adds the block group to the fs_info rb tree for the block group
 * cache
 */
static int btrfs_add_block_group_cache(struct btrfs_fs_info *info,
				struct btrfs_block_group_cache *block_group)
{
	struct rb_node **p;
	struct rb_node *parent = NULL;
	struct btrfs_block_group_cache *cache;

	spin_lock(&info->block_group_cache_lock);
	p = &info->block_group_cache_tree.rb_node;

	while (*p) {
		parent = *p;
		cache = rb_entry(parent, struct btrfs_block_group_cache,
				 cache_node);
		if (block_group->key.objectid < cache->key.objectid) {
			p = &(*p)->rb_left;
		} else if (block_group->key.objectid > cache->key.objectid) {
			p = &(*p)->rb_right;
		} else {
			spin_unlock(&info->block_group_cache_lock);
			return -EEXIST;
		}
	}

	rb_link_node(&block_group->cache_node, parent, p);
	rb_insert_color(&block_group->cache_node,
			&info->block_group_cache_tree);
	spin_unlock(&info->block_group_cache_lock);

	return 0;
}

/*
 * This will return the block group at or after bytenr if contains is 0, else
 * it will return the block group that contains the bytenr
 */
static struct btrfs_block_group_cache *
block_group_cache_tree_search(struct btrfs_fs_info *info, u64 bytenr,
			      int contains)
{
	struct btrfs_block_group_cache *cache, *ret = NULL;
	struct rb_node *n;
	u64 end, start;

	spin_lock(&info->block_group_cache_lock);
	n = info->block_group_cache_tree.rb_node;

	while (n) {
		cache = rb_entry(n, struct btrfs_block_group_cache,
				 cache_node);
		end = cache->key.objectid + cache->key.offset - 1;
		start = cache->key.objectid;

		if (bytenr < start) {
			if (!contains && (!ret || start < ret->key.objectid))
				ret = cache;
			n = n->rb_left;
		} else if (bytenr > start) {
			if (contains && bytenr <= end) {
				ret = cache;
				break;
			}
			n = n->rb_right;
		} else {
			ret = cache;
			break;
		}
	}
	if (ret)
		btrfs_get_block_group(ret);
	spin_unlock(&info->block_group_cache_lock);

	return ret;
}

static int add_excluded_extent(struct btrfs_root *root,
			       u64 start, u64 num_bytes)
{
	u64 end = start + num_bytes - 1;
	set_extent_bits(&root->fs_info->freed_extents[0],
			start, end, EXTENT_UPTODATE, GFP_NOFS);
	set_extent_bits(&root->fs_info->freed_extents[1],
			start, end, EXTENT_UPTODATE, GFP_NOFS);
	return 0;
}

static void free_excluded_extents(struct btrfs_root *root,
				  struct btrfs_block_group_cache *cache)
{
	u64 start, end;

	start = cache->key.objectid;
	end = start + cache->key.offset - 1;

	clear_extent_bits(&root->fs_info->freed_extents[0],
			  start, end, EXTENT_UPTODATE, GFP_NOFS);
	clear_extent_bits(&root->fs_info->freed_extents[1],
			  start, end, EXTENT_UPTODATE, GFP_NOFS);
}

static int exclude_super_stripes(struct btrfs_root *root,
				 struct btrfs_block_group_cache *cache)
{
	u64 bytenr;
	u64 *logical;
	int stripe_len;
	int i, nr, ret;

	if (cache->key.objectid < BTRFS_SUPER_INFO_OFFSET) {
		stripe_len = BTRFS_SUPER_INFO_OFFSET - cache->key.objectid;
		cache->bytes_super += stripe_len;
		ret = add_excluded_extent(root, cache->key.objectid,
					  stripe_len);
		BUG_ON(ret); /* -ENOMEM */
	}

	for (i = 0; i < BTRFS_SUPER_MIRROR_MAX; i++) {
		bytenr = btrfs_sb_offset(i);
		ret = btrfs_rmap_block(&root->fs_info->mapping_tree,
				       cache->key.objectid, bytenr,
				       0, &logical, &nr, &stripe_len);
		BUG_ON(ret); /* -ENOMEM */

		while (nr--) {
			cache->bytes_super += stripe_len;
			ret = add_excluded_extent(root, logical[nr],
						  stripe_len);
			BUG_ON(ret); /* -ENOMEM */
		}

		kfree(logical);
	}
	return 0;
}

static struct btrfs_caching_control *
get_caching_control(struct btrfs_block_group_cache *cache)
{
	struct btrfs_caching_control *ctl;

	spin_lock(&cache->lock);
	if (cache->cached != BTRFS_CACHE_STARTED) {
		spin_unlock(&cache->lock);
		return NULL;
	}

	/* We're loading it the fast way, so we don't have a caching_ctl. */
	if (!cache->caching_ctl) {
		spin_unlock(&cache->lock);
		return NULL;
	}

	ctl = cache->caching_ctl;
	atomic_inc(&ctl->count);
	spin_unlock(&cache->lock);
	return ctl;
}

static void put_caching_control(struct btrfs_caching_control *ctl)
{
	if (atomic_dec_and_test(&ctl->count))
		kfree(ctl);
}

/*
 * this is only called by cache_block_group, since we could have freed extents
 * we need to check the pinned_extents for any extents that can't be used yet
 * since their free space will be released as soon as the transaction commits.
 */
static u64 add_new_free_space(struct btrfs_block_group_cache *block_group,
			      struct btrfs_fs_info *info, u64 start, u64 end)
{
	u64 extent_start, extent_end, size, total_added = 0;
	int ret;

	while (start < end) {
		ret = find_first_extent_bit(info->pinned_extents, start,
					    &extent_start, &extent_end,
					    EXTENT_DIRTY | EXTENT_UPTODATE);
		if (ret)
			break;

		if (extent_start <= start) {
			start = extent_end + 1;
		} else if (extent_start > start && extent_start < end) {
			size = extent_start - start;
			total_added += size;
			ret = btrfs_add_free_space(block_group, start,
						   size);
			BUG_ON(ret); /* -ENOMEM or logic error */
			start = extent_end + 1;
		} else {
			break;
		}
	}

	if (start < end) {
		size = end - start;
		total_added += size;
		ret = btrfs_add_free_space(block_group, start, size);
		BUG_ON(ret); /* -ENOMEM or logic error */
	}

	return total_added;
}

static noinline void caching_thread(struct btrfs_work *work)
{
	struct btrfs_block_group_cache *block_group;
	struct btrfs_fs_info *fs_info;
	struct btrfs_caching_control *caching_ctl;
	struct btrfs_root *extent_root;
	struct btrfs_path *path;
	struct extent_buffer *leaf;
	struct btrfs_key key;
	u64 total_found = 0;
	u64 last = 0;
	u32 nritems;
	int ret = 0;

	caching_ctl = container_of(work, struct btrfs_caching_control, work);
	block_group = caching_ctl->block_group;
	fs_info = block_group->fs_info;
	extent_root = fs_info->extent_root;

	path = btrfs_alloc_path();
	if (!path)
		goto out;

	last = max_t(u64, block_group->key.objectid, BTRFS_SUPER_INFO_OFFSET);

	/*
	 * We don't want to deadlock with somebody trying to allocate a new
	 * extent for the extent root while also trying to search the extent
	 * root to add free space.  So we skip locking and search the commit
	 * root, since its read-only
	 */
	path->skip_locking = 1;
	path->search_commit_root = 1;
	path->reada = 1;

	key.objectid = last;
	key.offset = 0;
	key.type = BTRFS_EXTENT_ITEM_KEY;
again:
	mutex_lock(&caching_ctl->mutex);
	/* need to make sure the commit_root doesn't disappear */
	down_read(&fs_info->extent_commit_sem);

	ret = btrfs_search_slot(NULL, extent_root, &key, path, 0, 0);
	if (ret < 0)
		goto err;

	leaf = path->nodes[0];
	nritems = btrfs_header_nritems(leaf);

	while (1) {
		if (btrfs_fs_closing(fs_info) > 1) {
			last = (u64)-1;
			break;
		}

		if (path->slots[0] < nritems) {
			btrfs_item_key_to_cpu(leaf, &key, path->slots[0]);
		} else {
			ret = find_next_key(path, 0, &key);
			if (ret)
				break;

			if (need_resched() ||
			    btrfs_next_leaf(extent_root, path)) {
				caching_ctl->progress = last;
				btrfs_release_path(path);
				up_read(&fs_info->extent_commit_sem);
				mutex_unlock(&caching_ctl->mutex);
				cond_resched();
				goto again;
			}
			leaf = path->nodes[0];
			nritems = btrfs_header_nritems(leaf);
			continue;
		}

		if (key.objectid < block_group->key.objectid) {
			path->slots[0]++;
			continue;
		}

		if (key.objectid >= block_group->key.objectid +
		    block_group->key.offset)
			break;

		if (key.type == BTRFS_EXTENT_ITEM_KEY) {
			total_found += add_new_free_space(block_group,
							  fs_info, last,
							  key.objectid);
			last = key.objectid + key.offset;

			if (total_found > (1024 * 1024 * 2)) {
				total_found = 0;
				wake_up(&caching_ctl->wait);
			}
		}
		path->slots[0]++;
	}
	ret = 0;

	total_found += add_new_free_space(block_group, fs_info, last,
					  block_group->key.objectid +
					  block_group->key.offset);
	caching_ctl->progress = (u64)-1;

	spin_lock(&block_group->lock);
	block_group->caching_ctl = NULL;
	block_group->cached = BTRFS_CACHE_FINISHED;
	spin_unlock(&block_group->lock);

err:
	btrfs_free_path(path);
	up_read(&fs_info->extent_commit_sem);

	free_excluded_extents(extent_root, block_group);

	mutex_unlock(&caching_ctl->mutex);
out:
	wake_up(&caching_ctl->wait);

	put_caching_control(caching_ctl);
	btrfs_put_block_group(block_group);
}

static int cache_block_group(struct btrfs_block_group_cache *cache,
			     struct btrfs_trans_handle *trans,
			     struct btrfs_root *root,
			     int load_cache_only)
{
	DEFINE_WAIT(wait);
	struct btrfs_fs_info *fs_info = cache->fs_info;
	struct btrfs_caching_control *caching_ctl;
	int ret = 0;

	caching_ctl = kzalloc(sizeof(*caching_ctl), GFP_NOFS);
	if (!caching_ctl)
		return -ENOMEM;

	INIT_LIST_HEAD(&caching_ctl->list);
	mutex_init(&caching_ctl->mutex);
	init_waitqueue_head(&caching_ctl->wait);
	caching_ctl->block_group = cache;
	caching_ctl->progress = cache->key.objectid;
	atomic_set(&caching_ctl->count, 1);
	caching_ctl->work.func = caching_thread;

	spin_lock(&cache->lock);
	/*
	 * This should be a rare occasion, but this could happen I think in the
	 * case where one thread starts to load the space cache info, and then
	 * some other thread starts a transaction commit which tries to do an
	 * allocation while the other thread is still loading the space cache
	 * info.  The previous loop should have kept us from choosing this block
	 * group, but if we've moved to the state where we will wait on caching
	 * block groups we need to first check if we're doing a fast load here,
	 * so we can wait for it to finish, otherwise we could end up allocating
	 * from a block group who's cache gets evicted for one reason or
	 * another.
	 */
	while (cache->cached == BTRFS_CACHE_FAST) {
		struct btrfs_caching_control *ctl;

		ctl = cache->caching_ctl;
		atomic_inc(&ctl->count);
		prepare_to_wait(&ctl->wait, &wait, TASK_UNINTERRUPTIBLE);
		spin_unlock(&cache->lock);

		schedule();

		finish_wait(&ctl->wait, &wait);
		put_caching_control(ctl);
		spin_lock(&cache->lock);
	}

	if (cache->cached != BTRFS_CACHE_NO) {
		spin_unlock(&cache->lock);
		kfree(caching_ctl);
		return 0;
	}
	WARN_ON(cache->caching_ctl);
	cache->caching_ctl = caching_ctl;
	cache->cached = BTRFS_CACHE_FAST;
	spin_unlock(&cache->lock);

	/*
	 * We can't do the read from on-disk cache during a commit since we need
	 * to have the normal tree locking.  Also if we are currently trying to
	 * allocate blocks for the tree root we can't do the fast caching since
	 * we likely hold important locks.
	 */
	if (trans && (!trans->transaction->in_commit) &&
	    (root && root != root->fs_info->tree_root) &&
	    btrfs_test_opt(root, SPACE_CACHE)) {
		ret = load_free_space_cache(fs_info, cache);

		spin_lock(&cache->lock);
		if (ret == 1) {
			cache->caching_ctl = NULL;
			cache->cached = BTRFS_CACHE_FINISHED;
			cache->last_byte_to_unpin = (u64)-1;
		} else {
			if (load_cache_only) {
				cache->caching_ctl = NULL;
				cache->cached = BTRFS_CACHE_NO;
			} else {
				cache->cached = BTRFS_CACHE_STARTED;
			}
		}
		spin_unlock(&cache->lock);
		wake_up(&caching_ctl->wait);
		if (ret == 1) {
			put_caching_control(caching_ctl);
			free_excluded_extents(fs_info->extent_root, cache);
			return 0;
		}
	} else {
		/*
		 * We are not going to do the fast caching, set cached to the
		 * appropriate value and wakeup any waiters.
		 */
		spin_lock(&cache->lock);
		if (load_cache_only) {
			cache->caching_ctl = NULL;
			cache->cached = BTRFS_CACHE_NO;
		} else {
			cache->cached = BTRFS_CACHE_STARTED;
		}
		spin_unlock(&cache->lock);
		wake_up(&caching_ctl->wait);
	}

	if (load_cache_only) {
		put_caching_control(caching_ctl);
		return 0;
	}

	down_write(&fs_info->extent_commit_sem);
	atomic_inc(&caching_ctl->count);
	list_add_tail(&caching_ctl->list, &fs_info->caching_block_groups);
	up_write(&fs_info->extent_commit_sem);

	btrfs_get_block_group(cache);

	btrfs_queue_worker(&fs_info->caching_workers, &caching_ctl->work);

	return ret;
}

/*
 * return the block group that starts at or after bytenr
 */
static struct btrfs_block_group_cache *
btrfs_lookup_first_block_group(struct btrfs_fs_info *info, u64 bytenr)
{
	struct btrfs_block_group_cache *cache;

	cache = block_group_cache_tree_search(info, bytenr, 0);

	return cache;
}

/*
 * return the block group that contains the given bytenr
 */
struct btrfs_block_group_cache *btrfs_lookup_block_group(
						 struct btrfs_fs_info *info,
						 u64 bytenr)
{
	struct btrfs_block_group_cache *cache;

	cache = block_group_cache_tree_search(info, bytenr, 1);

	return cache;
}

static struct btrfs_space_info *__find_space_info(struct btrfs_fs_info *info,
						  u64 flags)
{
	struct list_head *head = &info->space_info;
	struct btrfs_space_info *found;

	flags &= BTRFS_BLOCK_GROUP_TYPE_MASK;

	rcu_read_lock();
	list_for_each_entry_rcu(found, head, list) {
		if (found->flags & flags) {
			rcu_read_unlock();
			return found;
		}
	}
	rcu_read_unlock();
	return NULL;
}

/*
 * after adding space to the filesystem, we need to clear the full flags
 * on all the space infos.
 */
void btrfs_clear_space_info_full(struct btrfs_fs_info *info)
{
	struct list_head *head = &info->space_info;
	struct btrfs_space_info *found;

	rcu_read_lock();
	list_for_each_entry_rcu(found, head, list)
		found->full = 0;
	rcu_read_unlock();
}

static u64 div_factor(u64 num, int factor)
{
	if (factor == 10)
		return num;
	num *= factor;
	do_div(num, 10);
	return num;
}

static u64 div_factor_fine(u64 num, int factor)
{
	if (factor == 100)
		return num;
	num *= factor;
	do_div(num, 100);
	return num;
}

u64 btrfs_find_block_group(struct btrfs_root *root,
			   u64 search_start, u64 search_hint, int owner)
{
	struct btrfs_block_group_cache *cache;
	u64 used;
	u64 last = max(search_hint, search_start);
	u64 group_start = 0;
	int full_search = 0;
	int factor = 9;
	int wrapped = 0;
again:
	while (1) {
		cache = btrfs_lookup_first_block_group(root->fs_info, last);
		if (!cache)
			break;

		spin_lock(&cache->lock);
		last = cache->key.objectid + cache->key.offset;
		used = btrfs_block_group_used(&cache->item);

		if ((full_search || !cache->ro) &&
		    block_group_bits(cache, BTRFS_BLOCK_GROUP_METADATA)) {
			if (used + cache->pinned + cache->reserved <
			    div_factor(cache->key.offset, factor)) {
				group_start = cache->key.objectid;
				spin_unlock(&cache->lock);
				btrfs_put_block_group(cache);
				goto found;
			}
		}
		spin_unlock(&cache->lock);
		btrfs_put_block_group(cache);
		cond_resched();
	}
	if (!wrapped) {
		last = search_start;
		wrapped = 1;
		goto again;
	}
	if (!full_search && factor < 10) {
		last = search_start;
		full_search = 1;
		factor = 10;
		goto again;
	}
found:
	return group_start;
}

/* simple helper to search for an existing extent at a given offset */
int btrfs_lookup_extent(struct btrfs_root *root, u64 start, u64 len)
{
	int ret;
	struct btrfs_key key;
	struct btrfs_path *path;

	path = btrfs_alloc_path();
	if (!path)
		return -ENOMEM;

	key.objectid = start;
	key.offset = len;
	btrfs_set_key_type(&key, BTRFS_EXTENT_ITEM_KEY);
	ret = btrfs_search_slot(NULL, root->fs_info->extent_root, &key, path,
				0, 0);
	btrfs_free_path(path);
	return ret;
}

/*
 * helper function to lookup reference count and flags of extent.
 *
 * the head node for delayed ref is used to store the sum of all the
 * reference count modifications queued up in the rbtree. the head
 * node may also store the extent flags to set. This way you can check
 * to see what the reference count and extent flags would be if all of
 * the delayed refs are not processed.
 */
int btrfs_lookup_extent_info(struct btrfs_trans_handle *trans,
			     struct btrfs_root *root, u64 bytenr,
			     u64 num_bytes, u64 *refs, u64 *flags)
{
	struct btrfs_delayed_ref_head *head;
	struct btrfs_delayed_ref_root *delayed_refs;
	struct btrfs_path *path;
	struct btrfs_extent_item *ei;
	struct extent_buffer *leaf;
	struct btrfs_key key;
	u32 item_size;
	u64 num_refs;
	u64 extent_flags;
	int ret;

	path = btrfs_alloc_path();
	if (!path)
		return -ENOMEM;

	key.objectid = bytenr;
	key.type = BTRFS_EXTENT_ITEM_KEY;
	key.offset = num_bytes;
	if (!trans) {
		path->skip_locking = 1;
		path->search_commit_root = 1;
	}
again:
	ret = btrfs_search_slot(trans, root->fs_info->extent_root,
				&key, path, 0, 0);
	if (ret < 0)
		goto out_free;

	if (ret == 0) {
		leaf = path->nodes[0];
		item_size = btrfs_item_size_nr(leaf, path->slots[0]);
		if (item_size >= sizeof(*ei)) {
			ei = btrfs_item_ptr(leaf, path->slots[0],
					    struct btrfs_extent_item);
			num_refs = btrfs_extent_refs(leaf, ei);
			extent_flags = btrfs_extent_flags(leaf, ei);
		} else {
#ifdef BTRFS_COMPAT_EXTENT_TREE_V0
			struct btrfs_extent_item_v0 *ei0;
			BUG_ON(item_size != sizeof(*ei0));
			ei0 = btrfs_item_ptr(leaf, path->slots[0],
					     struct btrfs_extent_item_v0);
			num_refs = btrfs_extent_refs_v0(leaf, ei0);
			/* FIXME: this isn't correct for data */
			extent_flags = BTRFS_BLOCK_FLAG_FULL_BACKREF;
#else
			BUG();
#endif
		}
		BUG_ON(num_refs == 0);
	} else {
		num_refs = 0;
		extent_flags = 0;
		ret = 0;
	}

	if (!trans)
		goto out;

	delayed_refs = &trans->transaction->delayed_refs;
	spin_lock(&delayed_refs->lock);
	head = btrfs_find_delayed_ref_head(trans, bytenr);
	if (head) {
		if (!mutex_trylock(&head->mutex)) {
			atomic_inc(&head->node.refs);
			spin_unlock(&delayed_refs->lock);

			btrfs_release_path(path);

			/*
			 * Mutex was contended, block until it's released and try
			 * again
			 */
			mutex_lock(&head->mutex);
			mutex_unlock(&head->mutex);
			btrfs_put_delayed_ref(&head->node);
			goto again;
		}
		if (head->extent_op && head->extent_op->update_flags)
			extent_flags |= head->extent_op->flags_to_set;
		else
			BUG_ON(num_refs == 0);

		num_refs += head->node.ref_mod;
		mutex_unlock(&head->mutex);
	}
	spin_unlock(&delayed_refs->lock);
out:
	WARN_ON(num_refs == 0);
	if (refs)
		*refs = num_refs;
	if (flags)
		*flags = extent_flags;
out_free:
	btrfs_free_path(path);
	return ret;
}

/*
 * Back reference rules.  Back refs have three main goals:
 *
 * 1) differentiate between all holders of references to an extent so that
 *    when a reference is dropped we can make sure it was a valid reference
 *    before freeing the extent.
 *
 * 2) Provide enough information to quickly find the holders of an extent
 *    if we notice a given block is corrupted or bad.
 *
 * 3) Make it easy to migrate blocks for FS shrinking or storage pool
 *    maintenance.  This is actually the same as #2, but with a slightly
 *    different use case.
 *
 * There are two kinds of back refs. The implicit back refs is optimized
 * for pointers in non-shared tree blocks. For a given pointer in a block,
 * back refs of this kind provide information about the block's owner tree
 * and the pointer's key. These information allow us to find the block by
 * b-tree searching. The full back refs is for pointers in tree blocks not
 * referenced by their owner trees. The location of tree block is recorded
 * in the back refs. Actually the full back refs is generic, and can be
 * used in all cases the implicit back refs is used. The major shortcoming
 * of the full back refs is its overhead. Every time a tree block gets
 * COWed, we have to update back refs entry for all pointers in it.
 *
 * For a newly allocated tree block, we use implicit back refs for
 * pointers in it. This means most tree related operations only involve
 * implicit back refs. For a tree block created in old transaction, the
 * only way to drop a reference to it is COW it. So we can detect the
 * event that tree block loses its owner tree's reference and do the
 * back refs conversion.
 *
 * When a tree block is COW'd through a tree, there are four cases:
 *
 * The reference count of the block is one and the tree is the block's
 * owner tree. Nothing to do in this case.
 *
 * The reference count of the block is one and the tree is not the
 * block's owner tree. In this case, full back refs is used for pointers
 * in the block. Remove these full back refs, add implicit back refs for
 * every pointers in the new block.
 *
 * The reference count of the block is greater than one and the tree is
 * the block's owner tree. In this case, implicit back refs is used for
 * pointers in the block. Add full back refs for every pointers in the
 * block, increase lower level extents' reference counts. The original
 * implicit back refs are entailed to the new block.
 *
 * The reference count of the block is greater than one and the tree is
 * not the block's owner tree. Add implicit back refs for every pointer in
 * the new block, increase lower level extents' reference count.
 *
 * Back Reference Key composing:
 *
 * The key objectid corresponds to the first byte in the extent,
 * The key type is used to differentiate between types of back refs.
 * There are different meanings of the key offset for different types
 * of back refs.
 *
 * File extents can be referenced by:
 *
 * - multiple snapshots, subvolumes, or different generations in one subvol
 * - different files inside a single subvolume
 * - different offsets inside a file (bookend extents in file.c)
 *
 * The extent ref structure for the implicit back refs has fields for:
 *
 * - Objectid of the subvolume root
 * - objectid of the file holding the reference
 * - original offset in the file
 * - how many bookend extents
 *
 * The key offset for the implicit back refs is hash of the first
 * three fields.
 *
 * The extent ref structure for the full back refs has field for:
 *
 * - number of pointers in the tree leaf
 *
 * The key offset for the implicit back refs is the first byte of
 * the tree leaf
 *
 * When a file extent is allocated, The implicit back refs is used.
 * the fields are filled in:
 *
 *     (root_key.objectid, inode objectid, offset in file, 1)
 *
 * When a file extent is removed file truncation, we find the
 * corresponding implicit back refs and check the following fields:
 *
 *     (btrfs_header_owner(leaf), inode objectid, offset in file)
 *
 * Btree extents can be referenced by:
 *
 * - Different subvolumes
 *
 * Both the implicit back refs and the full back refs for tree blocks
 * only consist of key. The key offset for the implicit back refs is
 * objectid of block's owner tree. The key offset for the full back refs
 * is the first byte of parent block.
 *
 * When implicit back refs is used, information about the lowest key and
 * level of the tree block are required. These information are stored in
 * tree block info structure.
 */

#ifdef BTRFS_COMPAT_EXTENT_TREE_V0
static int convert_extent_item_v0(struct btrfs_trans_handle *trans,
				  struct btrfs_root *root,
				  struct btrfs_path *path,
				  u64 owner, u32 extra_size)
{
	struct btrfs_extent_item *item;
	struct btrfs_extent_item_v0 *ei0;
	struct btrfs_extent_ref_v0 *ref0;
	struct btrfs_tree_block_info *bi;
	struct extent_buffer *leaf;
	struct btrfs_key key;
	struct btrfs_key found_key;
	u32 new_size = sizeof(*item);
	u64 refs;
	int ret;

	leaf = path->nodes[0];
	BUG_ON(btrfs_item_size_nr(leaf, path->slots[0]) != sizeof(*ei0));

	btrfs_item_key_to_cpu(leaf, &key, path->slots[0]);
	ei0 = btrfs_item_ptr(leaf, path->slots[0],
			     struct btrfs_extent_item_v0);
	refs = btrfs_extent_refs_v0(leaf, ei0);

	if (owner == (u64)-1) {
		while (1) {
			if (path->slots[0] >= btrfs_header_nritems(leaf)) {
				ret = btrfs_next_leaf(root, path);
				if (ret < 0)
					return ret;
				BUG_ON(ret > 0); /* Corruption */
				leaf = path->nodes[0];
			}
			btrfs_item_key_to_cpu(leaf, &found_key,
					      path->slots[0]);
			BUG_ON(key.objectid != found_key.objectid);
			if (found_key.type != BTRFS_EXTENT_REF_V0_KEY) {
				path->slots[0]++;
				continue;
			}
			ref0 = btrfs_item_ptr(leaf, path->slots[0],
					      struct btrfs_extent_ref_v0);
			owner = btrfs_ref_objectid_v0(leaf, ref0);
			break;
		}
	}
	btrfs_release_path(path);

	if (owner < BTRFS_FIRST_FREE_OBJECTID)
		new_size += sizeof(*bi);

	new_size -= sizeof(*ei0);
	ret = btrfs_search_slot(trans, root, &key, path,
				new_size + extra_size, 1);
	if (ret < 0)
		return ret;
	BUG_ON(ret); /* Corruption */

	btrfs_extend_item(trans, root, path, new_size);

	leaf = path->nodes[0];
	item = btrfs_item_ptr(leaf, path->slots[0], struct btrfs_extent_item);
	btrfs_set_extent_refs(leaf, item, refs);
	/* FIXME: get real generation */
	btrfs_set_extent_generation(leaf, item, 0);
	if (owner < BTRFS_FIRST_FREE_OBJECTID) {
		btrfs_set_extent_flags(leaf, item,
				       BTRFS_EXTENT_FLAG_TREE_BLOCK |
				       BTRFS_BLOCK_FLAG_FULL_BACKREF);
		bi = (struct btrfs_tree_block_info *)(item + 1);
		/* FIXME: get first key of the block */
		memset_extent_buffer(leaf, 0, (unsigned long)bi, sizeof(*bi));
		btrfs_set_tree_block_level(leaf, bi, (int)owner);
	} else {
		btrfs_set_extent_flags(leaf, item, BTRFS_EXTENT_FLAG_DATA);
	}
	btrfs_mark_buffer_dirty(leaf);
	return 0;
}
#endif

static u64 hash_extent_data_ref(u64 root_objectid, u64 owner, u64 offset)
{
	u32 high_crc = ~(u32)0;
	u32 low_crc = ~(u32)0;
	__le64 lenum;

	lenum = cpu_to_le64(root_objectid);
	high_crc = crc32c(high_crc, &lenum, sizeof(lenum));
	lenum = cpu_to_le64(owner);
	low_crc = crc32c(low_crc, &lenum, sizeof(lenum));
	lenum = cpu_to_le64(offset);
	low_crc = crc32c(low_crc, &lenum, sizeof(lenum));

	return ((u64)high_crc << 31) ^ (u64)low_crc;
}

static u64 hash_extent_data_ref_item(struct extent_buffer *leaf,
				     struct btrfs_extent_data_ref *ref)
{
	return hash_extent_data_ref(btrfs_extent_data_ref_root(leaf, ref),
				    btrfs_extent_data_ref_objectid(leaf, ref),
				    btrfs_extent_data_ref_offset(leaf, ref));
}

static int match_extent_data_ref(struct extent_buffer *leaf,
				 struct btrfs_extent_data_ref *ref,
				 u64 root_objectid, u64 owner, u64 offset)
{
	if (btrfs_extent_data_ref_root(leaf, ref) != root_objectid ||
	    btrfs_extent_data_ref_objectid(leaf, ref) != owner ||
	    btrfs_extent_data_ref_offset(leaf, ref) != offset)
		return 0;
	return 1;
}

static noinline int lookup_extent_data_ref(struct btrfs_trans_handle *trans,
					   struct btrfs_root *root,
					   struct btrfs_path *path,
					   u64 bytenr, u64 parent,
					   u64 root_objectid,
					   u64 owner, u64 offset)
{
	struct btrfs_key key;
	struct btrfs_extent_data_ref *ref;
	struct extent_buffer *leaf;
	u32 nritems;
	int ret;
	int recow;
	int err = -ENOENT;

	key.objectid = bytenr;
	if (parent) {
		key.type = BTRFS_SHARED_DATA_REF_KEY;
		key.offset = parent;
	} else {
		key.type = BTRFS_EXTENT_DATA_REF_KEY;
		key.offset = hash_extent_data_ref(root_objectid,
						  owner, offset);
	}
again:
	recow = 0;
	ret = btrfs_search_slot(trans, root, &key, path, -1, 1);
	if (ret < 0) {
		err = ret;
		goto fail;
	}

	if (parent) {
		if (!ret)
			return 0;
#ifdef BTRFS_COMPAT_EXTENT_TREE_V0
		key.type = BTRFS_EXTENT_REF_V0_KEY;
		btrfs_release_path(path);
		ret = btrfs_search_slot(trans, root, &key, path, -1, 1);
		if (ret < 0) {
			err = ret;
			goto fail;
		}
		if (!ret)
			return 0;
#endif
		goto fail;
	}

	leaf = path->nodes[0];
	nritems = btrfs_header_nritems(leaf);
	while (1) {
		if (path->slots[0] >= nritems) {
			ret = btrfs_next_leaf(root, path);
			if (ret < 0)
				err = ret;
			if (ret)
				goto fail;

			leaf = path->nodes[0];
			nritems = btrfs_header_nritems(leaf);
			recow = 1;
		}

		btrfs_item_key_to_cpu(leaf, &key, path->slots[0]);
		if (key.objectid != bytenr ||
		    key.type != BTRFS_EXTENT_DATA_REF_KEY)
			goto fail;

		ref = btrfs_item_ptr(leaf, path->slots[0],
				     struct btrfs_extent_data_ref);

		if (match_extent_data_ref(leaf, ref, root_objectid,
					  owner, offset)) {
			if (recow) {
				btrfs_release_path(path);
				goto again;
			}
			err = 0;
			break;
		}
		path->slots[0]++;
	}
fail:
	return err;
}

static noinline int insert_extent_data_ref(struct btrfs_trans_handle *trans,
					   struct btrfs_root *root,
					   struct btrfs_path *path,
					   u64 bytenr, u64 parent,
					   u64 root_objectid, u64 owner,
					   u64 offset, int refs_to_add)
{
	struct btrfs_key key;
	struct extent_buffer *leaf;
	u32 size;
	u32 num_refs;
	int ret;

	key.objectid = bytenr;
	if (parent) {
		key.type = BTRFS_SHARED_DATA_REF_KEY;
		key.offset = parent;
		size = sizeof(struct btrfs_shared_data_ref);
	} else {
		key.type = BTRFS_EXTENT_DATA_REF_KEY;
		key.offset = hash_extent_data_ref(root_objectid,
						  owner, offset);
		size = sizeof(struct btrfs_extent_data_ref);
	}

	ret = btrfs_insert_empty_item(trans, root, path, &key, size);
	if (ret && ret != -EEXIST)
		goto fail;

	leaf = path->nodes[0];
	if (parent) {
		struct btrfs_shared_data_ref *ref;
		ref = btrfs_item_ptr(leaf, path->slots[0],
				     struct btrfs_shared_data_ref);
		if (ret == 0) {
			btrfs_set_shared_data_ref_count(leaf, ref, refs_to_add);
		} else {
			num_refs = btrfs_shared_data_ref_count(leaf, ref);
			num_refs += refs_to_add;
			btrfs_set_shared_data_ref_count(leaf, ref, num_refs);
		}
	} else {
		struct btrfs_extent_data_ref *ref;
		while (ret == -EEXIST) {
			ref = btrfs_item_ptr(leaf, path->slots[0],
					     struct btrfs_extent_data_ref);
			if (match_extent_data_ref(leaf, ref, root_objectid,
						  owner, offset))
				break;
			btrfs_release_path(path);
			key.offset++;
			ret = btrfs_insert_empty_item(trans, root, path, &key,
						      size);
			if (ret && ret != -EEXIST)
				goto fail;

			leaf = path->nodes[0];
		}
		ref = btrfs_item_ptr(leaf, path->slots[0],
				     struct btrfs_extent_data_ref);
		if (ret == 0) {
			btrfs_set_extent_data_ref_root(leaf, ref,
						       root_objectid);
			btrfs_set_extent_data_ref_objectid(leaf, ref, owner);
			btrfs_set_extent_data_ref_offset(leaf, ref, offset);
			btrfs_set_extent_data_ref_count(leaf, ref, refs_to_add);
		} else {
			num_refs = btrfs_extent_data_ref_count(leaf, ref);
			num_refs += refs_to_add;
			btrfs_set_extent_data_ref_count(leaf, ref, num_refs);
		}
	}
	btrfs_mark_buffer_dirty(leaf);
	ret = 0;
fail:
	btrfs_release_path(path);
	return ret;
}

static noinline int remove_extent_data_ref(struct btrfs_trans_handle *trans,
					   struct btrfs_root *root,
					   struct btrfs_path *path,
					   int refs_to_drop)
{
	struct btrfs_key key;
	struct btrfs_extent_data_ref *ref1 = NULL;
	struct btrfs_shared_data_ref *ref2 = NULL;
	struct extent_buffer *leaf;
	u32 num_refs = 0;
	int ret = 0;

	leaf = path->nodes[0];
	btrfs_item_key_to_cpu(leaf, &key, path->slots[0]);

	if (key.type == BTRFS_EXTENT_DATA_REF_KEY) {
		ref1 = btrfs_item_ptr(leaf, path->slots[0],
				      struct btrfs_extent_data_ref);
		num_refs = btrfs_extent_data_ref_count(leaf, ref1);
	} else if (key.type == BTRFS_SHARED_DATA_REF_KEY) {
		ref2 = btrfs_item_ptr(leaf, path->slots[0],
				      struct btrfs_shared_data_ref);
		num_refs = btrfs_shared_data_ref_count(leaf, ref2);
#ifdef BTRFS_COMPAT_EXTENT_TREE_V0
	} else if (key.type == BTRFS_EXTENT_REF_V0_KEY) {
		struct btrfs_extent_ref_v0 *ref0;
		ref0 = btrfs_item_ptr(leaf, path->slots[0],
				      struct btrfs_extent_ref_v0);
		num_refs = btrfs_ref_count_v0(leaf, ref0);
#endif
	} else {
		BUG();
	}

	BUG_ON(num_refs < refs_to_drop);
	num_refs -= refs_to_drop;

	if (num_refs == 0) {
		ret = btrfs_del_item(trans, root, path);
	} else {
		if (key.type == BTRFS_EXTENT_DATA_REF_KEY)
			btrfs_set_extent_data_ref_count(leaf, ref1, num_refs);
		else if (key.type == BTRFS_SHARED_DATA_REF_KEY)
			btrfs_set_shared_data_ref_count(leaf, ref2, num_refs);
#ifdef BTRFS_COMPAT_EXTENT_TREE_V0
		else {
			struct btrfs_extent_ref_v0 *ref0;
			ref0 = btrfs_item_ptr(leaf, path->slots[0],
					struct btrfs_extent_ref_v0);
			btrfs_set_ref_count_v0(leaf, ref0, num_refs);
		}
#endif
		btrfs_mark_buffer_dirty(leaf);
	}
	return ret;
}

static noinline u32 extent_data_ref_count(struct btrfs_root *root,
					  struct btrfs_path *path,
					  struct btrfs_extent_inline_ref *iref)
{
	struct btrfs_key key;
	struct extent_buffer *leaf;
	struct btrfs_extent_data_ref *ref1;
	struct btrfs_shared_data_ref *ref2;
	u32 num_refs = 0;

	leaf = path->nodes[0];
	btrfs_item_key_to_cpu(leaf, &key, path->slots[0]);
	if (iref) {
		if (btrfs_extent_inline_ref_type(leaf, iref) ==
		    BTRFS_EXTENT_DATA_REF_KEY) {
			ref1 = (struct btrfs_extent_data_ref *)(&iref->offset);
			num_refs = btrfs_extent_data_ref_count(leaf, ref1);
		} else {
			ref2 = (struct btrfs_shared_data_ref *)(iref + 1);
			num_refs = btrfs_shared_data_ref_count(leaf, ref2);
		}
	} else if (key.type == BTRFS_EXTENT_DATA_REF_KEY) {
		ref1 = btrfs_item_ptr(leaf, path->slots[0],
				      struct btrfs_extent_data_ref);
		num_refs = btrfs_extent_data_ref_count(leaf, ref1);
	} else if (key.type == BTRFS_SHARED_DATA_REF_KEY) {
		ref2 = btrfs_item_ptr(leaf, path->slots[0],
				      struct btrfs_shared_data_ref);
		num_refs = btrfs_shared_data_ref_count(leaf, ref2);
#ifdef BTRFS_COMPAT_EXTENT_TREE_V0
	} else if (key.type == BTRFS_EXTENT_REF_V0_KEY) {
		struct btrfs_extent_ref_v0 *ref0;
		ref0 = btrfs_item_ptr(leaf, path->slots[0],
				      struct btrfs_extent_ref_v0);
		num_refs = btrfs_ref_count_v0(leaf, ref0);
#endif
	} else {
		WARN_ON(1);
	}
	return num_refs;
}

static noinline int lookup_tree_block_ref(struct btrfs_trans_handle *trans,
					  struct btrfs_root *root,
					  struct btrfs_path *path,
					  u64 bytenr, u64 parent,
					  u64 root_objectid)
{
	struct btrfs_key key;
	int ret;

	key.objectid = bytenr;
	if (parent) {
		key.type = BTRFS_SHARED_BLOCK_REF_KEY;
		key.offset = parent;
	} else {
		key.type = BTRFS_TREE_BLOCK_REF_KEY;
		key.offset = root_objectid;
	}

	ret = btrfs_search_slot(trans, root, &key, path, -1, 1);
	if (ret > 0)
		ret = -ENOENT;
#ifdef BTRFS_COMPAT_EXTENT_TREE_V0
	if (ret == -ENOENT && parent) {
		btrfs_release_path(path);
		key.type = BTRFS_EXTENT_REF_V0_KEY;
		ret = btrfs_search_slot(trans, root, &key, path, -1, 1);
		if (ret > 0)
			ret = -ENOENT;
	}
#endif
	return ret;
}

static noinline int insert_tree_block_ref(struct btrfs_trans_handle *trans,
					  struct btrfs_root *root,
					  struct btrfs_path *path,
					  u64 bytenr, u64 parent,
					  u64 root_objectid)
{
	struct btrfs_key key;
	int ret;

	key.objectid = bytenr;
	if (parent) {
		key.type = BTRFS_SHARED_BLOCK_REF_KEY;
		key.offset = parent;
	} else {
		key.type = BTRFS_TREE_BLOCK_REF_KEY;
		key.offset = root_objectid;
	}

	ret = btrfs_insert_empty_item(trans, root, path, &key, 0);
	btrfs_release_path(path);
	return ret;
}

static inline int extent_ref_type(u64 parent, u64 owner)
{
	int type;
	if (owner < BTRFS_FIRST_FREE_OBJECTID) {
		if (parent > 0)
			type = BTRFS_SHARED_BLOCK_REF_KEY;
		else
			type = BTRFS_TREE_BLOCK_REF_KEY;
	} else {
		if (parent > 0)
			type = BTRFS_SHARED_DATA_REF_KEY;
		else
			type = BTRFS_EXTENT_DATA_REF_KEY;
	}
	return type;
}

static int find_next_key(struct btrfs_path *path, int level,
			 struct btrfs_key *key)

{
	for (; level < BTRFS_MAX_LEVEL; level++) {
		if (!path->nodes[level])
			break;
		if (path->slots[level] + 1 >=
		    btrfs_header_nritems(path->nodes[level]))
			continue;
		if (level == 0)
			btrfs_item_key_to_cpu(path->nodes[level], key,
					      path->slots[level] + 1);
		else
			btrfs_node_key_to_cpu(path->nodes[level], key,
					      path->slots[level] + 1);
		return 0;
	}
	return 1;
}

/*
 * look for inline back ref. if back ref is found, *ref_ret is set
 * to the address of inline back ref, and 0 is returned.
 *
 * if back ref isn't found, *ref_ret is set to the address where it
 * should be inserted, and -ENOENT is returned.
 *
 * if insert is true and there are too many inline back refs, the path
 * points to the extent item, and -EAGAIN is returned.
 *
 * NOTE: inline back refs are ordered in the same way that back ref
 *	 items in the tree are ordered.
 */
static noinline_for_stack
int lookup_inline_extent_backref(struct btrfs_trans_handle *trans,
				 struct btrfs_root *root,
				 struct btrfs_path *path,
				 struct btrfs_extent_inline_ref **ref_ret,
				 u64 bytenr, u64 num_bytes,
				 u64 parent, u64 root_objectid,
				 u64 owner, u64 offset, int insert)
{
	struct btrfs_key key;
	struct extent_buffer *leaf;
	struct btrfs_extent_item *ei;
	struct btrfs_extent_inline_ref *iref;
	u64 flags;
	u64 item_size;
	unsigned long ptr;
	unsigned long end;
	int extra_size;
	int type;
	int want;
	int ret;
	int err = 0;

	key.objectid = bytenr;
	key.type = BTRFS_EXTENT_ITEM_KEY;
	key.offset = num_bytes;

	want = extent_ref_type(parent, owner);
	if (insert) {
		extra_size = btrfs_extent_inline_ref_size(want);
		path->keep_locks = 1;
	} else
		extra_size = -1;
	ret = btrfs_search_slot(trans, root, &key, path, extra_size, 1);
	if (ret < 0) {
		err = ret;
		goto out;
	}
	if (ret && !insert) {
		err = -ENOENT;
		goto out;
	}
	BUG_ON(ret); /* Corruption */

	leaf = path->nodes[0];
	item_size = btrfs_item_size_nr(leaf, path->slots[0]);
#ifdef BTRFS_COMPAT_EXTENT_TREE_V0
	if (item_size < sizeof(*ei)) {
		if (!insert) {
			err = -ENOENT;
			goto out;
		}
		ret = convert_extent_item_v0(trans, root, path, owner,
					     extra_size);
		if (ret < 0) {
			err = ret;
			goto out;
		}
		leaf = path->nodes[0];
		item_size = btrfs_item_size_nr(leaf, path->slots[0]);
	}
#endif
	BUG_ON(item_size < sizeof(*ei));

	ei = btrfs_item_ptr(leaf, path->slots[0], struct btrfs_extent_item);
	flags = btrfs_extent_flags(leaf, ei);

	ptr = (unsigned long)(ei + 1);
	end = (unsigned long)ei + item_size;

	if (flags & BTRFS_EXTENT_FLAG_TREE_BLOCK) {
		ptr += sizeof(struct btrfs_tree_block_info);
		BUG_ON(ptr > end);
	} else {
		BUG_ON(!(flags & BTRFS_EXTENT_FLAG_DATA));
	}

	err = -ENOENT;
	while (1) {
		if (ptr >= end) {
			WARN_ON(ptr > end);
			break;
		}
		iref = (struct btrfs_extent_inline_ref *)ptr;
		type = btrfs_extent_inline_ref_type(leaf, iref);
		if (want < type)
			break;
		if (want > type) {
			ptr += btrfs_extent_inline_ref_size(type);
			continue;
		}

		if (type == BTRFS_EXTENT_DATA_REF_KEY) {
			struct btrfs_extent_data_ref *dref;
			dref = (struct btrfs_extent_data_ref *)(&iref->offset);
			if (match_extent_data_ref(leaf, dref, root_objectid,
						  owner, offset)) {
				err = 0;
				break;
			}
			if (hash_extent_data_ref_item(leaf, dref) <
			    hash_extent_data_ref(root_objectid, owner, offset))
				break;
		} else {
			u64 ref_offset;
			ref_offset = btrfs_extent_inline_ref_offset(leaf, iref);
			if (parent > 0) {
				if (parent == ref_offset) {
					err = 0;
					break;
				}
				if (ref_offset < parent)
					break;
			} else {
				if (root_objectid == ref_offset) {
					err = 0;
					break;
				}
				if (ref_offset < root_objectid)
					break;
			}
		}
		ptr += btrfs_extent_inline_ref_size(type);
	}
	if (err == -ENOENT && insert) {
		if (item_size + extra_size >=
		    BTRFS_MAX_EXTENT_ITEM_SIZE(root)) {
			err = -EAGAIN;
			goto out;
		}
		/*
		 * To add new inline back ref, we have to make sure
		 * there is no corresponding back ref item.
		 * For simplicity, we just do not add new inline back
		 * ref if there is any kind of item for this block
		 */
		if (find_next_key(path, 0, &key) == 0 &&
		    key.objectid == bytenr &&
		    key.type < BTRFS_BLOCK_GROUP_ITEM_KEY) {
			err = -EAGAIN;
			goto out;
		}
	}
	*ref_ret = (struct btrfs_extent_inline_ref *)ptr;
out:
	if (insert) {
		path->keep_locks = 0;
		btrfs_unlock_up_safe(path, 1);
	}
	return err;
}

/*
 * helper to add new inline back ref
 */
static noinline_for_stack
void setup_inline_extent_backref(struct btrfs_trans_handle *trans,
				 struct btrfs_root *root,
				 struct btrfs_path *path,
				 struct btrfs_extent_inline_ref *iref,
				 u64 parent, u64 root_objectid,
				 u64 owner, u64 offset, int refs_to_add,
				 struct btrfs_delayed_extent_op *extent_op)
{
	struct extent_buffer *leaf;
	struct btrfs_extent_item *ei;
	unsigned long ptr;
	unsigned long end;
	unsigned long item_offset;
	u64 refs;
	int size;
	int type;

	leaf = path->nodes[0];
	ei = btrfs_item_ptr(leaf, path->slots[0], struct btrfs_extent_item);
	item_offset = (unsigned long)iref - (unsigned long)ei;

	type = extent_ref_type(parent, owner);
	size = btrfs_extent_inline_ref_size(type);

	btrfs_extend_item(trans, root, path, size);

	ei = btrfs_item_ptr(leaf, path->slots[0], struct btrfs_extent_item);
	refs = btrfs_extent_refs(leaf, ei);
	refs += refs_to_add;
	btrfs_set_extent_refs(leaf, ei, refs);
	if (extent_op)
		__run_delayed_extent_op(extent_op, leaf, ei);

	ptr = (unsigned long)ei + item_offset;
	end = (unsigned long)ei + btrfs_item_size_nr(leaf, path->slots[0]);
	if (ptr < end - size)
		memmove_extent_buffer(leaf, ptr + size, ptr,
				      end - size - ptr);

	iref = (struct btrfs_extent_inline_ref *)ptr;
	btrfs_set_extent_inline_ref_type(leaf, iref, type);
	if (type == BTRFS_EXTENT_DATA_REF_KEY) {
		struct btrfs_extent_data_ref *dref;
		dref = (struct btrfs_extent_data_ref *)(&iref->offset);
		btrfs_set_extent_data_ref_root(leaf, dref, root_objectid);
		btrfs_set_extent_data_ref_objectid(leaf, dref, owner);
		btrfs_set_extent_data_ref_offset(leaf, dref, offset);
		btrfs_set_extent_data_ref_count(leaf, dref, refs_to_add);
	} else if (type == BTRFS_SHARED_DATA_REF_KEY) {
		struct btrfs_shared_data_ref *sref;
		sref = (struct btrfs_shared_data_ref *)(iref + 1);
		btrfs_set_shared_data_ref_count(leaf, sref, refs_to_add);
		btrfs_set_extent_inline_ref_offset(leaf, iref, parent);
	} else if (type == BTRFS_SHARED_BLOCK_REF_KEY) {
		btrfs_set_extent_inline_ref_offset(leaf, iref, parent);
	} else {
		btrfs_set_extent_inline_ref_offset(leaf, iref, root_objectid);
	}
	btrfs_mark_buffer_dirty(leaf);
}

static int lookup_extent_backref(struct btrfs_trans_handle *trans,
				 struct btrfs_root *root,
				 struct btrfs_path *path,
				 struct btrfs_extent_inline_ref **ref_ret,
				 u64 bytenr, u64 num_bytes, u64 parent,
				 u64 root_objectid, u64 owner, u64 offset)
{
	int ret;

	ret = lookup_inline_extent_backref(trans, root, path, ref_ret,
					   bytenr, num_bytes, parent,
					   root_objectid, owner, offset, 0);
	if (ret != -ENOENT)
		return ret;

	btrfs_release_path(path);
	*ref_ret = NULL;

	if (owner < BTRFS_FIRST_FREE_OBJECTID) {
		ret = lookup_tree_block_ref(trans, root, path, bytenr, parent,
					    root_objectid);
	} else {
		ret = lookup_extent_data_ref(trans, root, path, bytenr, parent,
					     root_objectid, owner, offset);
	}
	return ret;
}

/*
 * helper to update/remove inline back ref
 */
static noinline_for_stack
void update_inline_extent_backref(struct btrfs_trans_handle *trans,
				  struct btrfs_root *root,
				  struct btrfs_path *path,
				  struct btrfs_extent_inline_ref *iref,
				  int refs_to_mod,
				  struct btrfs_delayed_extent_op *extent_op)
{
	struct extent_buffer *leaf;
	struct btrfs_extent_item *ei;
	struct btrfs_extent_data_ref *dref = NULL;
	struct btrfs_shared_data_ref *sref = NULL;
	unsigned long ptr;
	unsigned long end;
	u32 item_size;
	int size;
	int type;
	u64 refs;

	leaf = path->nodes[0];
	ei = btrfs_item_ptr(leaf, path->slots[0], struct btrfs_extent_item);
	refs = btrfs_extent_refs(leaf, ei);
	WARN_ON(refs_to_mod < 0 && refs + refs_to_mod <= 0);
	refs += refs_to_mod;
	btrfs_set_extent_refs(leaf, ei, refs);
	if (extent_op)
		__run_delayed_extent_op(extent_op, leaf, ei);

	type = btrfs_extent_inline_ref_type(leaf, iref);

	if (type == BTRFS_EXTENT_DATA_REF_KEY) {
		dref = (struct btrfs_extent_data_ref *)(&iref->offset);
		refs = btrfs_extent_data_ref_count(leaf, dref);
	} else if (type == BTRFS_SHARED_DATA_REF_KEY) {
		sref = (struct btrfs_shared_data_ref *)(iref + 1);
		refs = btrfs_shared_data_ref_count(leaf, sref);
	} else {
		refs = 1;
		BUG_ON(refs_to_mod != -1);
	}

	BUG_ON(refs_to_mod < 0 && refs < -refs_to_mod);
	refs += refs_to_mod;

	if (refs > 0) {
		if (type == BTRFS_EXTENT_DATA_REF_KEY)
			btrfs_set_extent_data_ref_count(leaf, dref, refs);
		else
			btrfs_set_shared_data_ref_count(leaf, sref, refs);
	} else {
		size =  btrfs_extent_inline_ref_size(type);
		item_size = btrfs_item_size_nr(leaf, path->slots[0]);
		ptr = (unsigned long)iref;
		end = (unsigned long)ei + item_size;
		if (ptr + size < end)
			memmove_extent_buffer(leaf, ptr, ptr + size,
					      end - ptr - size);
		item_size -= size;
		btrfs_truncate_item(trans, root, path, item_size, 1);
	}
	btrfs_mark_buffer_dirty(leaf);
}

static noinline_for_stack
int insert_inline_extent_backref(struct btrfs_trans_handle *trans,
				 struct btrfs_root *root,
				 struct btrfs_path *path,
				 u64 bytenr, u64 num_bytes, u64 parent,
				 u64 root_objectid, u64 owner,
				 u64 offset, int refs_to_add,
				 struct btrfs_delayed_extent_op *extent_op)
{
	struct btrfs_extent_inline_ref *iref;
	int ret;

	ret = lookup_inline_extent_backref(trans, root, path, &iref,
					   bytenr, num_bytes, parent,
					   root_objectid, owner, offset, 1);
	if (ret == 0) {
		BUG_ON(owner < BTRFS_FIRST_FREE_OBJECTID);
		update_inline_extent_backref(trans, root, path, iref,
					     refs_to_add, extent_op);
	} else if (ret == -ENOENT) {
		setup_inline_extent_backref(trans, root, path, iref, parent,
					    root_objectid, owner, offset,
					    refs_to_add, extent_op);
		ret = 0;
	}
	return ret;
}

static int insert_extent_backref(struct btrfs_trans_handle *trans,
				 struct btrfs_root *root,
				 struct btrfs_path *path,
				 u64 bytenr, u64 parent, u64 root_objectid,
				 u64 owner, u64 offset, int refs_to_add)
{
	int ret;
	if (owner < BTRFS_FIRST_FREE_OBJECTID) {
		BUG_ON(refs_to_add != 1);
		ret = insert_tree_block_ref(trans, root, path, bytenr,
					    parent, root_objectid);
	} else {
		ret = insert_extent_data_ref(trans, root, path, bytenr,
					     parent, root_objectid,
					     owner, offset, refs_to_add);
	}
	return ret;
}

static int remove_extent_backref(struct btrfs_trans_handle *trans,
				 struct btrfs_root *root,
				 struct btrfs_path *path,
				 struct btrfs_extent_inline_ref *iref,
				 int refs_to_drop, int is_data)
{
	int ret = 0;

	BUG_ON(!is_data && refs_to_drop != 1);
	if (iref) {
		update_inline_extent_backref(trans, root, path, iref,
					     -refs_to_drop, NULL);
	} else if (is_data) {
		ret = remove_extent_data_ref(trans, root, path, refs_to_drop);
	} else {
		ret = btrfs_del_item(trans, root, path);
	}
	return ret;
}

static int btrfs_issue_discard(struct block_device *bdev,
				u64 start, u64 len)
{
	return blkdev_issue_discard(bdev, start >> 9, len >> 9, GFP_NOFS, 0);
}

static int btrfs_discard_extent(struct btrfs_root *root, u64 bytenr,
				u64 num_bytes, u64 *actual_bytes)
{
	int ret;
	u64 discarded_bytes = 0;
	struct btrfs_bio *bbio = NULL;


	/* Tell the block device(s) that the sectors can be discarded */
	ret = btrfs_map_block(&root->fs_info->mapping_tree, REQ_DISCARD,
			      bytenr, &num_bytes, &bbio, 0);
	/* Error condition is -ENOMEM */
	if (!ret) {
		struct btrfs_bio_stripe *stripe = bbio->stripes;
		int i;


		for (i = 0; i < bbio->num_stripes; i++, stripe++) {
			if (!stripe->dev->can_discard)
				continue;

			ret = btrfs_issue_discard(stripe->dev->bdev,
						  stripe->physical,
						  stripe->length);
			if (!ret)
				discarded_bytes += stripe->length;
			else if (ret != -EOPNOTSUPP)
				break; /* Logic errors or -ENOMEM, or -EIO but I don't know how that could happen JDM */

			/*
			 * Just in case we get back EOPNOTSUPP for some reason,
			 * just ignore the return value so we don't screw up
			 * people calling discard_extent.
			 */
			ret = 0;
		}
		kfree(bbio);
	}

	if (actual_bytes)
		*actual_bytes = discarded_bytes;


	return ret;
}

/* Can return -ENOMEM */
int btrfs_inc_extent_ref(struct btrfs_trans_handle *trans,
			 struct btrfs_root *root,
			 u64 bytenr, u64 num_bytes, u64 parent,
			 u64 root_objectid, u64 owner, u64 offset, int for_cow)
{
	int ret;
	struct btrfs_fs_info *fs_info = root->fs_info;

	BUG_ON(owner < BTRFS_FIRST_FREE_OBJECTID &&
	       root_objectid == BTRFS_TREE_LOG_OBJECTID);

	if (owner < BTRFS_FIRST_FREE_OBJECTID) {
		ret = btrfs_add_delayed_tree_ref(fs_info, trans, bytenr,
					num_bytes,
					parent, root_objectid, (int)owner,
					BTRFS_ADD_DELAYED_REF, NULL, for_cow);
	} else {
		ret = btrfs_add_delayed_data_ref(fs_info, trans, bytenr,
					num_bytes,
					parent, root_objectid, owner, offset,
					BTRFS_ADD_DELAYED_REF, NULL, for_cow);
	}
	return ret;
}

static int __btrfs_inc_extent_ref(struct btrfs_trans_handle *trans,
				  struct btrfs_root *root,
				  u64 bytenr, u64 num_bytes,
				  u64 parent, u64 root_objectid,
				  u64 owner, u64 offset, int refs_to_add,
				  struct btrfs_delayed_extent_op *extent_op)
{
	struct btrfs_path *path;
	struct extent_buffer *leaf;
	struct btrfs_extent_item *item;
	u64 refs;
	int ret;
	int err = 0;

	path = btrfs_alloc_path();
	if (!path)
		return -ENOMEM;

	path->reada = 1;
	path->leave_spinning = 1;
	/* this will setup the path even if it fails to insert the back ref */
	ret = insert_inline_extent_backref(trans, root->fs_info->extent_root,
					   path, bytenr, num_bytes, parent,
					   root_objectid, owner, offset,
					   refs_to_add, extent_op);
	if (ret == 0)
		goto out;

	if (ret != -EAGAIN) {
		err = ret;
		goto out;
	}

	leaf = path->nodes[0];
	item = btrfs_item_ptr(leaf, path->slots[0], struct btrfs_extent_item);
	refs = btrfs_extent_refs(leaf, item);
	btrfs_set_extent_refs(leaf, item, refs + refs_to_add);
	if (extent_op)
		__run_delayed_extent_op(extent_op, leaf, item);

	btrfs_mark_buffer_dirty(leaf);
	btrfs_release_path(path);

	path->reada = 1;
	path->leave_spinning = 1;

	/* now insert the actual backref */
	ret = insert_extent_backref(trans, root->fs_info->extent_root,
				    path, bytenr, parent, root_objectid,
				    owner, offset, refs_to_add);
	if (ret)
		btrfs_abort_transaction(trans, root, ret);
out:
	btrfs_free_path(path);
	return err;
}

static int run_delayed_data_ref(struct btrfs_trans_handle *trans,
				struct btrfs_root *root,
				struct btrfs_delayed_ref_node *node,
				struct btrfs_delayed_extent_op *extent_op,
				int insert_reserved)
{
	int ret = 0;
	struct btrfs_delayed_data_ref *ref;
	struct btrfs_key ins;
	u64 parent = 0;
	u64 ref_root = 0;
	u64 flags = 0;

	ins.objectid = node->bytenr;
	ins.offset = node->num_bytes;
	ins.type = BTRFS_EXTENT_ITEM_KEY;

	ref = btrfs_delayed_node_to_data_ref(node);
	if (node->type == BTRFS_SHARED_DATA_REF_KEY)
		parent = ref->parent;
	else
		ref_root = ref->root;

	if (node->action == BTRFS_ADD_DELAYED_REF && insert_reserved) {
		if (extent_op) {
			BUG_ON(extent_op->update_key);
			flags |= extent_op->flags_to_set;
		}
		ret = alloc_reserved_file_extent(trans, root,
						 parent, ref_root, flags,
						 ref->objectid, ref->offset,
						 &ins, node->ref_mod);
	} else if (node->action == BTRFS_ADD_DELAYED_REF) {
		ret = __btrfs_inc_extent_ref(trans, root, node->bytenr,
					     node->num_bytes, parent,
					     ref_root, ref->objectid,
					     ref->offset, node->ref_mod,
					     extent_op);
	} else if (node->action == BTRFS_DROP_DELAYED_REF) {
		ret = __btrfs_free_extent(trans, root, node->bytenr,
					  node->num_bytes, parent,
					  ref_root, ref->objectid,
					  ref->offset, node->ref_mod,
					  extent_op);
	} else {
		BUG();
	}
	return ret;
}

static void __run_delayed_extent_op(struct btrfs_delayed_extent_op *extent_op,
				    struct extent_buffer *leaf,
				    struct btrfs_extent_item *ei)
{
	u64 flags = btrfs_extent_flags(leaf, ei);
	if (extent_op->update_flags) {
		flags |= extent_op->flags_to_set;
		btrfs_set_extent_flags(leaf, ei, flags);
	}

	if (extent_op->update_key) {
		struct btrfs_tree_block_info *bi;
		BUG_ON(!(flags & BTRFS_EXTENT_FLAG_TREE_BLOCK));
		bi = (struct btrfs_tree_block_info *)(ei + 1);
		btrfs_set_tree_block_key(leaf, bi, &extent_op->key);
	}
}

static int run_delayed_extent_op(struct btrfs_trans_handle *trans,
				 struct btrfs_root *root,
				 struct btrfs_delayed_ref_node *node,
				 struct btrfs_delayed_extent_op *extent_op)
{
	struct btrfs_key key;
	struct btrfs_path *path;
	struct btrfs_extent_item *ei;
	struct extent_buffer *leaf;
	u32 item_size;
	int ret;
	int err = 0;

	if (trans->aborted)
		return 0;

	path = btrfs_alloc_path();
	if (!path)
		return -ENOMEM;

	key.objectid = node->bytenr;
	key.type = BTRFS_EXTENT_ITEM_KEY;
	key.offset = node->num_bytes;

	path->reada = 1;
	path->leave_spinning = 1;
	ret = btrfs_search_slot(trans, root->fs_info->extent_root, &key,
				path, 0, 1);
	if (ret < 0) {
		err = ret;
		goto out;
	}
	if (ret > 0) {
		err = -EIO;
		goto out;
	}

	leaf = path->nodes[0];
	item_size = btrfs_item_size_nr(leaf, path->slots[0]);
#ifdef BTRFS_COMPAT_EXTENT_TREE_V0
	if (item_size < sizeof(*ei)) {
		ret = convert_extent_item_v0(trans, root->fs_info->extent_root,
					     path, (u64)-1, 0);
		if (ret < 0) {
			err = ret;
			goto out;
		}
		leaf = path->nodes[0];
		item_size = btrfs_item_size_nr(leaf, path->slots[0]);
	}
#endif
	BUG_ON(item_size < sizeof(*ei));
	ei = btrfs_item_ptr(leaf, path->slots[0], struct btrfs_extent_item);
	__run_delayed_extent_op(extent_op, leaf, ei);

	btrfs_mark_buffer_dirty(leaf);
out:
	btrfs_free_path(path);
	return err;
}

static int run_delayed_tree_ref(struct btrfs_trans_handle *trans,
				struct btrfs_root *root,
				struct btrfs_delayed_ref_node *node,
				struct btrfs_delayed_extent_op *extent_op,
				int insert_reserved)
{
	int ret = 0;
	struct btrfs_delayed_tree_ref *ref;
	struct btrfs_key ins;
	u64 parent = 0;
	u64 ref_root = 0;

	ins.objectid = node->bytenr;
	ins.offset = node->num_bytes;
	ins.type = BTRFS_EXTENT_ITEM_KEY;

	ref = btrfs_delayed_node_to_tree_ref(node);
	if (node->type == BTRFS_SHARED_BLOCK_REF_KEY)
		parent = ref->parent;
	else
		ref_root = ref->root;

	BUG_ON(node->ref_mod != 1);
	if (node->action == BTRFS_ADD_DELAYED_REF && insert_reserved) {
		BUG_ON(!extent_op || !extent_op->update_flags ||
		       !extent_op->update_key);
		ret = alloc_reserved_tree_block(trans, root,
						parent, ref_root,
						extent_op->flags_to_set,
						&extent_op->key,
						ref->level, &ins);
	} else if (node->action == BTRFS_ADD_DELAYED_REF) {
		ret = __btrfs_inc_extent_ref(trans, root, node->bytenr,
					     node->num_bytes, parent, ref_root,
					     ref->level, 0, 1, extent_op);
	} else if (node->action == BTRFS_DROP_DELAYED_REF) {
		ret = __btrfs_free_extent(trans, root, node->bytenr,
					  node->num_bytes, parent, ref_root,
					  ref->level, 0, 1, extent_op);
	} else {
		BUG();
	}
	return ret;
}

/* helper function to actually process a single delayed ref entry */
static int run_one_delayed_ref(struct btrfs_trans_handle *trans,
			       struct btrfs_root *root,
			       struct btrfs_delayed_ref_node *node,
			       struct btrfs_delayed_extent_op *extent_op,
			       int insert_reserved)
{
	int ret = 0;

	if (trans->aborted)
		return 0;

	if (btrfs_delayed_ref_is_head(node)) {
		struct btrfs_delayed_ref_head *head;
		/*
		 * we've hit the end of the chain and we were supposed
		 * to insert this extent into the tree.  But, it got
		 * deleted before we ever needed to insert it, so all
		 * we have to do is clean up the accounting
		 */
		BUG_ON(extent_op);
		head = btrfs_delayed_node_to_head(node);
		if (insert_reserved) {
			btrfs_pin_extent(root, node->bytenr,
					 node->num_bytes, 1);
			if (head->is_data) {
				ret = btrfs_del_csums(trans, root,
						      node->bytenr,
						      node->num_bytes);
			}
		}
		mutex_unlock(&head->mutex);
		return ret;
	}

	if (node->type == BTRFS_TREE_BLOCK_REF_KEY ||
	    node->type == BTRFS_SHARED_BLOCK_REF_KEY)
		ret = run_delayed_tree_ref(trans, root, node, extent_op,
					   insert_reserved);
	else if (node->type == BTRFS_EXTENT_DATA_REF_KEY ||
		 node->type == BTRFS_SHARED_DATA_REF_KEY)
		ret = run_delayed_data_ref(trans, root, node, extent_op,
					   insert_reserved);
	else
		BUG();
	return ret;
}

static noinline struct btrfs_delayed_ref_node *
select_delayed_ref(struct btrfs_delayed_ref_head *head)
{
	struct rb_node *node;
	struct btrfs_delayed_ref_node *ref;
	int action = BTRFS_ADD_DELAYED_REF;
again:
	/*
	 * select delayed ref of type BTRFS_ADD_DELAYED_REF first.
	 * this prevents ref count from going down to zero when
	 * there still are pending delayed ref.
	 */
	node = rb_prev(&head->node.rb_node);
	while (1) {
		if (!node)
			break;
		ref = rb_entry(node, struct btrfs_delayed_ref_node,
				rb_node);
		if (ref->bytenr != head->node.bytenr)
			break;
		if (ref->action == action)
			return ref;
		node = rb_prev(node);
	}
	if (action == BTRFS_ADD_DELAYED_REF) {
		action = BTRFS_DROP_DELAYED_REF;
		goto again;
	}
	return NULL;
}

/*
 * Returns 0 on success or if called with an already aborted transaction.
 * Returns -ENOMEM or -EIO on failure and will abort the transaction.
 */
static noinline int run_clustered_refs(struct btrfs_trans_handle *trans,
				       struct btrfs_root *root,
				       struct list_head *cluster)
{
	struct btrfs_delayed_ref_root *delayed_refs;
	struct btrfs_delayed_ref_node *ref;
	struct btrfs_delayed_ref_head *locked_ref = NULL;
	struct btrfs_delayed_extent_op *extent_op;
	int ret;
	int count = 0;
	int must_insert_reserved = 0;

	delayed_refs = &trans->transaction->delayed_refs;
	while (1) {
		if (!locked_ref) {
			/* pick a new head ref from the cluster list */
			if (list_empty(cluster))
				break;

			locked_ref = list_entry(cluster->next,
				     struct btrfs_delayed_ref_head, cluster);

			/* grab the lock that says we are going to process
			 * all the refs for this head */
			ret = btrfs_delayed_ref_lock(trans, locked_ref);

			/*
			 * we may have dropped the spin lock to get the head
			 * mutex lock, and that might have given someone else
			 * time to free the head.  If that's true, it has been
			 * removed from our list and we can move on.
			 */
			if (ret == -EAGAIN) {
				locked_ref = NULL;
				count++;
				continue;
			}
		}

		/*
		 * locked_ref is the head node, so we have to go one
		 * node back for any delayed ref updates
		 */
		ref = select_delayed_ref(locked_ref);

		if (ref && ref->seq &&
		    btrfs_check_delayed_seq(delayed_refs, ref->seq)) {
			/*
			 * there are still refs with lower seq numbers in the
			 * process of being added. Don't run this ref yet.
			 */
			list_del_init(&locked_ref->cluster);
			mutex_unlock(&locked_ref->mutex);
			locked_ref = NULL;
			delayed_refs->num_heads_ready++;
			spin_unlock(&delayed_refs->lock);
			cond_resched();
			spin_lock(&delayed_refs->lock);
			continue;
		}

		/*
		 * record the must insert reserved flag before we
		 * drop the spin lock.
		 */
		must_insert_reserved = locked_ref->must_insert_reserved;
		locked_ref->must_insert_reserved = 0;

		extent_op = locked_ref->extent_op;
		locked_ref->extent_op = NULL;

		if (!ref) {
			/* All delayed refs have been processed, Go ahead
			 * and send the head node to run_one_delayed_ref,
			 * so that any accounting fixes can happen
			 */
			ref = &locked_ref->node;

			if (extent_op && must_insert_reserved) {
				kfree(extent_op);
				extent_op = NULL;
			}

			if (extent_op) {
				spin_unlock(&delayed_refs->lock);

				ret = run_delayed_extent_op(trans, root,
							    ref, extent_op);
				kfree(extent_op);

				if (ret) {
					printk(KERN_DEBUG "btrfs: run_delayed_extent_op returned %d\n", ret);
					return ret;
				}

				goto next;
			}

			list_del_init(&locked_ref->cluster);
			locked_ref = NULL;
		}

		ref->in_tree = 0;
		rb_erase(&ref->rb_node, &delayed_refs->root);
		delayed_refs->num_entries--;
		/*
		 * we modified num_entries, but as we're currently running
		 * delayed refs, skip
		 *     wake_up(&delayed_refs->seq_wait);
		 * here.
		 */
		spin_unlock(&delayed_refs->lock);

		ret = run_one_delayed_ref(trans, root, ref, extent_op,
					  must_insert_reserved);

		btrfs_put_delayed_ref(ref);
		kfree(extent_op);
		count++;

		if (ret) {
			printk(KERN_DEBUG "btrfs: run_one_delayed_ref returned %d\n", ret);
			return ret;
		}

next:
		do_chunk_alloc(trans, root->fs_info->extent_root,
			       2 * 1024 * 1024,
			       btrfs_get_alloc_profile(root, 0),
			       CHUNK_ALLOC_NO_FORCE);
		cond_resched();
		spin_lock(&delayed_refs->lock);
	}
	return count;
}


static void wait_for_more_refs(struct btrfs_delayed_ref_root *delayed_refs,
			unsigned long num_refs)
{
	struct list_head *first_seq = delayed_refs->seq_head.next;

	spin_unlock(&delayed_refs->lock);
	pr_debug("waiting for more refs (num %ld, first %p)\n",
		 num_refs, first_seq);
	wait_event(delayed_refs->seq_wait,
		   num_refs != delayed_refs->num_entries ||
		   delayed_refs->seq_head.next != first_seq);
	pr_debug("done waiting for more refs (num %ld, first %p)\n",
		 delayed_refs->num_entries, delayed_refs->seq_head.next);
	spin_lock(&delayed_refs->lock);
}

/*
 * this starts processing the delayed reference count updates and
 * extent insertions we have queued up so far.  count can be
 * 0, which means to process everything in the tree at the start
 * of the run (but not newly added entries), or it can be some target
 * number you'd like to process.
 *
 * Returns 0 on success or if called with an aborted transaction
 * Returns <0 on error and aborts the transaction
 */
int btrfs_run_delayed_refs(struct btrfs_trans_handle *trans,
			   struct btrfs_root *root, unsigned long count)
{
	struct rb_node *node;
	struct btrfs_delayed_ref_root *delayed_refs;
	struct btrfs_delayed_ref_node *ref;
	struct list_head cluster;
	int ret;
	u64 delayed_start;
	int run_all = count == (unsigned long)-1;
	int run_most = 0;
	unsigned long num_refs = 0;
	int consider_waiting;

	/* We'll clean this up in btrfs_cleanup_transaction */
	if (trans->aborted)
		return 0;

	if (root == root->fs_info->extent_root)
		root = root->fs_info->tree_root;

	do_chunk_alloc(trans, root->fs_info->extent_root,
		       2 * 1024 * 1024, btrfs_get_alloc_profile(root, 0),
		       CHUNK_ALLOC_NO_FORCE);

	delayed_refs = &trans->transaction->delayed_refs;
	INIT_LIST_HEAD(&cluster);
again:
	consider_waiting = 0;
	spin_lock(&delayed_refs->lock);
	if (count == 0) {
		count = delayed_refs->num_entries * 2;
		run_most = 1;
	}
	while (1) {
		if (!(run_all || run_most) &&
		    delayed_refs->num_heads_ready < 64)
			break;

		/*
		 * go find something we can process in the rbtree.  We start at
		 * the beginning of the tree, and then build a cluster
		 * of refs to process starting at the first one we are able to
		 * lock
		 */
		delayed_start = delayed_refs->run_delayed_start;
		ret = btrfs_find_ref_cluster(trans, &cluster,
					     delayed_refs->run_delayed_start);
		if (ret)
			break;

		if (delayed_start >= delayed_refs->run_delayed_start) {
			if (consider_waiting == 0) {
				/*
				 * btrfs_find_ref_cluster looped. let's do one
				 * more cycle. if we don't run any delayed ref
				 * during that cycle (because we can't because
				 * all of them are blocked) and if the number of
				 * refs doesn't change, we avoid busy waiting.
				 */
				consider_waiting = 1;
				num_refs = delayed_refs->num_entries;
			} else {
				wait_for_more_refs(delayed_refs, num_refs);
				/*
				 * after waiting, things have changed. we
				 * dropped the lock and someone else might have
				 * run some refs, built new clusters and so on.
				 * therefore, we restart staleness detection.
				 */
				consider_waiting = 0;
			}
		}

		ret = run_clustered_refs(trans, root, &cluster);
		if (ret < 0) {
			spin_unlock(&delayed_refs->lock);
			btrfs_abort_transaction(trans, root, ret);
			return ret;
		}

		count -= min_t(unsigned long, ret, count);

		if (count == 0)
			break;

		if (ret || delayed_refs->run_delayed_start == 0) {
			/* refs were run, let's reset staleness detection */
			consider_waiting = 0;
		}
	}

	if (run_all) {
		node = rb_first(&delayed_refs->root);
		if (!node)
			goto out;
		count = (unsigned long)-1;

		while (node) {
			ref = rb_entry(node, struct btrfs_delayed_ref_node,
				       rb_node);
			if (btrfs_delayed_ref_is_head(ref)) {
				struct btrfs_delayed_ref_head *head;

				head = btrfs_delayed_node_to_head(ref);
				atomic_inc(&ref->refs);

				spin_unlock(&delayed_refs->lock);
				/*
				 * Mutex was contended, block until it's
				 * released and try again
				 */
				mutex_lock(&head->mutex);
				mutex_unlock(&head->mutex);

				btrfs_put_delayed_ref(ref);
				cond_resched();
				goto again;
			}
			node = rb_next(node);
		}
		spin_unlock(&delayed_refs->lock);
		schedule_timeout(1);
		goto again;
	}
out:
	spin_unlock(&delayed_refs->lock);
	return 0;
}

int btrfs_set_disk_extent_flags(struct btrfs_trans_handle *trans,
				struct btrfs_root *root,
				u64 bytenr, u64 num_bytes, u64 flags,
				int is_data)
{
	struct btrfs_delayed_extent_op *extent_op;
	int ret;

	extent_op = kmalloc(sizeof(*extent_op), GFP_NOFS);
	if (!extent_op)
		return -ENOMEM;

	extent_op->flags_to_set = flags;
	extent_op->update_flags = 1;
	extent_op->update_key = 0;
	extent_op->is_data = is_data ? 1 : 0;

	ret = btrfs_add_delayed_extent_op(root->fs_info, trans, bytenr,
					  num_bytes, extent_op);
	if (ret)
		kfree(extent_op);
	return ret;
}

static noinline int check_delayed_ref(struct btrfs_trans_handle *trans,
				      struct btrfs_root *root,
				      struct btrfs_path *path,
				      u64 objectid, u64 offset, u64 bytenr)
{
	struct btrfs_delayed_ref_head *head;
	struct btrfs_delayed_ref_node *ref;
	struct btrfs_delayed_data_ref *data_ref;
	struct btrfs_delayed_ref_root *delayed_refs;
	struct rb_node *node;
	int ret = 0;

	ret = -ENOENT;
	delayed_refs = &trans->transaction->delayed_refs;
	spin_lock(&delayed_refs->lock);
	head = btrfs_find_delayed_ref_head(trans, bytenr);
	if (!head)
		goto out;

	if (!mutex_trylock(&head->mutex)) {
		atomic_inc(&head->node.refs);
		spin_unlock(&delayed_refs->lock);

		btrfs_release_path(path);

		/*
		 * Mutex was contended, block until it's released and let
		 * caller try again
		 */
		mutex_lock(&head->mutex);
		mutex_unlock(&head->mutex);
		btrfs_put_delayed_ref(&head->node);
		return -EAGAIN;
	}

	node = rb_prev(&head->node.rb_node);
	if (!node)
		goto out_unlock;

	ref = rb_entry(node, struct btrfs_delayed_ref_node, rb_node);

	if (ref->bytenr != bytenr)
		goto out_unlock;

	ret = 1;
	if (ref->type != BTRFS_EXTENT_DATA_REF_KEY)
		goto out_unlock;

	data_ref = btrfs_delayed_node_to_data_ref(ref);

	node = rb_prev(node);
	if (node) {
		ref = rb_entry(node, struct btrfs_delayed_ref_node, rb_node);
		if (ref->bytenr == bytenr)
			goto out_unlock;
	}

	if (data_ref->root != root->root_key.objectid ||
	    data_ref->objectid != objectid || data_ref->offset != offset)
		goto out_unlock;

	ret = 0;
out_unlock:
	mutex_unlock(&head->mutex);
out:
	spin_unlock(&delayed_refs->lock);
	return ret;
}

static noinline int check_committed_ref(struct btrfs_trans_handle *trans,
					struct btrfs_root *root,
					struct btrfs_path *path,
					u64 objectid, u64 offset, u64 bytenr)
{
	struct btrfs_root *extent_root = root->fs_info->extent_root;
	struct extent_buffer *leaf;
	struct btrfs_extent_data_ref *ref;
	struct btrfs_extent_inline_ref *iref;
	struct btrfs_extent_item *ei;
	struct btrfs_key key;
	u32 item_size;
	int ret;

	key.objectid = bytenr;
	key.offset = (u64)-1;
	key.type = BTRFS_EXTENT_ITEM_KEY;

	ret = btrfs_search_slot(NULL, extent_root, &key, path, 0, 0);
	if (ret < 0)
		goto out;
	BUG_ON(ret == 0); /* Corruption */

	ret = -ENOENT;
	if (path->slots[0] == 0)
		goto out;

	path->slots[0]--;
	leaf = path->nodes[0];
	btrfs_item_key_to_cpu(leaf, &key, path->slots[0]);

	if (key.objectid != bytenr || key.type != BTRFS_EXTENT_ITEM_KEY)
		goto out;

	ret = 1;
	item_size = btrfs_item_size_nr(leaf, path->slots[0]);
#ifdef BTRFS_COMPAT_EXTENT_TREE_V0
	if (item_size < sizeof(*ei)) {
		WARN_ON(item_size != sizeof(struct btrfs_extent_item_v0));
		goto out;
	}
#endif
	ei = btrfs_item_ptr(leaf, path->slots[0], struct btrfs_extent_item);

	if (item_size != sizeof(*ei) +
	    btrfs_extent_inline_ref_size(BTRFS_EXTENT_DATA_REF_KEY))
		goto out;

	if (btrfs_extent_generation(leaf, ei) <=
	    btrfs_root_last_snapshot(&root->root_item))
		goto out;

	iref = (struct btrfs_extent_inline_ref *)(ei + 1);
	if (btrfs_extent_inline_ref_type(leaf, iref) !=
	    BTRFS_EXTENT_DATA_REF_KEY)
		goto out;

	ref = (struct btrfs_extent_data_ref *)(&iref->offset);
	if (btrfs_extent_refs(leaf, ei) !=
	    btrfs_extent_data_ref_count(leaf, ref) ||
	    btrfs_extent_data_ref_root(leaf, ref) !=
	    root->root_key.objectid ||
	    btrfs_extent_data_ref_objectid(leaf, ref) != objectid ||
	    btrfs_extent_data_ref_offset(leaf, ref) != offset)
		goto out;

	ret = 0;
out:
	return ret;
}

int btrfs_cross_ref_exist(struct btrfs_trans_handle *trans,
			  struct btrfs_root *root,
			  u64 objectid, u64 offset, u64 bytenr)
{
	struct btrfs_path *path;
	int ret;
	int ret2;

	path = btrfs_alloc_path();
	if (!path)
		return -ENOENT;

	do {
		ret = check_committed_ref(trans, root, path, objectid,
					  offset, bytenr);
		if (ret && ret != -ENOENT)
			goto out;

		ret2 = check_delayed_ref(trans, root, path, objectid,
					 offset, bytenr);
	} while (ret2 == -EAGAIN);

	if (ret2 && ret2 != -ENOENT) {
		ret = ret2;
		goto out;
	}

	if (ret != -ENOENT || ret2 != -ENOENT)
		ret = 0;
out:
	btrfs_free_path(path);
	if (root->root_key.objectid == BTRFS_DATA_RELOC_TREE_OBJECTID)
		WARN_ON(ret > 0);
	return ret;
}

static int __btrfs_mod_ref(struct btrfs_trans_handle *trans,
			   struct btrfs_root *root,
			   struct extent_buffer *buf,
			   int full_backref, int inc, int for_cow)
{
	u64 bytenr;
	u64 num_bytes;
	u64 parent;
	u64 ref_root;
	u32 nritems;
	struct btrfs_key key;
	struct btrfs_file_extent_item *fi;
	int i;
	int level;
	int ret = 0;
	int (*process_func)(struct btrfs_trans_handle *, struct btrfs_root *,
			    u64, u64, u64, u64, u64, u64, int);

	ref_root = btrfs_header_owner(buf);
	nritems = btrfs_header_nritems(buf);
	level = btrfs_header_level(buf);

	if (!root->ref_cows && level == 0)
		return 0;

	if (inc)
		process_func = btrfs_inc_extent_ref;
	else
		process_func = btrfs_free_extent;

	if (full_backref)
		parent = buf->start;
	else
		parent = 0;

	for (i = 0; i < nritems; i++) {
		if (level == 0) {
			btrfs_item_key_to_cpu(buf, &key, i);
			if (btrfs_key_type(&key) != BTRFS_EXTENT_DATA_KEY)
				continue;
			fi = btrfs_item_ptr(buf, i,
					    struct btrfs_file_extent_item);
			if (btrfs_file_extent_type(buf, fi) ==
			    BTRFS_FILE_EXTENT_INLINE)
				continue;
			bytenr = btrfs_file_extent_disk_bytenr(buf, fi);
			if (bytenr == 0)
				continue;

			num_bytes = btrfs_file_extent_disk_num_bytes(buf, fi);
			key.offset -= btrfs_file_extent_offset(buf, fi);
			ret = process_func(trans, root, bytenr, num_bytes,
					   parent, ref_root, key.objectid,
					   key.offset, for_cow);
			if (ret)
				goto fail;
		} else {
			bytenr = btrfs_node_blockptr(buf, i);
			num_bytes = btrfs_level_size(root, level - 1);
			ret = process_func(trans, root, bytenr, num_bytes,
					   parent, ref_root, level - 1, 0,
					   for_cow);
			if (ret)
				goto fail;
		}
	}
	return 0;
fail:
	return ret;
}

int btrfs_inc_ref(struct btrfs_trans_handle *trans, struct btrfs_root *root,
		  struct extent_buffer *buf, int full_backref, int for_cow)
{
	return __btrfs_mod_ref(trans, root, buf, full_backref, 1, for_cow);
}

int btrfs_dec_ref(struct btrfs_trans_handle *trans, struct btrfs_root *root,
		  struct extent_buffer *buf, int full_backref, int for_cow)
{
	return __btrfs_mod_ref(trans, root, buf, full_backref, 0, for_cow);
}

static int write_one_cache_group(struct btrfs_trans_handle *trans,
				 struct btrfs_root *root,
				 struct btrfs_path *path,
				 struct btrfs_block_group_cache *cache)
{
	int ret;
	struct btrfs_root *extent_root = root->fs_info->extent_root;
	unsigned long bi;
	struct extent_buffer *leaf;

	ret = btrfs_search_slot(trans, extent_root, &cache->key, path, 0, 1);
	if (ret < 0)
		goto fail;
	BUG_ON(ret); /* Corruption */

	leaf = path->nodes[0];
	bi = btrfs_item_ptr_offset(leaf, path->slots[0]);
	write_extent_buffer(leaf, &cache->item, bi, sizeof(cache->item));
	btrfs_mark_buffer_dirty(leaf);
	btrfs_release_path(path);
fail:
	if (ret) {
		btrfs_abort_transaction(trans, root, ret);
		return ret;
	}
	return 0;

}

static struct btrfs_block_group_cache *
next_block_group(struct btrfs_root *root,
		 struct btrfs_block_group_cache *cache)
{
	struct rb_node *node;
	spin_lock(&root->fs_info->block_group_cache_lock);
	node = rb_next(&cache->cache_node);
	btrfs_put_block_group(cache);
	if (node) {
		cache = rb_entry(node, struct btrfs_block_group_cache,
				 cache_node);
		btrfs_get_block_group(cache);
	} else
		cache = NULL;
	spin_unlock(&root->fs_info->block_group_cache_lock);
	return cache;
}

static int cache_save_setup(struct btrfs_block_group_cache *block_group,
			    struct btrfs_trans_handle *trans,
			    struct btrfs_path *path)
{
	struct btrfs_root *root = block_group->fs_info->tree_root;
	struct inode *inode = NULL;
	u64 alloc_hint = 0;
	int dcs = BTRFS_DC_ERROR;
	int num_pages = 0;
	int retries = 0;
	int ret = 0;

	/*
	 * If this block group is smaller than 100 megs don't bother caching the
	 * block group.
	 */
	if (block_group->key.offset < (100 * 1024 * 1024)) {
		spin_lock(&block_group->lock);
		block_group->disk_cache_state = BTRFS_DC_WRITTEN;
		spin_unlock(&block_group->lock);
		return 0;
	}

again:
	inode = lookup_free_space_inode(root, block_group, path);
	if (IS_ERR(inode) && PTR_ERR(inode) != -ENOENT) {
		ret = PTR_ERR(inode);
		btrfs_release_path(path);
		goto out;
	}

	if (IS_ERR(inode)) {
		BUG_ON(retries);
		retries++;

		if (block_group->ro)
			goto out_free;

		ret = create_free_space_inode(root, trans, block_group, path);
		if (ret)
			goto out_free;
		goto again;
	}

	/* We've already setup this transaction, go ahead and exit */
	if (block_group->cache_generation == trans->transid &&
	    i_size_read(inode)) {
		dcs = BTRFS_DC_SETUP;
		goto out_put;
	}

	/*
	 * We want to set the generation to 0, that way if anything goes wrong
	 * from here on out we know not to trust this cache when we load up next
	 * time.
	 */
	BTRFS_I(inode)->generation = 0;
	ret = btrfs_update_inode(trans, root, inode);
	WARN_ON(ret);

	if (i_size_read(inode) > 0) {
		ret = btrfs_truncate_free_space_cache(root, trans, path,
						      inode);
		if (ret)
			goto out_put;
	}

	spin_lock(&block_group->lock);
	if (block_group->cached != BTRFS_CACHE_FINISHED) {
		/* We're not cached, don't bother trying to write stuff out */
		dcs = BTRFS_DC_WRITTEN;
		spin_unlock(&block_group->lock);
		goto out_put;
	}
	spin_unlock(&block_group->lock);

	num_pages = (int)div64_u64(block_group->key.offset, 1024 * 1024 * 1024);
	if (!num_pages)
		num_pages = 1;

	/*
	 * Just to make absolutely sure we have enough space, we're going to
	 * preallocate 12 pages worth of space for each block group.  In
	 * practice we ought to use at most 8, but we need extra space so we can
	 * add our header and have a terminator between the extents and the
	 * bitmaps.
	 */
	num_pages *= 16;
	num_pages *= PAGE_CACHE_SIZE;

	ret = btrfs_check_data_free_space(inode, num_pages);
	if (ret)
		goto out_put;

	ret = btrfs_prealloc_file_range_trans(inode, trans, 0, 0, num_pages,
					      num_pages, num_pages,
					      &alloc_hint);
	if (!ret)
		dcs = BTRFS_DC_SETUP;
	btrfs_free_reserved_data_space(inode, num_pages);

out_put:
	iput(inode);
out_free:
	btrfs_release_path(path);
out:
	spin_lock(&block_group->lock);
	if (!ret && dcs == BTRFS_DC_SETUP)
		block_group->cache_generation = trans->transid;
	block_group->disk_cache_state = dcs;
	spin_unlock(&block_group->lock);

	return ret;
}

int btrfs_write_dirty_block_groups(struct btrfs_trans_handle *trans,
				   struct btrfs_root *root)
{
	struct btrfs_block_group_cache *cache;
	int err = 0;
	struct btrfs_path *path;
	u64 last = 0;

	path = btrfs_alloc_path();
	if (!path)
		return -ENOMEM;

again:
	while (1) {
		cache = btrfs_lookup_first_block_group(root->fs_info, last);
		while (cache) {
			if (cache->disk_cache_state == BTRFS_DC_CLEAR)
				break;
			cache = next_block_group(root, cache);
		}
		if (!cache) {
			if (last == 0)
				break;
			last = 0;
			continue;
		}
		err = cache_save_setup(cache, trans, path);
		last = cache->key.objectid + cache->key.offset;
		btrfs_put_block_group(cache);
	}

	while (1) {
		if (last == 0) {
			err = btrfs_run_delayed_refs(trans, root,
						     (unsigned long)-1);
			if (err) /* File system offline */
				goto out;
		}

		cache = btrfs_lookup_first_block_group(root->fs_info, last);
		while (cache) {
			if (cache->disk_cache_state == BTRFS_DC_CLEAR) {
				btrfs_put_block_group(cache);
				goto again;
			}

			if (cache->dirty)
				break;
			cache = next_block_group(root, cache);
		}
		if (!cache) {
			if (last == 0)
				break;
			last = 0;
			continue;
		}

		if (cache->disk_cache_state == BTRFS_DC_SETUP)
			cache->disk_cache_state = BTRFS_DC_NEED_WRITE;
		cache->dirty = 0;
		last = cache->key.objectid + cache->key.offset;

		err = write_one_cache_group(trans, root, path, cache);
		if (err) /* File system offline */
			goto out;

		btrfs_put_block_group(cache);
	}

	while (1) {
		/*
		 * I don't think this is needed since we're just marking our
		 * preallocated extent as written, but just in case it can't
		 * hurt.
		 */
		if (last == 0) {
			err = btrfs_run_delayed_refs(trans, root,
						     (unsigned long)-1);
			if (err) /* File system offline */
				goto out;
		}

		cache = btrfs_lookup_first_block_group(root->fs_info, last);
		while (cache) {
			/*
			 * Really this shouldn't happen, but it could if we
			 * couldn't write the entire preallocated extent and
			 * splitting the extent resulted in a new block.
			 */
			if (cache->dirty) {
				btrfs_put_block_group(cache);
				goto again;
			}
			if (cache->disk_cache_state == BTRFS_DC_NEED_WRITE)
				break;
			cache = next_block_group(root, cache);
		}
		if (!cache) {
			if (last == 0)
				break;
			last = 0;
			continue;
		}

		err = btrfs_write_out_cache(root, trans, cache, path);

		/*
		 * If we didn't have an error then the cache state is still
		 * NEED_WRITE, so we can set it to WRITTEN.
		 */
		if (!err && cache->disk_cache_state == BTRFS_DC_NEED_WRITE)
			cache->disk_cache_state = BTRFS_DC_WRITTEN;
		last = cache->key.objectid + cache->key.offset;
		btrfs_put_block_group(cache);
	}
out:

	btrfs_free_path(path);
	return err;
}

int btrfs_extent_readonly(struct btrfs_root *root, u64 bytenr)
{
	struct btrfs_block_group_cache *block_group;
	int readonly = 0;

	block_group = btrfs_lookup_block_group(root->fs_info, bytenr);
	if (!block_group || block_group->ro)
		readonly = 1;
	if (block_group)
		btrfs_put_block_group(block_group);
	return readonly;
}

static int update_space_info(struct btrfs_fs_info *info, u64 flags,
			     u64 total_bytes, u64 bytes_used,
			     struct btrfs_space_info **space_info)
{
	struct btrfs_space_info *found;
	int i;
	int factor;

	if (flags & (BTRFS_BLOCK_GROUP_DUP | BTRFS_BLOCK_GROUP_RAID1 |
		     BTRFS_BLOCK_GROUP_RAID10))
		factor = 2;
	else
		factor = 1;

	found = __find_space_info(info, flags);
	if (found) {
		spin_lock(&found->lock);
		found->total_bytes += total_bytes;
		found->disk_total += total_bytes * factor;
		found->bytes_used += bytes_used;
		found->disk_used += bytes_used * factor;
		found->full = 0;
		spin_unlock(&found->lock);
		*space_info = found;
		return 0;
	}
	found = kzalloc(sizeof(*found), GFP_NOFS);
	if (!found)
		return -ENOMEM;

	for (i = 0; i < BTRFS_NR_RAID_TYPES; i++)
		INIT_LIST_HEAD(&found->block_groups[i]);
	init_rwsem(&found->groups_sem);
	spin_lock_init(&found->lock);
	found->flags = flags & BTRFS_BLOCK_GROUP_TYPE_MASK;
	found->total_bytes = total_bytes;
	found->disk_total = total_bytes * factor;
	found->bytes_used = bytes_used;
	found->disk_used = bytes_used * factor;
	found->bytes_pinned = 0;
	found->bytes_reserved = 0;
	found->bytes_readonly = 0;
	found->bytes_may_use = 0;
	found->full = 0;
	found->force_alloc = CHUNK_ALLOC_NO_FORCE;
	found->chunk_alloc = 0;
	found->flush = 0;
	init_waitqueue_head(&found->wait);
	*space_info = found;
	list_add_rcu(&found->list, &info->space_info);
	return 0;
}

static void set_avail_alloc_bits(struct btrfs_fs_info *fs_info, u64 flags)
{
	u64 extra_flags = chunk_to_extended(flags) &
				BTRFS_EXTENDED_PROFILE_MASK;

	if (flags & BTRFS_BLOCK_GROUP_DATA)
		fs_info->avail_data_alloc_bits |= extra_flags;
	if (flags & BTRFS_BLOCK_GROUP_METADATA)
		fs_info->avail_metadata_alloc_bits |= extra_flags;
	if (flags & BTRFS_BLOCK_GROUP_SYSTEM)
		fs_info->avail_system_alloc_bits |= extra_flags;
}

/*
 * returns target flags in extended format or 0 if restripe for this
 * chunk_type is not in progress
 */
static u64 get_restripe_target(struct btrfs_fs_info *fs_info, u64 flags)
{
	struct btrfs_balance_control *bctl = fs_info->balance_ctl;
	u64 target = 0;

	BUG_ON(!mutex_is_locked(&fs_info->volume_mutex) &&
	       !spin_is_locked(&fs_info->balance_lock));

	if (!bctl)
		return 0;

	if (flags & BTRFS_BLOCK_GROUP_DATA &&
	    bctl->data.flags & BTRFS_BALANCE_ARGS_CONVERT) {
		target = BTRFS_BLOCK_GROUP_DATA | bctl->data.target;
	} else if (flags & BTRFS_BLOCK_GROUP_SYSTEM &&
		   bctl->sys.flags & BTRFS_BALANCE_ARGS_CONVERT) {
		target = BTRFS_BLOCK_GROUP_SYSTEM | bctl->sys.target;
	} else if (flags & BTRFS_BLOCK_GROUP_METADATA &&
		   bctl->meta.flags & BTRFS_BALANCE_ARGS_CONVERT) {
		target = BTRFS_BLOCK_GROUP_METADATA | bctl->meta.target;
	}

	return target;
}

/*
 * @flags: available profiles in extended format (see ctree.h)
 *
 * Returns reduced profile in chunk format.  If profile changing is in
 * progress (either running or paused) picks the target profile (if it's
 * already available), otherwise falls back to plain reducing.
 */
u64 btrfs_reduce_alloc_profile(struct btrfs_root *root, u64 flags)
{
	/*
	 * we add in the count of missing devices because we want
	 * to make sure that any RAID levels on a degraded FS
	 * continue to be honored.
	 */
	u64 num_devices = root->fs_info->fs_devices->rw_devices +
		root->fs_info->fs_devices->missing_devices;
	u64 target;

	/*
	 * see if restripe for this chunk_type is in progress, if so
	 * try to reduce to the target profile
	 */
	spin_lock(&root->fs_info->balance_lock);
	target = get_restripe_target(root->fs_info, flags);
	if (target) {
		/* pick target profile only if it's already available */
		if ((flags & target) & BTRFS_EXTENDED_PROFILE_MASK) {
			spin_unlock(&root->fs_info->balance_lock);
			return extended_to_chunk(target);
		}
	}
	spin_unlock(&root->fs_info->balance_lock);

	if (num_devices == 1)
		flags &= ~(BTRFS_BLOCK_GROUP_RAID1 | BTRFS_BLOCK_GROUP_RAID0);
	if (num_devices < 4)
		flags &= ~BTRFS_BLOCK_GROUP_RAID10;

	if ((flags & BTRFS_BLOCK_GROUP_DUP) &&
	    (flags & (BTRFS_BLOCK_GROUP_RAID1 |
		      BTRFS_BLOCK_GROUP_RAID10))) {
		flags &= ~BTRFS_BLOCK_GROUP_DUP;
	}

	if ((flags & BTRFS_BLOCK_GROUP_RAID1) &&
	    (flags & BTRFS_BLOCK_GROUP_RAID10)) {
		flags &= ~BTRFS_BLOCK_GROUP_RAID1;
	}

	if ((flags & BTRFS_BLOCK_GROUP_RAID0) &&
	    ((flags & BTRFS_BLOCK_GROUP_RAID1) |
	     (flags & BTRFS_BLOCK_GROUP_RAID10) |
	     (flags & BTRFS_BLOCK_GROUP_DUP))) {
		flags &= ~BTRFS_BLOCK_GROUP_RAID0;
	}

	return extended_to_chunk(flags);
}

static u64 get_alloc_profile(struct btrfs_root *root, u64 flags)
{
	if (flags & BTRFS_BLOCK_GROUP_DATA)
		flags |= root->fs_info->avail_data_alloc_bits;
	else if (flags & BTRFS_BLOCK_GROUP_SYSTEM)
		flags |= root->fs_info->avail_system_alloc_bits;
	else if (flags & BTRFS_BLOCK_GROUP_METADATA)
		flags |= root->fs_info->avail_metadata_alloc_bits;

	return btrfs_reduce_alloc_profile(root, flags);
}

u64 btrfs_get_alloc_profile(struct btrfs_root *root, int data)
{
	u64 flags;

	if (data)
		flags = BTRFS_BLOCK_GROUP_DATA;
	else if (root == root->fs_info->chunk_root)
		flags = BTRFS_BLOCK_GROUP_SYSTEM;
	else
		flags = BTRFS_BLOCK_GROUP_METADATA;

	return get_alloc_profile(root, flags);
}

void btrfs_set_inode_space_info(struct btrfs_root *root, struct inode *inode)
{
	BTRFS_I(inode)->space_info = __find_space_info(root->fs_info,
						       BTRFS_BLOCK_GROUP_DATA);
}

/*
 * This will check the space that the inode allocates from to make sure we have
 * enough space for bytes.
 */
int btrfs_check_data_free_space(struct inode *inode, u64 bytes)
{
	struct btrfs_space_info *data_sinfo;
	struct btrfs_root *root = BTRFS_I(inode)->root;
	u64 used;
	int ret = 0, committed = 0, alloc_chunk = 1;

	/* make sure bytes are sectorsize aligned */
	bytes = (bytes + root->sectorsize - 1) & ~((u64)root->sectorsize - 1);

	if (root == root->fs_info->tree_root ||
	    BTRFS_I(inode)->location.objectid == BTRFS_FREE_INO_OBJECTID) {
		alloc_chunk = 0;
		committed = 1;
	}

	data_sinfo = BTRFS_I(inode)->space_info;
	if (!data_sinfo)
		goto alloc;

again:
	/* make sure we have enough space to handle the data first */
	spin_lock(&data_sinfo->lock);
	used = data_sinfo->bytes_used + data_sinfo->bytes_reserved +
		data_sinfo->bytes_pinned + data_sinfo->bytes_readonly +
		data_sinfo->bytes_may_use;

	if (used + bytes > data_sinfo->total_bytes) {
		struct btrfs_trans_handle *trans;

		/*
		 * if we don't have enough free bytes in this space then we need
		 * to alloc a new chunk.
		 */
		if (!data_sinfo->full && alloc_chunk) {
			u64 alloc_target;

			data_sinfo->force_alloc = CHUNK_ALLOC_FORCE;
			spin_unlock(&data_sinfo->lock);
alloc:
			alloc_target = btrfs_get_alloc_profile(root, 1);
			trans = btrfs_join_transaction(root);
			if (IS_ERR(trans))
				return PTR_ERR(trans);

			ret = do_chunk_alloc(trans, root->fs_info->extent_root,
					     bytes + 2 * 1024 * 1024,
					     alloc_target,
					     CHUNK_ALLOC_NO_FORCE);
			btrfs_end_transaction(trans, root);
			if (ret < 0) {
				if (ret != -ENOSPC)
					return ret;
				else
					goto commit_trans;
			}

			if (!data_sinfo) {
				btrfs_set_inode_space_info(root, inode);
				data_sinfo = BTRFS_I(inode)->space_info;
			}
			goto again;
		}

		/*
		 * If we have less pinned bytes than we want to allocate then
		 * don't bother committing the transaction, it won't help us.
		 */
		if (data_sinfo->bytes_pinned < bytes)
			committed = 1;
		spin_unlock(&data_sinfo->lock);

		/* commit the current transaction and try again */
commit_trans:
		if (!committed &&
		    !atomic_read(&root->fs_info->open_ioctl_trans)) {
			committed = 1;
			trans = btrfs_join_transaction(root);
			if (IS_ERR(trans))
				return PTR_ERR(trans);
			ret = btrfs_commit_transaction(trans, root);
			if (ret)
				return ret;
			goto again;
		}

		return -ENOSPC;
	}
	data_sinfo->bytes_may_use += bytes;
	trace_btrfs_space_reservation(root->fs_info, "space_info",
<<<<<<< HEAD
				      (u64)(unsigned long)data_sinfo,
				      bytes, 1);
=======
				      data_sinfo->flags, bytes, 1);
>>>>>>> e9676695
	spin_unlock(&data_sinfo->lock);

	return 0;
}

/*
 * Called if we need to clear a data reservation for this inode.
 */
void btrfs_free_reserved_data_space(struct inode *inode, u64 bytes)
{
	struct btrfs_root *root = BTRFS_I(inode)->root;
	struct btrfs_space_info *data_sinfo;

	/* make sure bytes are sectorsize aligned */
	bytes = (bytes + root->sectorsize - 1) & ~((u64)root->sectorsize - 1);

	data_sinfo = BTRFS_I(inode)->space_info;
	spin_lock(&data_sinfo->lock);
	data_sinfo->bytes_may_use -= bytes;
	trace_btrfs_space_reservation(root->fs_info, "space_info",
<<<<<<< HEAD
				      (u64)(unsigned long)data_sinfo,
				      bytes, 0);
=======
				      data_sinfo->flags, bytes, 0);
>>>>>>> e9676695
	spin_unlock(&data_sinfo->lock);
}

static void force_metadata_allocation(struct btrfs_fs_info *info)
{
	struct list_head *head = &info->space_info;
	struct btrfs_space_info *found;

	rcu_read_lock();
	list_for_each_entry_rcu(found, head, list) {
		if (found->flags & BTRFS_BLOCK_GROUP_METADATA)
			found->force_alloc = CHUNK_ALLOC_FORCE;
	}
	rcu_read_unlock();
}

static int should_alloc_chunk(struct btrfs_root *root,
			      struct btrfs_space_info *sinfo, u64 alloc_bytes,
			      int force)
{
	struct btrfs_block_rsv *global_rsv = &root->fs_info->global_block_rsv;
	u64 num_bytes = sinfo->total_bytes - sinfo->bytes_readonly;
	u64 num_allocated = sinfo->bytes_used + sinfo->bytes_reserved;
	u64 thresh;

	if (force == CHUNK_ALLOC_FORCE)
		return 1;

	/*
	 * We need to take into account the global rsv because for all intents
	 * and purposes it's used space.  Don't worry about locking the
	 * global_rsv, it doesn't change except when the transaction commits.
	 */
	num_allocated += global_rsv->size;

	/*
	 * in limited mode, we want to have some free space up to
	 * about 1% of the FS size.
	 */
	if (force == CHUNK_ALLOC_LIMITED) {
		thresh = btrfs_super_total_bytes(root->fs_info->super_copy);
		thresh = max_t(u64, 64 * 1024 * 1024,
			       div_factor_fine(thresh, 1));

		if (num_bytes - num_allocated < thresh)
			return 1;
	}
	thresh = btrfs_super_total_bytes(root->fs_info->super_copy);

	/* 256MB or 2% of the FS */
	thresh = max_t(u64, 256 * 1024 * 1024, div_factor_fine(thresh, 2));
	/* system chunks need a much small threshold */
	if (sinfo->flags & BTRFS_BLOCK_GROUP_SYSTEM)
		thresh = 32 * 1024 * 1024;

	if (num_bytes > thresh && sinfo->bytes_used < div_factor(num_bytes, 8))
		return 0;
	return 1;
}

static u64 get_system_chunk_thresh(struct btrfs_root *root, u64 type)
{
	u64 num_dev;

	if (type & BTRFS_BLOCK_GROUP_RAID10 ||
	    type & BTRFS_BLOCK_GROUP_RAID0)
		num_dev = root->fs_info->fs_devices->rw_devices;
	else if (type & BTRFS_BLOCK_GROUP_RAID1)
		num_dev = 2;
	else
		num_dev = 1;	/* DUP or single */

	/* metadata for updaing devices and chunk tree */
	return btrfs_calc_trans_metadata_size(root, num_dev + 1);
}

static void check_system_chunk(struct btrfs_trans_handle *trans,
			       struct btrfs_root *root, u64 type)
{
	struct btrfs_space_info *info;
	u64 left;
	u64 thresh;

	info = __find_space_info(root->fs_info, BTRFS_BLOCK_GROUP_SYSTEM);
	spin_lock(&info->lock);
	left = info->total_bytes - info->bytes_used - info->bytes_pinned -
		info->bytes_reserved - info->bytes_readonly;
	spin_unlock(&info->lock);

	thresh = get_system_chunk_thresh(root, type);
	if (left < thresh && btrfs_test_opt(root, ENOSPC_DEBUG)) {
		printk(KERN_INFO "left=%llu, need=%llu, flags=%llu\n",
		       left, thresh, type);
		dump_space_info(info, 0, 0);
	}

	if (left < thresh) {
		u64 flags;

		flags = btrfs_get_alloc_profile(root->fs_info->chunk_root, 0);
		btrfs_alloc_chunk(trans, root, flags);
	}
}

static int do_chunk_alloc(struct btrfs_trans_handle *trans,
			  struct btrfs_root *extent_root, u64 alloc_bytes,
			  u64 flags, int force)
{
	struct btrfs_space_info *space_info;
	struct btrfs_fs_info *fs_info = extent_root->fs_info;
	int wait_for_alloc = 0;
	int ret = 0;

	space_info = __find_space_info(extent_root->fs_info, flags);
	if (!space_info) {
		ret = update_space_info(extent_root->fs_info, flags,
					0, 0, &space_info);
		BUG_ON(ret); /* -ENOMEM */
	}
	BUG_ON(!space_info); /* Logic error */

again:
	spin_lock(&space_info->lock);
	if (force < space_info->force_alloc)
		force = space_info->force_alloc;
	if (space_info->full) {
		spin_unlock(&space_info->lock);
		return 0;
	}

	if (!should_alloc_chunk(extent_root, space_info, alloc_bytes, force)) {
		spin_unlock(&space_info->lock);
		return 0;
	} else if (space_info->chunk_alloc) {
		wait_for_alloc = 1;
	} else {
		space_info->chunk_alloc = 1;
	}

	spin_unlock(&space_info->lock);

	mutex_lock(&fs_info->chunk_mutex);

	/*
	 * The chunk_mutex is held throughout the entirety of a chunk
	 * allocation, so once we've acquired the chunk_mutex we know that the
	 * other guy is done and we need to recheck and see if we should
	 * allocate.
	 */
	if (wait_for_alloc) {
		mutex_unlock(&fs_info->chunk_mutex);
		wait_for_alloc = 0;
		goto again;
	}

	/*
	 * If we have mixed data/metadata chunks we want to make sure we keep
	 * allocating mixed chunks instead of individual chunks.
	 */
	if (btrfs_mixed_space_info(space_info))
		flags |= (BTRFS_BLOCK_GROUP_DATA | BTRFS_BLOCK_GROUP_METADATA);

	/*
	 * if we're doing a data chunk, go ahead and make sure that
	 * we keep a reasonable number of metadata chunks allocated in the
	 * FS as well.
	 */
	if (flags & BTRFS_BLOCK_GROUP_DATA && fs_info->metadata_ratio) {
		fs_info->data_chunk_allocations++;
		if (!(fs_info->data_chunk_allocations %
		      fs_info->metadata_ratio))
			force_metadata_allocation(fs_info);
	}

	/*
	 * Check if we have enough space in SYSTEM chunk because we may need
	 * to update devices.
	 */
	check_system_chunk(trans, extent_root, flags);

	ret = btrfs_alloc_chunk(trans, extent_root, flags);
	if (ret < 0 && ret != -ENOSPC)
		goto out;

	spin_lock(&space_info->lock);
	if (ret)
		space_info->full = 1;
	else
		ret = 1;

	space_info->force_alloc = CHUNK_ALLOC_NO_FORCE;
	space_info->chunk_alloc = 0;
	spin_unlock(&space_info->lock);
out:
	mutex_unlock(&extent_root->fs_info->chunk_mutex);
	return ret;
}

/*
 * shrink metadata reservation for delalloc
 */
static int shrink_delalloc(struct btrfs_root *root, u64 to_reclaim,
			   bool wait_ordered)
{
	struct btrfs_block_rsv *block_rsv;
	struct btrfs_space_info *space_info;
	struct btrfs_trans_handle *trans;
	u64 reserved;
	u64 max_reclaim;
	u64 reclaimed = 0;
	long time_left;
	unsigned long nr_pages = (2 * 1024 * 1024) >> PAGE_CACHE_SHIFT;
	int loops = 0;
	unsigned long progress;

	trans = (struct btrfs_trans_handle *)current->journal_info;
	block_rsv = &root->fs_info->delalloc_block_rsv;
	space_info = block_rsv->space_info;

	smp_mb();
	reserved = space_info->bytes_may_use;
	progress = space_info->reservation_progress;

	if (reserved == 0)
		return 0;

	smp_mb();
	if (root->fs_info->delalloc_bytes == 0) {
		if (trans)
			return 0;
		btrfs_wait_ordered_extents(root, 0, 0);
		return 0;
	}

	max_reclaim = min(reserved, to_reclaim);
	nr_pages = max_t(unsigned long, nr_pages,
			 max_reclaim >> PAGE_CACHE_SHIFT);
	while (loops < 1024) {
		/* have the flusher threads jump in and do some IO */
		smp_mb();
		nr_pages = min_t(unsigned long, nr_pages,
		       root->fs_info->delalloc_bytes >> PAGE_CACHE_SHIFT);
		writeback_inodes_sb_nr_if_idle(root->fs_info->sb, nr_pages,
						WB_REASON_FS_FREE_SPACE);

		spin_lock(&space_info->lock);
		if (reserved > space_info->bytes_may_use)
			reclaimed += reserved - space_info->bytes_may_use;
		reserved = space_info->bytes_may_use;
		spin_unlock(&space_info->lock);

		loops++;

		if (reserved == 0 || reclaimed >= max_reclaim)
			break;

		if (trans && trans->transaction->blocked)
			return -EAGAIN;

		if (wait_ordered && !trans) {
			btrfs_wait_ordered_extents(root, 0, 0);
		} else {
			time_left = schedule_timeout_interruptible(1);

			/* We were interrupted, exit */
			if (time_left)
				break;
		}

		/* we've kicked the IO a few times, if anything has been freed,
		 * exit.  There is no sense in looping here for a long time
		 * when we really need to commit the transaction, or there are
		 * just too many writers without enough free space
		 */

		if (loops > 3) {
			smp_mb();
			if (progress != space_info->reservation_progress)
				break;
		}

	}

	return reclaimed >= to_reclaim;
}

/**
 * maybe_commit_transaction - possibly commit the transaction if its ok to
 * @root - the root we're allocating for
 * @bytes - the number of bytes we want to reserve
 * @force - force the commit
 *
 * This will check to make sure that committing the transaction will actually
 * get us somewhere and then commit the transaction if it does.  Otherwise it
 * will return -ENOSPC.
 */
static int may_commit_transaction(struct btrfs_root *root,
				  struct btrfs_space_info *space_info,
				  u64 bytes, int force)
{
	struct btrfs_block_rsv *delayed_rsv = &root->fs_info->delayed_block_rsv;
	struct btrfs_trans_handle *trans;

	trans = (struct btrfs_trans_handle *)current->journal_info;
	if (trans)
		return -EAGAIN;

	if (force)
		goto commit;

	/* See if there is enough pinned space to make this reservation */
	spin_lock(&space_info->lock);
	if (space_info->bytes_pinned >= bytes) {
		spin_unlock(&space_info->lock);
		goto commit;
	}
	spin_unlock(&space_info->lock);

	/*
	 * See if there is some space in the delayed insertion reservation for
	 * this reservation.
	 */
	if (space_info != delayed_rsv->space_info)
		return -ENOSPC;

	spin_lock(&space_info->lock);
	spin_lock(&delayed_rsv->lock);
	if (space_info->bytes_pinned + delayed_rsv->size < bytes) {
		spin_unlock(&delayed_rsv->lock);
		spin_unlock(&space_info->lock);
		return -ENOSPC;
	}
	spin_unlock(&delayed_rsv->lock);
	spin_unlock(&space_info->lock);

commit:
	trans = btrfs_join_transaction(root);
	if (IS_ERR(trans))
		return -ENOSPC;

	return btrfs_commit_transaction(trans, root);
}

/**
 * reserve_metadata_bytes - try to reserve bytes from the block_rsv's space
 * @root - the root we're allocating for
 * @block_rsv - the block_rsv we're allocating for
 * @orig_bytes - the number of bytes we want
 * @flush - wether or not we can flush to make our reservation
 *
 * This will reserve orgi_bytes number of bytes from the space info associated
 * with the block_rsv.  If there is not enough space it will make an attempt to
 * flush out space to make room.  It will do this by flushing delalloc if
 * possible or committing the transaction.  If flush is 0 then no attempts to
 * regain reservations will be made and this will fail if there is not enough
 * space already.
 */
static int reserve_metadata_bytes(struct btrfs_root *root,
				  struct btrfs_block_rsv *block_rsv,
				  u64 orig_bytes, int flush)
{
	struct btrfs_space_info *space_info = block_rsv->space_info;
	u64 used;
	u64 num_bytes = orig_bytes;
	int retries = 0;
	int ret = 0;
	bool committed = false;
	bool flushing = false;
	bool wait_ordered = false;

again:
	ret = 0;
	spin_lock(&space_info->lock);
	/*
	 * We only want to wait if somebody other than us is flushing and we are
	 * actually alloed to flush.
	 */
	while (flush && !flushing && space_info->flush) {
		spin_unlock(&space_info->lock);
		/*
		 * If we have a trans handle we can't wait because the flusher
		 * may have to commit the transaction, which would mean we would
		 * deadlock since we are waiting for the flusher to finish, but
		 * hold the current transaction open.
		 */
		if (current->journal_info)
			return -EAGAIN;
		ret = wait_event_interruptible(space_info->wait,
					       !space_info->flush);
		/* Must have been interrupted, return */
		if (ret) {
			printk(KERN_DEBUG "btrfs: %s returning -EINTR\n", __func__);
			return -EINTR;
		}

		spin_lock(&space_info->lock);
	}

	ret = -ENOSPC;
	used = space_info->bytes_used + space_info->bytes_reserved +
		space_info->bytes_pinned + space_info->bytes_readonly +
		space_info->bytes_may_use;

	/*
	 * The idea here is that we've not already over-reserved the block group
	 * then we can go ahead and save our reservation first and then start
	 * flushing if we need to.  Otherwise if we've already overcommitted
	 * lets start flushing stuff first and then come back and try to make
	 * our reservation.
	 */
	if (used <= space_info->total_bytes) {
		if (used + orig_bytes <= space_info->total_bytes) {
			space_info->bytes_may_use += orig_bytes;
			trace_btrfs_space_reservation(root->fs_info,
<<<<<<< HEAD
					      "space_info",
					      (u64)(unsigned long)space_info,
					      orig_bytes, 1);
=======
				"space_info", space_info->flags, orig_bytes, 1);
>>>>>>> e9676695
			ret = 0;
		} else {
			/*
			 * Ok set num_bytes to orig_bytes since we aren't
			 * overocmmitted, this way we only try and reclaim what
			 * we need.
			 */
			num_bytes = orig_bytes;
		}
	} else {
		/*
		 * Ok we're over committed, set num_bytes to the overcommitted
		 * amount plus the amount of bytes that we need for this
		 * reservation.
		 */
		wait_ordered = true;
		num_bytes = used - space_info->total_bytes +
			(orig_bytes * (retries + 1));
	}

	if (ret) {
		u64 profile = btrfs_get_alloc_profile(root, 0);
		u64 avail;

		/*
		 * If we have a lot of space that's pinned, don't bother doing
		 * the overcommit dance yet and just commit the transaction.
		 */
		avail = (space_info->total_bytes - space_info->bytes_used) * 8;
		do_div(avail, 10);
		if (space_info->bytes_pinned >= avail && flush && !committed) {
			space_info->flush = 1;
			flushing = true;
			spin_unlock(&space_info->lock);
			ret = may_commit_transaction(root, space_info,
						     orig_bytes, 1);
			if (ret)
				goto out;
			committed = true;
			goto again;
		}

		spin_lock(&root->fs_info->free_chunk_lock);
		avail = root->fs_info->free_chunk_space;

		/*
		 * If we have dup, raid1 or raid10 then only half of the free
		 * space is actually useable.
		 */
		if (profile & (BTRFS_BLOCK_GROUP_DUP |
			       BTRFS_BLOCK_GROUP_RAID1 |
			       BTRFS_BLOCK_GROUP_RAID10))
			avail >>= 1;

		/*
		 * If we aren't flushing don't let us overcommit too much, say
		 * 1/8th of the space.  If we can flush, let it overcommit up to
		 * 1/2 of the space.
		 */
		if (flush)
			avail >>= 3;
		else
			avail >>= 1;
		 spin_unlock(&root->fs_info->free_chunk_lock);

		if (used + num_bytes < space_info->total_bytes + avail) {
			space_info->bytes_may_use += orig_bytes;
			trace_btrfs_space_reservation(root->fs_info,
<<<<<<< HEAD
					      "space_info",
					      (u64)(unsigned long)space_info,
					      orig_bytes, 1);
=======
				"space_info", space_info->flags, orig_bytes, 1);
>>>>>>> e9676695
			ret = 0;
		} else {
			wait_ordered = true;
		}
	}

	/*
	 * Couldn't make our reservation, save our place so while we're trying
	 * to reclaim space we can actually use it instead of somebody else
	 * stealing it from us.
	 */
	if (ret && flush) {
		flushing = true;
		space_info->flush = 1;
	}

	spin_unlock(&space_info->lock);

	if (!ret || !flush)
		goto out;

	/*
	 * We do synchronous shrinking since we don't actually unreserve
	 * metadata until after the IO is completed.
	 */
	ret = shrink_delalloc(root, num_bytes, wait_ordered);
	if (ret < 0)
		goto out;

	ret = 0;

	/*
	 * So if we were overcommitted it's possible that somebody else flushed
	 * out enough space and we simply didn't have enough space to reclaim,
	 * so go back around and try again.
	 */
	if (retries < 2) {
		wait_ordered = true;
		retries++;
		goto again;
	}

	ret = -ENOSPC;
	if (committed)
		goto out;

	ret = may_commit_transaction(root, space_info, orig_bytes, 0);
	if (!ret) {
		committed = true;
		goto again;
	}

out:
	if (flushing) {
		spin_lock(&space_info->lock);
		space_info->flush = 0;
		wake_up_all(&space_info->wait);
		spin_unlock(&space_info->lock);
	}
	return ret;
}

static struct btrfs_block_rsv *get_block_rsv(
					const struct btrfs_trans_handle *trans,
					const struct btrfs_root *root)
{
	struct btrfs_block_rsv *block_rsv = NULL;

	if (root->ref_cows || root == root->fs_info->csum_root)
		block_rsv = trans->block_rsv;

	if (!block_rsv)
		block_rsv = root->block_rsv;

	if (!block_rsv)
		block_rsv = &root->fs_info->empty_block_rsv;

	return block_rsv;
}

static int block_rsv_use_bytes(struct btrfs_block_rsv *block_rsv,
			       u64 num_bytes)
{
	int ret = -ENOSPC;
	spin_lock(&block_rsv->lock);
	if (block_rsv->reserved >= num_bytes) {
		block_rsv->reserved -= num_bytes;
		if (block_rsv->reserved < block_rsv->size)
			block_rsv->full = 0;
		ret = 0;
	}
	spin_unlock(&block_rsv->lock);
	return ret;
}

static void block_rsv_add_bytes(struct btrfs_block_rsv *block_rsv,
				u64 num_bytes, int update_size)
{
	spin_lock(&block_rsv->lock);
	block_rsv->reserved += num_bytes;
	if (update_size)
		block_rsv->size += num_bytes;
	else if (block_rsv->reserved >= block_rsv->size)
		block_rsv->full = 1;
	spin_unlock(&block_rsv->lock);
}

static void block_rsv_release_bytes(struct btrfs_fs_info *fs_info,
				    struct btrfs_block_rsv *block_rsv,
				    struct btrfs_block_rsv *dest, u64 num_bytes)
{
	struct btrfs_space_info *space_info = block_rsv->space_info;

	spin_lock(&block_rsv->lock);
	if (num_bytes == (u64)-1)
		num_bytes = block_rsv->size;
	block_rsv->size -= num_bytes;
	if (block_rsv->reserved >= block_rsv->size) {
		num_bytes = block_rsv->reserved - block_rsv->size;
		block_rsv->reserved = block_rsv->size;
		block_rsv->full = 1;
	} else {
		num_bytes = 0;
	}
	spin_unlock(&block_rsv->lock);

	if (num_bytes > 0) {
		if (dest) {
			spin_lock(&dest->lock);
			if (!dest->full) {
				u64 bytes_to_add;

				bytes_to_add = dest->size - dest->reserved;
				bytes_to_add = min(num_bytes, bytes_to_add);
				dest->reserved += bytes_to_add;
				if (dest->reserved >= dest->size)
					dest->full = 1;
				num_bytes -= bytes_to_add;
			}
			spin_unlock(&dest->lock);
		}
		if (num_bytes) {
			spin_lock(&space_info->lock);
			space_info->bytes_may_use -= num_bytes;
			trace_btrfs_space_reservation(fs_info, "space_info",
<<<<<<< HEAD
					      (u64)(unsigned long)space_info,
					      num_bytes, 0);
=======
					space_info->flags, num_bytes, 0);
>>>>>>> e9676695
			space_info->reservation_progress++;
			spin_unlock(&space_info->lock);
		}
	}
}

static int block_rsv_migrate_bytes(struct btrfs_block_rsv *src,
				   struct btrfs_block_rsv *dst, u64 num_bytes)
{
	int ret;

	ret = block_rsv_use_bytes(src, num_bytes);
	if (ret)
		return ret;

	block_rsv_add_bytes(dst, num_bytes, 1);
	return 0;
}

void btrfs_init_block_rsv(struct btrfs_block_rsv *rsv)
{
	memset(rsv, 0, sizeof(*rsv));
	spin_lock_init(&rsv->lock);
}

struct btrfs_block_rsv *btrfs_alloc_block_rsv(struct btrfs_root *root)
{
	struct btrfs_block_rsv *block_rsv;
	struct btrfs_fs_info *fs_info = root->fs_info;

	block_rsv = kmalloc(sizeof(*block_rsv), GFP_NOFS);
	if (!block_rsv)
		return NULL;

	btrfs_init_block_rsv(block_rsv);
	block_rsv->space_info = __find_space_info(fs_info,
						  BTRFS_BLOCK_GROUP_METADATA);
	return block_rsv;
}

void btrfs_free_block_rsv(struct btrfs_root *root,
			  struct btrfs_block_rsv *rsv)
{
	btrfs_block_rsv_release(root, rsv, (u64)-1);
	kfree(rsv);
}

static inline int __block_rsv_add(struct btrfs_root *root,
				  struct btrfs_block_rsv *block_rsv,
				  u64 num_bytes, int flush)
{
	int ret;

	if (num_bytes == 0)
		return 0;

	ret = reserve_metadata_bytes(root, block_rsv, num_bytes, flush);
	if (!ret) {
		block_rsv_add_bytes(block_rsv, num_bytes, 1);
		return 0;
	}

	return ret;
}

int btrfs_block_rsv_add(struct btrfs_root *root,
			struct btrfs_block_rsv *block_rsv,
			u64 num_bytes)
{
	return __block_rsv_add(root, block_rsv, num_bytes, 1);
}

int btrfs_block_rsv_add_noflush(struct btrfs_root *root,
				struct btrfs_block_rsv *block_rsv,
				u64 num_bytes)
{
	return __block_rsv_add(root, block_rsv, num_bytes, 0);
}

int btrfs_block_rsv_check(struct btrfs_root *root,
			  struct btrfs_block_rsv *block_rsv, int min_factor)
{
	u64 num_bytes = 0;
	int ret = -ENOSPC;

	if (!block_rsv)
		return 0;

	spin_lock(&block_rsv->lock);
	num_bytes = div_factor(block_rsv->size, min_factor);
	if (block_rsv->reserved >= num_bytes)
		ret = 0;
	spin_unlock(&block_rsv->lock);

	return ret;
}

static inline int __btrfs_block_rsv_refill(struct btrfs_root *root,
					   struct btrfs_block_rsv *block_rsv,
					   u64 min_reserved, int flush)
{
	u64 num_bytes = 0;
	int ret = -ENOSPC;

	if (!block_rsv)
		return 0;

	spin_lock(&block_rsv->lock);
	num_bytes = min_reserved;
	if (block_rsv->reserved >= num_bytes)
		ret = 0;
	else
		num_bytes -= block_rsv->reserved;
	spin_unlock(&block_rsv->lock);

	if (!ret)
		return 0;

	ret = reserve_metadata_bytes(root, block_rsv, num_bytes, flush);
	if (!ret) {
		block_rsv_add_bytes(block_rsv, num_bytes, 0);
		return 0;
	}

	return ret;
}

int btrfs_block_rsv_refill(struct btrfs_root *root,
			   struct btrfs_block_rsv *block_rsv,
			   u64 min_reserved)
{
	return __btrfs_block_rsv_refill(root, block_rsv, min_reserved, 1);
}

int btrfs_block_rsv_refill_noflush(struct btrfs_root *root,
				   struct btrfs_block_rsv *block_rsv,
				   u64 min_reserved)
{
	return __btrfs_block_rsv_refill(root, block_rsv, min_reserved, 0);
}

int btrfs_block_rsv_migrate(struct btrfs_block_rsv *src_rsv,
			    struct btrfs_block_rsv *dst_rsv,
			    u64 num_bytes)
{
	return block_rsv_migrate_bytes(src_rsv, dst_rsv, num_bytes);
}

void btrfs_block_rsv_release(struct btrfs_root *root,
			     struct btrfs_block_rsv *block_rsv,
			     u64 num_bytes)
{
	struct btrfs_block_rsv *global_rsv = &root->fs_info->global_block_rsv;
	if (global_rsv->full || global_rsv == block_rsv ||
	    block_rsv->space_info != global_rsv->space_info)
		global_rsv = NULL;
	block_rsv_release_bytes(root->fs_info, block_rsv, global_rsv,
				num_bytes);
}

/*
 * helper to calculate size of global block reservation.
 * the desired value is sum of space used by extent tree,
 * checksum tree and root tree
 */
static u64 calc_global_metadata_size(struct btrfs_fs_info *fs_info)
{
	struct btrfs_space_info *sinfo;
	u64 num_bytes;
	u64 meta_used;
	u64 data_used;
	int csum_size = btrfs_super_csum_size(fs_info->super_copy);

	sinfo = __find_space_info(fs_info, BTRFS_BLOCK_GROUP_DATA);
	spin_lock(&sinfo->lock);
	data_used = sinfo->bytes_used;
	spin_unlock(&sinfo->lock);

	sinfo = __find_space_info(fs_info, BTRFS_BLOCK_GROUP_METADATA);
	spin_lock(&sinfo->lock);
	if (sinfo->flags & BTRFS_BLOCK_GROUP_DATA)
		data_used = 0;
	meta_used = sinfo->bytes_used;
	spin_unlock(&sinfo->lock);

	num_bytes = (data_used >> fs_info->sb->s_blocksize_bits) *
		    csum_size * 2;
	num_bytes += div64_u64(data_used + meta_used, 50);

	if (num_bytes * 3 > meta_used)
		num_bytes = div64_u64(meta_used, 3) * 2;

	return ALIGN(num_bytes, fs_info->extent_root->leafsize << 10);
}

static void update_global_block_rsv(struct btrfs_fs_info *fs_info)
{
	struct btrfs_block_rsv *block_rsv = &fs_info->global_block_rsv;
	struct btrfs_space_info *sinfo = block_rsv->space_info;
	u64 num_bytes;

	num_bytes = calc_global_metadata_size(fs_info);

	spin_lock(&block_rsv->lock);
	spin_lock(&sinfo->lock);

	block_rsv->size = num_bytes;

	num_bytes = sinfo->bytes_used + sinfo->bytes_pinned +
		    sinfo->bytes_reserved + sinfo->bytes_readonly +
		    sinfo->bytes_may_use;

	if (sinfo->total_bytes > num_bytes) {
		num_bytes = sinfo->total_bytes - num_bytes;
		block_rsv->reserved += num_bytes;
		sinfo->bytes_may_use += num_bytes;
		trace_btrfs_space_reservation(fs_info, "space_info",
<<<<<<< HEAD
				      (u64)(unsigned long)sinfo, num_bytes, 1);
=======
				      sinfo->flags, num_bytes, 1);
>>>>>>> e9676695
	}

	if (block_rsv->reserved >= block_rsv->size) {
		num_bytes = block_rsv->reserved - block_rsv->size;
		sinfo->bytes_may_use -= num_bytes;
		trace_btrfs_space_reservation(fs_info, "space_info",
<<<<<<< HEAD
				      (u64)(unsigned long)sinfo, num_bytes, 0);
=======
				      sinfo->flags, num_bytes, 0);
>>>>>>> e9676695
		sinfo->reservation_progress++;
		block_rsv->reserved = block_rsv->size;
		block_rsv->full = 1;
	}

	spin_unlock(&sinfo->lock);
	spin_unlock(&block_rsv->lock);
}

static void init_global_block_rsv(struct btrfs_fs_info *fs_info)
{
	struct btrfs_space_info *space_info;

	space_info = __find_space_info(fs_info, BTRFS_BLOCK_GROUP_SYSTEM);
	fs_info->chunk_block_rsv.space_info = space_info;

	space_info = __find_space_info(fs_info, BTRFS_BLOCK_GROUP_METADATA);
	fs_info->global_block_rsv.space_info = space_info;
	fs_info->delalloc_block_rsv.space_info = space_info;
	fs_info->trans_block_rsv.space_info = space_info;
	fs_info->empty_block_rsv.space_info = space_info;
	fs_info->delayed_block_rsv.space_info = space_info;

	fs_info->extent_root->block_rsv = &fs_info->global_block_rsv;
	fs_info->csum_root->block_rsv = &fs_info->global_block_rsv;
	fs_info->dev_root->block_rsv = &fs_info->global_block_rsv;
	fs_info->tree_root->block_rsv = &fs_info->global_block_rsv;
	fs_info->chunk_root->block_rsv = &fs_info->chunk_block_rsv;

	update_global_block_rsv(fs_info);
}

static void release_global_block_rsv(struct btrfs_fs_info *fs_info)
{
	block_rsv_release_bytes(fs_info, &fs_info->global_block_rsv, NULL,
				(u64)-1);
	WARN_ON(fs_info->delalloc_block_rsv.size > 0);
	WARN_ON(fs_info->delalloc_block_rsv.reserved > 0);
	WARN_ON(fs_info->trans_block_rsv.size > 0);
	WARN_ON(fs_info->trans_block_rsv.reserved > 0);
	WARN_ON(fs_info->chunk_block_rsv.size > 0);
	WARN_ON(fs_info->chunk_block_rsv.reserved > 0);
	WARN_ON(fs_info->delayed_block_rsv.size > 0);
	WARN_ON(fs_info->delayed_block_rsv.reserved > 0);
}

void btrfs_trans_release_metadata(struct btrfs_trans_handle *trans,
				  struct btrfs_root *root)
{
	if (!trans->bytes_reserved)
		return;

	trace_btrfs_space_reservation(root->fs_info, "transaction",
<<<<<<< HEAD
				      (u64)(unsigned long)trans,
				      trans->bytes_reserved, 0);
=======
				      trans->transid, trans->bytes_reserved, 0);
>>>>>>> e9676695
	btrfs_block_rsv_release(root, trans->block_rsv, trans->bytes_reserved);
	trans->bytes_reserved = 0;
}

/* Can only return 0 or -ENOSPC */
int btrfs_orphan_reserve_metadata(struct btrfs_trans_handle *trans,
				  struct inode *inode)
{
	struct btrfs_root *root = BTRFS_I(inode)->root;
	struct btrfs_block_rsv *src_rsv = get_block_rsv(trans, root);
	struct btrfs_block_rsv *dst_rsv = root->orphan_block_rsv;

	/*
	 * We need to hold space in order to delete our orphan item once we've
	 * added it, so this takes the reservation so we can release it later
	 * when we are truly done with the orphan item.
	 */
	u64 num_bytes = btrfs_calc_trans_metadata_size(root, 1);
	trace_btrfs_space_reservation(root->fs_info, "orphan",
				      btrfs_ino(inode), num_bytes, 1);
	return block_rsv_migrate_bytes(src_rsv, dst_rsv, num_bytes);
}

void btrfs_orphan_release_metadata(struct inode *inode)
{
	struct btrfs_root *root = BTRFS_I(inode)->root;
	u64 num_bytes = btrfs_calc_trans_metadata_size(root, 1);
	trace_btrfs_space_reservation(root->fs_info, "orphan",
				      btrfs_ino(inode), num_bytes, 0);
	btrfs_block_rsv_release(root, root->orphan_block_rsv, num_bytes);
}

int btrfs_snap_reserve_metadata(struct btrfs_trans_handle *trans,
				struct btrfs_pending_snapshot *pending)
{
	struct btrfs_root *root = pending->root;
	struct btrfs_block_rsv *src_rsv = get_block_rsv(trans, root);
	struct btrfs_block_rsv *dst_rsv = &pending->block_rsv;
	/*
	 * two for root back/forward refs, two for directory entries
	 * and one for root of the snapshot.
	 */
	u64 num_bytes = btrfs_calc_trans_metadata_size(root, 5);
	dst_rsv->space_info = src_rsv->space_info;
	return block_rsv_migrate_bytes(src_rsv, dst_rsv, num_bytes);
}

/**
 * drop_outstanding_extent - drop an outstanding extent
 * @inode: the inode we're dropping the extent for
 *
 * This is called when we are freeing up an outstanding extent, either called
 * after an error or after an extent is written.  This will return the number of
 * reserved extents that need to be freed.  This must be called with
 * BTRFS_I(inode)->lock held.
 */
static unsigned drop_outstanding_extent(struct inode *inode)
{
	unsigned drop_inode_space = 0;
	unsigned dropped_extents = 0;

	BUG_ON(!BTRFS_I(inode)->outstanding_extents);
	BTRFS_I(inode)->outstanding_extents--;

	if (BTRFS_I(inode)->outstanding_extents == 0 &&
	    BTRFS_I(inode)->delalloc_meta_reserved) {
		drop_inode_space = 1;
		BTRFS_I(inode)->delalloc_meta_reserved = 0;
	}

	/*
	 * If we have more or the same amount of outsanding extents than we have
	 * reserved then we need to leave the reserved extents count alone.
	 */
	if (BTRFS_I(inode)->outstanding_extents >=
	    BTRFS_I(inode)->reserved_extents)
		return drop_inode_space;

	dropped_extents = BTRFS_I(inode)->reserved_extents -
		BTRFS_I(inode)->outstanding_extents;
	BTRFS_I(inode)->reserved_extents -= dropped_extents;
	return dropped_extents + drop_inode_space;
}

/**
 * calc_csum_metadata_size - return the amount of metada space that must be
 *	reserved/free'd for the given bytes.
 * @inode: the inode we're manipulating
 * @num_bytes: the number of bytes in question
 * @reserve: 1 if we are reserving space, 0 if we are freeing space
 *
 * This adjusts the number of csum_bytes in the inode and then returns the
 * correct amount of metadata that must either be reserved or freed.  We
 * calculate how many checksums we can fit into one leaf and then divide the
 * number of bytes that will need to be checksumed by this value to figure out
 * how many checksums will be required.  If we are adding bytes then the number
 * may go up and we will return the number of additional bytes that must be
 * reserved.  If it is going down we will return the number of bytes that must
 * be freed.
 *
 * This must be called with BTRFS_I(inode)->lock held.
 */
static u64 calc_csum_metadata_size(struct inode *inode, u64 num_bytes,
				   int reserve)
{
	struct btrfs_root *root = BTRFS_I(inode)->root;
	u64 csum_size;
	int num_csums_per_leaf;
	int num_csums;
	int old_csums;

	if (BTRFS_I(inode)->flags & BTRFS_INODE_NODATASUM &&
	    BTRFS_I(inode)->csum_bytes == 0)
		return 0;

	old_csums = (int)div64_u64(BTRFS_I(inode)->csum_bytes, root->sectorsize);
	if (reserve)
		BTRFS_I(inode)->csum_bytes += num_bytes;
	else
		BTRFS_I(inode)->csum_bytes -= num_bytes;
	csum_size = BTRFS_LEAF_DATA_SIZE(root) - sizeof(struct btrfs_item);
	num_csums_per_leaf = (int)div64_u64(csum_size,
					    sizeof(struct btrfs_csum_item) +
					    sizeof(struct btrfs_disk_key));
	num_csums = (int)div64_u64(BTRFS_I(inode)->csum_bytes, root->sectorsize);
	num_csums = num_csums + num_csums_per_leaf - 1;
	num_csums = num_csums / num_csums_per_leaf;

	old_csums = old_csums + num_csums_per_leaf - 1;
	old_csums = old_csums / num_csums_per_leaf;

	/* No change, no need to reserve more */
	if (old_csums == num_csums)
		return 0;

	if (reserve)
		return btrfs_calc_trans_metadata_size(root,
						      num_csums - old_csums);

	return btrfs_calc_trans_metadata_size(root, old_csums - num_csums);
}

int btrfs_delalloc_reserve_metadata(struct inode *inode, u64 num_bytes)
{
	struct btrfs_root *root = BTRFS_I(inode)->root;
	struct btrfs_block_rsv *block_rsv = &root->fs_info->delalloc_block_rsv;
	u64 to_reserve = 0;
	u64 csum_bytes;
	unsigned nr_extents = 0;
	int extra_reserve = 0;
	int flush = 1;
	int ret;

	/* Need to be holding the i_mutex here if we aren't free space cache */
	if (btrfs_is_free_space_inode(root, inode))
		flush = 0;

	if (flush && btrfs_transaction_in_commit(root->fs_info))
		schedule_timeout(1);

	mutex_lock(&BTRFS_I(inode)->delalloc_mutex);
	num_bytes = ALIGN(num_bytes, root->sectorsize);

	spin_lock(&BTRFS_I(inode)->lock);
	BTRFS_I(inode)->outstanding_extents++;

	if (BTRFS_I(inode)->outstanding_extents >
	    BTRFS_I(inode)->reserved_extents)
		nr_extents = BTRFS_I(inode)->outstanding_extents -
			BTRFS_I(inode)->reserved_extents;

	/*
	 * Add an item to reserve for updating the inode when we complete the
	 * delalloc io.
	 */
	if (!BTRFS_I(inode)->delalloc_meta_reserved) {
		nr_extents++;
		extra_reserve = 1;
	}

	to_reserve = btrfs_calc_trans_metadata_size(root, nr_extents);
	to_reserve += calc_csum_metadata_size(inode, num_bytes, 1);
	csum_bytes = BTRFS_I(inode)->csum_bytes;
	spin_unlock(&BTRFS_I(inode)->lock);

	ret = reserve_metadata_bytes(root, block_rsv, to_reserve, flush);
	if (ret) {
		u64 to_free = 0;
		unsigned dropped;

		spin_lock(&BTRFS_I(inode)->lock);
		dropped = drop_outstanding_extent(inode);
		/*
		 * If the inodes csum_bytes is the same as the original
		 * csum_bytes then we know we haven't raced with any free()ers
		 * so we can just reduce our inodes csum bytes and carry on.
		 * Otherwise we have to do the normal free thing to account for
		 * the case that the free side didn't free up its reserve
		 * because of this outstanding reservation.
		 */
		if (BTRFS_I(inode)->csum_bytes == csum_bytes)
			calc_csum_metadata_size(inode, num_bytes, 0);
		else
			to_free = calc_csum_metadata_size(inode, num_bytes, 0);
		spin_unlock(&BTRFS_I(inode)->lock);
		if (dropped)
			to_free += btrfs_calc_trans_metadata_size(root, dropped);

		if (to_free) {
			btrfs_block_rsv_release(root, block_rsv, to_free);
			trace_btrfs_space_reservation(root->fs_info,
						      "delalloc",
						      btrfs_ino(inode),
						      to_free, 0);
		}
		mutex_unlock(&BTRFS_I(inode)->delalloc_mutex);
		return ret;
	}

	spin_lock(&BTRFS_I(inode)->lock);
	if (extra_reserve) {
		BTRFS_I(inode)->delalloc_meta_reserved = 1;
		nr_extents--;
	}
	BTRFS_I(inode)->reserved_extents += nr_extents;
	spin_unlock(&BTRFS_I(inode)->lock);
	mutex_unlock(&BTRFS_I(inode)->delalloc_mutex);

	if (to_reserve)
		trace_btrfs_space_reservation(root->fs_info,"delalloc",
					      btrfs_ino(inode), to_reserve, 1);
	block_rsv_add_bytes(block_rsv, to_reserve, 1);

	return 0;
}

/**
 * btrfs_delalloc_release_metadata - release a metadata reservation for an inode
 * @inode: the inode to release the reservation for
 * @num_bytes: the number of bytes we're releasing
 *
 * This will release the metadata reservation for an inode.  This can be called
 * once we complete IO for a given set of bytes to release their metadata
 * reservations.
 */
void btrfs_delalloc_release_metadata(struct inode *inode, u64 num_bytes)
{
	struct btrfs_root *root = BTRFS_I(inode)->root;
	u64 to_free = 0;
	unsigned dropped;

	num_bytes = ALIGN(num_bytes, root->sectorsize);
	spin_lock(&BTRFS_I(inode)->lock);
	dropped = drop_outstanding_extent(inode);

	to_free = calc_csum_metadata_size(inode, num_bytes, 0);
	spin_unlock(&BTRFS_I(inode)->lock);
	if (dropped > 0)
		to_free += btrfs_calc_trans_metadata_size(root, dropped);

	trace_btrfs_space_reservation(root->fs_info, "delalloc",
				      btrfs_ino(inode), to_free, 0);
	btrfs_block_rsv_release(root, &root->fs_info->delalloc_block_rsv,
				to_free);
}

/**
 * btrfs_delalloc_reserve_space - reserve data and metadata space for delalloc
 * @inode: inode we're writing to
 * @num_bytes: the number of bytes we want to allocate
 *
 * This will do the following things
 *
 * o reserve space in the data space info for num_bytes
 * o reserve space in the metadata space info based on number of outstanding
 *   extents and how much csums will be needed
 * o add to the inodes ->delalloc_bytes
 * o add it to the fs_info's delalloc inodes list.
 *
 * This will return 0 for success and -ENOSPC if there is no space left.
 */
int btrfs_delalloc_reserve_space(struct inode *inode, u64 num_bytes)
{
	int ret;

	ret = btrfs_check_data_free_space(inode, num_bytes);
	if (ret)
		return ret;

	ret = btrfs_delalloc_reserve_metadata(inode, num_bytes);
	if (ret) {
		btrfs_free_reserved_data_space(inode, num_bytes);
		return ret;
	}

	return 0;
}

/**
 * btrfs_delalloc_release_space - release data and metadata space for delalloc
 * @inode: inode we're releasing space for
 * @num_bytes: the number of bytes we want to free up
 *
 * This must be matched with a call to btrfs_delalloc_reserve_space.  This is
 * called in the case that we don't need the metadata AND data reservations
 * anymore.  So if there is an error or we insert an inline extent.
 *
 * This function will release the metadata space that was not used and will
 * decrement ->delalloc_bytes and remove it from the fs_info delalloc_inodes
 * list if there are no delalloc bytes left.
 */
void btrfs_delalloc_release_space(struct inode *inode, u64 num_bytes)
{
	btrfs_delalloc_release_metadata(inode, num_bytes);
	btrfs_free_reserved_data_space(inode, num_bytes);
}

static int update_block_group(struct btrfs_trans_handle *trans,
			      struct btrfs_root *root,
			      u64 bytenr, u64 num_bytes, int alloc)
{
	struct btrfs_block_group_cache *cache = NULL;
	struct btrfs_fs_info *info = root->fs_info;
	u64 total = num_bytes;
	u64 old_val;
	u64 byte_in_group;
	int factor;

	/* block accounting for super block */
	spin_lock(&info->delalloc_lock);
	old_val = btrfs_super_bytes_used(info->super_copy);
	if (alloc)
		old_val += num_bytes;
	else
		old_val -= num_bytes;
	btrfs_set_super_bytes_used(info->super_copy, old_val);
	spin_unlock(&info->delalloc_lock);

	while (total) {
		cache = btrfs_lookup_block_group(info, bytenr);
		if (!cache)
			return -ENOENT;
		if (cache->flags & (BTRFS_BLOCK_GROUP_DUP |
				    BTRFS_BLOCK_GROUP_RAID1 |
				    BTRFS_BLOCK_GROUP_RAID10))
			factor = 2;
		else
			factor = 1;
		/*
		 * If this block group has free space cache written out, we
		 * need to make sure to load it if we are removing space.  This
		 * is because we need the unpinning stage to actually add the
		 * space back to the block group, otherwise we will leak space.
		 */
		if (!alloc && cache->cached == BTRFS_CACHE_NO)
			cache_block_group(cache, trans, NULL, 1);

		byte_in_group = bytenr - cache->key.objectid;
		WARN_ON(byte_in_group > cache->key.offset);

		spin_lock(&cache->space_info->lock);
		spin_lock(&cache->lock);

		if (btrfs_test_opt(root, SPACE_CACHE) &&
		    cache->disk_cache_state < BTRFS_DC_CLEAR)
			cache->disk_cache_state = BTRFS_DC_CLEAR;

		cache->dirty = 1;
		old_val = btrfs_block_group_used(&cache->item);
		num_bytes = min(total, cache->key.offset - byte_in_group);
		if (alloc) {
			old_val += num_bytes;
			btrfs_set_block_group_used(&cache->item, old_val);
			cache->reserved -= num_bytes;
			cache->space_info->bytes_reserved -= num_bytes;
			cache->space_info->bytes_used += num_bytes;
			cache->space_info->disk_used += num_bytes * factor;
			spin_unlock(&cache->lock);
			spin_unlock(&cache->space_info->lock);
		} else {
			old_val -= num_bytes;
			btrfs_set_block_group_used(&cache->item, old_val);
			cache->pinned += num_bytes;
			cache->space_info->bytes_pinned += num_bytes;
			cache->space_info->bytes_used -= num_bytes;
			cache->space_info->disk_used -= num_bytes * factor;
			spin_unlock(&cache->lock);
			spin_unlock(&cache->space_info->lock);

			set_extent_dirty(info->pinned_extents,
					 bytenr, bytenr + num_bytes - 1,
					 GFP_NOFS | __GFP_NOFAIL);
		}
		btrfs_put_block_group(cache);
		total -= num_bytes;
		bytenr += num_bytes;
	}
	return 0;
}

static u64 first_logical_byte(struct btrfs_root *root, u64 search_start)
{
	struct btrfs_block_group_cache *cache;
	u64 bytenr;

	cache = btrfs_lookup_first_block_group(root->fs_info, search_start);
	if (!cache)
		return 0;

	bytenr = cache->key.objectid;
	btrfs_put_block_group(cache);

	return bytenr;
}

static int pin_down_extent(struct btrfs_root *root,
			   struct btrfs_block_group_cache *cache,
			   u64 bytenr, u64 num_bytes, int reserved)
{
	spin_lock(&cache->space_info->lock);
	spin_lock(&cache->lock);
	cache->pinned += num_bytes;
	cache->space_info->bytes_pinned += num_bytes;
	if (reserved) {
		cache->reserved -= num_bytes;
		cache->space_info->bytes_reserved -= num_bytes;
	}
	spin_unlock(&cache->lock);
	spin_unlock(&cache->space_info->lock);

	set_extent_dirty(root->fs_info->pinned_extents, bytenr,
			 bytenr + num_bytes - 1, GFP_NOFS | __GFP_NOFAIL);
	return 0;
}

/*
 * this function must be called within transaction
 */
int btrfs_pin_extent(struct btrfs_root *root,
		     u64 bytenr, u64 num_bytes, int reserved)
{
	struct btrfs_block_group_cache *cache;

	cache = btrfs_lookup_block_group(root->fs_info, bytenr);
	BUG_ON(!cache); /* Logic error */

	pin_down_extent(root, cache, bytenr, num_bytes, reserved);

	btrfs_put_block_group(cache);
	return 0;
}

/*
 * this function must be called within transaction
 */
int btrfs_pin_extent_for_log_replay(struct btrfs_trans_handle *trans,
				    struct btrfs_root *root,
				    u64 bytenr, u64 num_bytes)
{
	struct btrfs_block_group_cache *cache;

	cache = btrfs_lookup_block_group(root->fs_info, bytenr);
	BUG_ON(!cache); /* Logic error */

	/*
	 * pull in the free space cache (if any) so that our pin
	 * removes the free space from the cache.  We have load_only set
	 * to one because the slow code to read in the free extents does check
	 * the pinned extents.
	 */
	cache_block_group(cache, trans, root, 1);

	pin_down_extent(root, cache, bytenr, num_bytes, 0);

	/* remove us from the free space cache (if we're there at all) */
	btrfs_remove_free_space(cache, bytenr, num_bytes);
	btrfs_put_block_group(cache);
	return 0;
}

/**
 * btrfs_update_reserved_bytes - update the block_group and space info counters
 * @cache:	The cache we are manipulating
 * @num_bytes:	The number of bytes in question
 * @reserve:	One of the reservation enums
 *
 * This is called by the allocator when it reserves space, or by somebody who is
 * freeing space that was never actually used on disk.  For example if you
 * reserve some space for a new leaf in transaction A and before transaction A
 * commits you free that leaf, you call this with reserve set to 0 in order to
 * clear the reservation.
 *
 * Metadata reservations should be called with RESERVE_ALLOC so we do the proper
 * ENOSPC accounting.  For data we handle the reservation through clearing the
 * delalloc bits in the io_tree.  We have to do this since we could end up
 * allocating less disk space for the amount of data we have reserved in the
 * case of compression.
 *
 * If this is a reservation and the block group has become read only we cannot
 * make the reservation and return -EAGAIN, otherwise this function always
 * succeeds.
 */
static int btrfs_update_reserved_bytes(struct btrfs_block_group_cache *cache,
				       u64 num_bytes, int reserve)
{
	struct btrfs_space_info *space_info = cache->space_info;
	int ret = 0;

	spin_lock(&space_info->lock);
	spin_lock(&cache->lock);
	if (reserve != RESERVE_FREE) {
		if (cache->ro) {
			ret = -EAGAIN;
		} else {
			cache->reserved += num_bytes;
			space_info->bytes_reserved += num_bytes;
			if (reserve == RESERVE_ALLOC) {
				trace_btrfs_space_reservation(cache->fs_info,
<<<<<<< HEAD
					      "space_info",
					      (u64)(unsigned long)space_info,
					      num_bytes, 0);
=======
						"space_info", space_info->flags,
						num_bytes, 0);
>>>>>>> e9676695
				space_info->bytes_may_use -= num_bytes;
			}
		}
	} else {
		if (cache->ro)
			space_info->bytes_readonly += num_bytes;
		cache->reserved -= num_bytes;
		space_info->bytes_reserved -= num_bytes;
		space_info->reservation_progress++;
	}
	spin_unlock(&cache->lock);
	spin_unlock(&space_info->lock);
	return ret;
}

void btrfs_prepare_extent_commit(struct btrfs_trans_handle *trans,
				struct btrfs_root *root)
{
	struct btrfs_fs_info *fs_info = root->fs_info;
	struct btrfs_caching_control *next;
	struct btrfs_caching_control *caching_ctl;
	struct btrfs_block_group_cache *cache;

	down_write(&fs_info->extent_commit_sem);

	list_for_each_entry_safe(caching_ctl, next,
				 &fs_info->caching_block_groups, list) {
		cache = caching_ctl->block_group;
		if (block_group_cache_done(cache)) {
			cache->last_byte_to_unpin = (u64)-1;
			list_del_init(&caching_ctl->list);
			put_caching_control(caching_ctl);
		} else {
			cache->last_byte_to_unpin = caching_ctl->progress;
		}
	}

	if (fs_info->pinned_extents == &fs_info->freed_extents[0])
		fs_info->pinned_extents = &fs_info->freed_extents[1];
	else
		fs_info->pinned_extents = &fs_info->freed_extents[0];

	up_write(&fs_info->extent_commit_sem);

	update_global_block_rsv(fs_info);
}

static int unpin_extent_range(struct btrfs_root *root, u64 start, u64 end)
{
	struct btrfs_fs_info *fs_info = root->fs_info;
	struct btrfs_block_group_cache *cache = NULL;
	u64 len;

	while (start <= end) {
		if (!cache ||
		    start >= cache->key.objectid + cache->key.offset) {
			if (cache)
				btrfs_put_block_group(cache);
			cache = btrfs_lookup_block_group(fs_info, start);
			BUG_ON(!cache); /* Logic error */
		}

		len = cache->key.objectid + cache->key.offset - start;
		len = min(len, end + 1 - start);

		if (start < cache->last_byte_to_unpin) {
			len = min(len, cache->last_byte_to_unpin - start);
			btrfs_add_free_space(cache, start, len);
		}

		start += len;

		spin_lock(&cache->space_info->lock);
		spin_lock(&cache->lock);
		cache->pinned -= len;
		cache->space_info->bytes_pinned -= len;
		if (cache->ro)
			cache->space_info->bytes_readonly += len;
		spin_unlock(&cache->lock);
		spin_unlock(&cache->space_info->lock);
	}

	if (cache)
		btrfs_put_block_group(cache);
	return 0;
}

int btrfs_finish_extent_commit(struct btrfs_trans_handle *trans,
			       struct btrfs_root *root)
{
	struct btrfs_fs_info *fs_info = root->fs_info;
	struct extent_io_tree *unpin;
	u64 start;
	u64 end;
	int ret;

	if (trans->aborted)
		return 0;

	if (fs_info->pinned_extents == &fs_info->freed_extents[0])
		unpin = &fs_info->freed_extents[1];
	else
		unpin = &fs_info->freed_extents[0];

	while (1) {
		ret = find_first_extent_bit(unpin, 0, &start, &end,
					    EXTENT_DIRTY);
		if (ret)
			break;

		if (btrfs_test_opt(root, DISCARD))
			ret = btrfs_discard_extent(root, start,
						   end + 1 - start, NULL);

		clear_extent_dirty(unpin, start, end, GFP_NOFS);
		unpin_extent_range(root, start, end);
		cond_resched();
	}

	return 0;
}

static int __btrfs_free_extent(struct btrfs_trans_handle *trans,
				struct btrfs_root *root,
				u64 bytenr, u64 num_bytes, u64 parent,
				u64 root_objectid, u64 owner_objectid,
				u64 owner_offset, int refs_to_drop,
				struct btrfs_delayed_extent_op *extent_op)
{
	struct btrfs_key key;
	struct btrfs_path *path;
	struct btrfs_fs_info *info = root->fs_info;
	struct btrfs_root *extent_root = info->extent_root;
	struct extent_buffer *leaf;
	struct btrfs_extent_item *ei;
	struct btrfs_extent_inline_ref *iref;
	int ret;
	int is_data;
	int extent_slot = 0;
	int found_extent = 0;
	int num_to_del = 1;
	u32 item_size;
	u64 refs;

	path = btrfs_alloc_path();
	if (!path)
		return -ENOMEM;

	path->reada = 1;
	path->leave_spinning = 1;

	is_data = owner_objectid >= BTRFS_FIRST_FREE_OBJECTID;
	BUG_ON(!is_data && refs_to_drop != 1);

	ret = lookup_extent_backref(trans, extent_root, path, &iref,
				    bytenr, num_bytes, parent,
				    root_objectid, owner_objectid,
				    owner_offset);
	if (ret == 0) {
		extent_slot = path->slots[0];
		while (extent_slot >= 0) {
			btrfs_item_key_to_cpu(path->nodes[0], &key,
					      extent_slot);
			if (key.objectid != bytenr)
				break;
			if (key.type == BTRFS_EXTENT_ITEM_KEY &&
			    key.offset == num_bytes) {
				found_extent = 1;
				break;
			}
			if (path->slots[0] - extent_slot > 5)
				break;
			extent_slot--;
		}
#ifdef BTRFS_COMPAT_EXTENT_TREE_V0
		item_size = btrfs_item_size_nr(path->nodes[0], extent_slot);
		if (found_extent && item_size < sizeof(*ei))
			found_extent = 0;
#endif
		if (!found_extent) {
			BUG_ON(iref);
			ret = remove_extent_backref(trans, extent_root, path,
						    NULL, refs_to_drop,
						    is_data);
			if (ret)
				goto abort;
			btrfs_release_path(path);
			path->leave_spinning = 1;

			key.objectid = bytenr;
			key.type = BTRFS_EXTENT_ITEM_KEY;
			key.offset = num_bytes;

			ret = btrfs_search_slot(trans, extent_root,
						&key, path, -1, 1);
			if (ret) {
				printk(KERN_ERR "umm, got %d back from search"
				       ", was looking for %llu\n", ret,
				       (unsigned long long)bytenr);
				if (ret > 0)
					btrfs_print_leaf(extent_root,
							 path->nodes[0]);
			}
			if (ret < 0)
				goto abort;
			extent_slot = path->slots[0];
		}
	} else if (ret == -ENOENT) {
		btrfs_print_leaf(extent_root, path->nodes[0]);
		WARN_ON(1);
		printk(KERN_ERR "btrfs unable to find ref byte nr %llu "
		       "parent %llu root %llu  owner %llu offset %llu\n",
		       (unsigned long long)bytenr,
		       (unsigned long long)parent,
		       (unsigned long long)root_objectid,
		       (unsigned long long)owner_objectid,
		       (unsigned long long)owner_offset);
	} else {
		goto abort;
	}

	leaf = path->nodes[0];
	item_size = btrfs_item_size_nr(leaf, extent_slot);
#ifdef BTRFS_COMPAT_EXTENT_TREE_V0
	if (item_size < sizeof(*ei)) {
		BUG_ON(found_extent || extent_slot != path->slots[0]);
		ret = convert_extent_item_v0(trans, extent_root, path,
					     owner_objectid, 0);
		if (ret < 0)
			goto abort;

		btrfs_release_path(path);
		path->leave_spinning = 1;

		key.objectid = bytenr;
		key.type = BTRFS_EXTENT_ITEM_KEY;
		key.offset = num_bytes;

		ret = btrfs_search_slot(trans, extent_root, &key, path,
					-1, 1);
		if (ret) {
			printk(KERN_ERR "umm, got %d back from search"
			       ", was looking for %llu\n", ret,
			       (unsigned long long)bytenr);
			btrfs_print_leaf(extent_root, path->nodes[0]);
		}
		if (ret < 0)
			goto abort;
		extent_slot = path->slots[0];
		leaf = path->nodes[0];
		item_size = btrfs_item_size_nr(leaf, extent_slot);
	}
#endif
	BUG_ON(item_size < sizeof(*ei));
	ei = btrfs_item_ptr(leaf, extent_slot,
			    struct btrfs_extent_item);
	if (owner_objectid < BTRFS_FIRST_FREE_OBJECTID) {
		struct btrfs_tree_block_info *bi;
		BUG_ON(item_size < sizeof(*ei) + sizeof(*bi));
		bi = (struct btrfs_tree_block_info *)(ei + 1);
		WARN_ON(owner_objectid != btrfs_tree_block_level(leaf, bi));
	}

	refs = btrfs_extent_refs(leaf, ei);
	BUG_ON(refs < refs_to_drop);
	refs -= refs_to_drop;

	if (refs > 0) {
		if (extent_op)
			__run_delayed_extent_op(extent_op, leaf, ei);
		/*
		 * In the case of inline back ref, reference count will
		 * be updated by remove_extent_backref
		 */
		if (iref) {
			BUG_ON(!found_extent);
		} else {
			btrfs_set_extent_refs(leaf, ei, refs);
			btrfs_mark_buffer_dirty(leaf);
		}
		if (found_extent) {
			ret = remove_extent_backref(trans, extent_root, path,
						    iref, refs_to_drop,
						    is_data);
			if (ret)
				goto abort;
		}
	} else {
		if (found_extent) {
			BUG_ON(is_data && refs_to_drop !=
			       extent_data_ref_count(root, path, iref));
			if (iref) {
				BUG_ON(path->slots[0] != extent_slot);
			} else {
				BUG_ON(path->slots[0] != extent_slot + 1);
				path->slots[0] = extent_slot;
				num_to_del = 2;
			}
		}

		ret = btrfs_del_items(trans, extent_root, path, path->slots[0],
				      num_to_del);
		if (ret)
			goto abort;
		btrfs_release_path(path);

		if (is_data) {
			ret = btrfs_del_csums(trans, root, bytenr, num_bytes);
			if (ret)
				goto abort;
		}

		ret = update_block_group(trans, root, bytenr, num_bytes, 0);
		if (ret)
			goto abort;
	}
out:
	btrfs_free_path(path);
	return ret;

abort:
	btrfs_abort_transaction(trans, extent_root, ret);
	goto out;
}

/*
 * when we free an block, it is possible (and likely) that we free the last
 * delayed ref for that extent as well.  This searches the delayed ref tree for
 * a given extent, and if there are no other delayed refs to be processed, it
 * removes it from the tree.
 */
static noinline int check_ref_cleanup(struct btrfs_trans_handle *trans,
				      struct btrfs_root *root, u64 bytenr)
{
	struct btrfs_delayed_ref_head *head;
	struct btrfs_delayed_ref_root *delayed_refs;
	struct btrfs_delayed_ref_node *ref;
	struct rb_node *node;
	int ret = 0;

	delayed_refs = &trans->transaction->delayed_refs;
	spin_lock(&delayed_refs->lock);
	head = btrfs_find_delayed_ref_head(trans, bytenr);
	if (!head)
		goto out;

	node = rb_prev(&head->node.rb_node);
	if (!node)
		goto out;

	ref = rb_entry(node, struct btrfs_delayed_ref_node, rb_node);

	/* there are still entries for this ref, we can't drop it */
	if (ref->bytenr == bytenr)
		goto out;

	if (head->extent_op) {
		if (!head->must_insert_reserved)
			goto out;
		kfree(head->extent_op);
		head->extent_op = NULL;
	}

	/*
	 * waiting for the lock here would deadlock.  If someone else has it
	 * locked they are already in the process of dropping it anyway
	 */
	if (!mutex_trylock(&head->mutex))
		goto out;

	/*
	 * at this point we have a head with no other entries.  Go
	 * ahead and process it.
	 */
	head->node.in_tree = 0;
	rb_erase(&head->node.rb_node, &delayed_refs->root);

	delayed_refs->num_entries--;
	if (waitqueue_active(&delayed_refs->seq_wait))
		wake_up(&delayed_refs->seq_wait);

	/*
	 * we don't take a ref on the node because we're removing it from the
	 * tree, so we just steal the ref the tree was holding.
	 */
	delayed_refs->num_heads--;
	if (list_empty(&head->cluster))
		delayed_refs->num_heads_ready--;

	list_del_init(&head->cluster);
	spin_unlock(&delayed_refs->lock);

	BUG_ON(head->extent_op);
	if (head->must_insert_reserved)
		ret = 1;

	mutex_unlock(&head->mutex);
	btrfs_put_delayed_ref(&head->node);
	return ret;
out:
	spin_unlock(&delayed_refs->lock);
	return 0;
}

void btrfs_free_tree_block(struct btrfs_trans_handle *trans,
			   struct btrfs_root *root,
			   struct extent_buffer *buf,
			   u64 parent, int last_ref, int for_cow)
{
	struct btrfs_block_group_cache *cache = NULL;
	int ret;

	if (root->root_key.objectid != BTRFS_TREE_LOG_OBJECTID) {
		ret = btrfs_add_delayed_tree_ref(root->fs_info, trans,
					buf->start, buf->len,
					parent, root->root_key.objectid,
					btrfs_header_level(buf),
					BTRFS_DROP_DELAYED_REF, NULL, for_cow);
		BUG_ON(ret); /* -ENOMEM */
	}

	if (!last_ref)
		return;

	cache = btrfs_lookup_block_group(root->fs_info, buf->start);

	if (btrfs_header_generation(buf) == trans->transid) {
		if (root->root_key.objectid != BTRFS_TREE_LOG_OBJECTID) {
			ret = check_ref_cleanup(trans, root, buf->start);
			if (!ret)
				goto out;
		}

		if (btrfs_header_flag(buf, BTRFS_HEADER_FLAG_WRITTEN)) {
			pin_down_extent(root, cache, buf->start, buf->len, 1);
			goto out;
		}

		WARN_ON(test_bit(EXTENT_BUFFER_DIRTY, &buf->bflags));

		btrfs_add_free_space(cache, buf->start, buf->len);
		btrfs_update_reserved_bytes(cache, buf->len, RESERVE_FREE);
	}
out:
	/*
	 * Deleting the buffer, clear the corrupt flag since it doesn't matter
	 * anymore.
	 */
	clear_bit(EXTENT_BUFFER_CORRUPT, &buf->bflags);
	btrfs_put_block_group(cache);
}

/* Can return -ENOMEM */
int btrfs_free_extent(struct btrfs_trans_handle *trans, struct btrfs_root *root,
		      u64 bytenr, u64 num_bytes, u64 parent, u64 root_objectid,
		      u64 owner, u64 offset, int for_cow)
{
	int ret;
	struct btrfs_fs_info *fs_info = root->fs_info;

	/*
	 * tree log blocks never actually go into the extent allocation
	 * tree, just update pinning info and exit early.
	 */
	if (root_objectid == BTRFS_TREE_LOG_OBJECTID) {
		WARN_ON(owner >= BTRFS_FIRST_FREE_OBJECTID);
		/* unlocks the pinned mutex */
		btrfs_pin_extent(root, bytenr, num_bytes, 1);
		ret = 0;
	} else if (owner < BTRFS_FIRST_FREE_OBJECTID) {
		ret = btrfs_add_delayed_tree_ref(fs_info, trans, bytenr,
					num_bytes,
					parent, root_objectid, (int)owner,
					BTRFS_DROP_DELAYED_REF, NULL, for_cow);
	} else {
		ret = btrfs_add_delayed_data_ref(fs_info, trans, bytenr,
						num_bytes,
						parent, root_objectid, owner,
						offset, BTRFS_DROP_DELAYED_REF,
						NULL, for_cow);
	}
	return ret;
}

static u64 stripe_align(struct btrfs_root *root, u64 val)
{
	u64 mask = ((u64)root->stripesize - 1);
	u64 ret = (val + mask) & ~mask;
	return ret;
}

/*
 * when we wait for progress in the block group caching, its because
 * our allocation attempt failed at least once.  So, we must sleep
 * and let some progress happen before we try again.
 *
 * This function will sleep at least once waiting for new free space to
 * show up, and then it will check the block group free space numbers
 * for our min num_bytes.  Another option is to have it go ahead
 * and look in the rbtree for a free extent of a given size, but this
 * is a good start.
 */
static noinline int
wait_block_group_cache_progress(struct btrfs_block_group_cache *cache,
				u64 num_bytes)
{
	struct btrfs_caching_control *caching_ctl;
	DEFINE_WAIT(wait);

	caching_ctl = get_caching_control(cache);
	if (!caching_ctl)
		return 0;

	wait_event(caching_ctl->wait, block_group_cache_done(cache) ||
		   (cache->free_space_ctl->free_space >= num_bytes));

	put_caching_control(caching_ctl);
	return 0;
}

static noinline int
wait_block_group_cache_done(struct btrfs_block_group_cache *cache)
{
	struct btrfs_caching_control *caching_ctl;
	DEFINE_WAIT(wait);

	caching_ctl = get_caching_control(cache);
	if (!caching_ctl)
		return 0;

	wait_event(caching_ctl->wait, block_group_cache_done(cache));

	put_caching_control(caching_ctl);
	return 0;
}

static int __get_block_group_index(u64 flags)
{
	int index;

	if (flags & BTRFS_BLOCK_GROUP_RAID10)
		index = 0;
	else if (flags & BTRFS_BLOCK_GROUP_RAID1)
		index = 1;
	else if (flags & BTRFS_BLOCK_GROUP_DUP)
		index = 2;
	else if (flags & BTRFS_BLOCK_GROUP_RAID0)
		index = 3;
	else
		index = 4;

	return index;
}

static int get_block_group_index(struct btrfs_block_group_cache *cache)
{
	return __get_block_group_index(cache->flags);
}

enum btrfs_loop_type {
	LOOP_CACHING_NOWAIT = 0,
	LOOP_CACHING_WAIT = 1,
	LOOP_ALLOC_CHUNK = 2,
	LOOP_NO_EMPTY_SIZE = 3,
};

/*
 * walks the btree of allocated extents and find a hole of a given size.
 * The key ins is changed to record the hole:
 * ins->objectid == block start
 * ins->flags = BTRFS_EXTENT_ITEM_KEY
 * ins->offset == number of blocks
 * Any available blocks before search_start are skipped.
 */
static noinline int find_free_extent(struct btrfs_trans_handle *trans,
				     struct btrfs_root *orig_root,
				     u64 num_bytes, u64 empty_size,
				     u64 hint_byte, struct btrfs_key *ins,
				     u64 data)
{
	int ret = 0;
	struct btrfs_root *root = orig_root->fs_info->extent_root;
	struct btrfs_free_cluster *last_ptr = NULL;
	struct btrfs_block_group_cache *block_group = NULL;
	struct btrfs_block_group_cache *used_block_group;
	u64 search_start = 0;
	int empty_cluster = 2 * 1024 * 1024;
	int allowed_chunk_alloc = 0;
	int done_chunk_alloc = 0;
	struct btrfs_space_info *space_info;
	int loop = 0;
	int index = 0;
	int alloc_type = (data & BTRFS_BLOCK_GROUP_DATA) ?
		RESERVE_ALLOC_NO_ACCOUNT : RESERVE_ALLOC;
	bool found_uncached_bg = false;
	bool failed_cluster_refill = false;
	bool failed_alloc = false;
	bool use_cluster = true;
	bool have_caching_bg = false;

	WARN_ON(num_bytes < root->sectorsize);
	btrfs_set_key_type(ins, BTRFS_EXTENT_ITEM_KEY);
	ins->objectid = 0;
	ins->offset = 0;

	trace_find_free_extent(orig_root, num_bytes, empty_size, data);

	space_info = __find_space_info(root->fs_info, data);
	if (!space_info) {
		printk(KERN_ERR "No space info for %llu\n", data);
		return -ENOSPC;
	}

	/*
	 * If the space info is for both data and metadata it means we have a
	 * small filesystem and we can't use the clustering stuff.
	 */
	if (btrfs_mixed_space_info(space_info))
		use_cluster = false;

	if (orig_root->ref_cows || empty_size)
		allowed_chunk_alloc = 1;

	if (data & BTRFS_BLOCK_GROUP_METADATA && use_cluster) {
		last_ptr = &root->fs_info->meta_alloc_cluster;
		if (!btrfs_test_opt(root, SSD))
			empty_cluster = 64 * 1024;
	}

	if ((data & BTRFS_BLOCK_GROUP_DATA) && use_cluster &&
	    btrfs_test_opt(root, SSD)) {
		last_ptr = &root->fs_info->data_alloc_cluster;
	}

	if (last_ptr) {
		spin_lock(&last_ptr->lock);
		if (last_ptr->block_group)
			hint_byte = last_ptr->window_start;
		spin_unlock(&last_ptr->lock);
	}

	search_start = max(search_start, first_logical_byte(root, 0));
	search_start = max(search_start, hint_byte);

	if (!last_ptr)
		empty_cluster = 0;

	if (search_start == hint_byte) {
		block_group = btrfs_lookup_block_group(root->fs_info,
						       search_start);
		used_block_group = block_group;
		/*
		 * we don't want to use the block group if it doesn't match our
		 * allocation bits, or if its not cached.
		 *
		 * However if we are re-searching with an ideal block group
		 * picked out then we don't care that the block group is cached.
		 */
		if (block_group && block_group_bits(block_group, data) &&
		    block_group->cached != BTRFS_CACHE_NO) {
			down_read(&space_info->groups_sem);
			if (list_empty(&block_group->list) ||
			    block_group->ro) {
				/*
				 * someone is removing this block group,
				 * we can't jump into the have_block_group
				 * target because our list pointers are not
				 * valid
				 */
				btrfs_put_block_group(block_group);
				up_read(&space_info->groups_sem);
			} else {
				index = get_block_group_index(block_group);
				goto have_block_group;
			}
		} else if (block_group) {
			btrfs_put_block_group(block_group);
		}
	}
search:
	have_caching_bg = false;
	down_read(&space_info->groups_sem);
	list_for_each_entry(block_group, &space_info->block_groups[index],
			    list) {
		u64 offset;
		int cached;

		used_block_group = block_group;
		btrfs_get_block_group(block_group);
		search_start = block_group->key.objectid;

		/*
		 * this can happen if we end up cycling through all the
		 * raid types, but we want to make sure we only allocate
		 * for the proper type.
		 */
		if (!block_group_bits(block_group, data)) {
		    u64 extra = BTRFS_BLOCK_GROUP_DUP |
				BTRFS_BLOCK_GROUP_RAID1 |
				BTRFS_BLOCK_GROUP_RAID10;

			/*
			 * if they asked for extra copies and this block group
			 * doesn't provide them, bail.  This does allow us to
			 * fill raid0 from raid1.
			 */
			if ((data & extra) && !(block_group->flags & extra))
				goto loop;
		}

have_block_group:
		cached = block_group_cache_done(block_group);
		if (unlikely(!cached)) {
			found_uncached_bg = true;
			ret = cache_block_group(block_group, trans,
						orig_root, 0);
			BUG_ON(ret < 0);
			ret = 0;
		}

		if (unlikely(block_group->ro))
			goto loop;

		/*
		 * Ok we want to try and use the cluster allocator, so
		 * lets look there
		 */
		if (last_ptr) {
			/*
			 * the refill lock keeps out other
			 * people trying to start a new cluster
			 */
			spin_lock(&last_ptr->refill_lock);
			used_block_group = last_ptr->block_group;
			if (used_block_group != block_group &&
			    (!used_block_group ||
			     used_block_group->ro ||
			     !block_group_bits(used_block_group, data))) {
				used_block_group = block_group;
				goto refill_cluster;
			}

			if (used_block_group != block_group)
				btrfs_get_block_group(used_block_group);

			offset = btrfs_alloc_from_cluster(used_block_group,
			  last_ptr, num_bytes, used_block_group->key.objectid);
			if (offset) {
				/* we have a block, we're done */
				spin_unlock(&last_ptr->refill_lock);
				trace_btrfs_reserve_extent_cluster(root,
					block_group, search_start, num_bytes);
				goto checks;
			}

			WARN_ON(last_ptr->block_group != used_block_group);
			if (used_block_group != block_group) {
				btrfs_put_block_group(used_block_group);
				used_block_group = block_group;
			}
refill_cluster:
			BUG_ON(used_block_group != block_group);
			/* If we are on LOOP_NO_EMPTY_SIZE, we can't
			 * set up a new clusters, so lets just skip it
			 * and let the allocator find whatever block
			 * it can find.  If we reach this point, we
			 * will have tried the cluster allocator
			 * plenty of times and not have found
			 * anything, so we are likely way too
			 * fragmented for the clustering stuff to find
			 * anything.
			 *
			 * However, if the cluster is taken from the
			 * current block group, release the cluster
			 * first, so that we stand a better chance of
			 * succeeding in the unclustered
			 * allocation.  */
			if (loop >= LOOP_NO_EMPTY_SIZE &&
			    last_ptr->block_group != block_group) {
				spin_unlock(&last_ptr->refill_lock);
				goto unclustered_alloc;
			}

			/*
			 * this cluster didn't work out, free it and
			 * start over
			 */
			btrfs_return_cluster_to_free_space(NULL, last_ptr);

			if (loop >= LOOP_NO_EMPTY_SIZE) {
				spin_unlock(&last_ptr->refill_lock);
				goto unclustered_alloc;
			}

			/* allocate a cluster in this block group */
			ret = btrfs_find_space_cluster(trans, root,
					       block_group, last_ptr,
					       search_start, num_bytes,
					       empty_cluster + empty_size);
			if (ret == 0) {
				/*
				 * now pull our allocation out of this
				 * cluster
				 */
				offset = btrfs_alloc_from_cluster(block_group,
						  last_ptr, num_bytes,
						  search_start);
				if (offset) {
					/* we found one, proceed */
					spin_unlock(&last_ptr->refill_lock);
					trace_btrfs_reserve_extent_cluster(root,
						block_group, search_start,
						num_bytes);
					goto checks;
				}
			} else if (!cached && loop > LOOP_CACHING_NOWAIT
				   && !failed_cluster_refill) {
				spin_unlock(&last_ptr->refill_lock);

				failed_cluster_refill = true;
				wait_block_group_cache_progress(block_group,
				       num_bytes + empty_cluster + empty_size);
				goto have_block_group;
			}

			/*
			 * at this point we either didn't find a cluster
			 * or we weren't able to allocate a block from our
			 * cluster.  Free the cluster we've been trying
			 * to use, and go to the next block group
			 */
			btrfs_return_cluster_to_free_space(NULL, last_ptr);
			spin_unlock(&last_ptr->refill_lock);
			goto loop;
		}

unclustered_alloc:
		spin_lock(&block_group->free_space_ctl->tree_lock);
		if (cached &&
		    block_group->free_space_ctl->free_space <
		    num_bytes + empty_cluster + empty_size) {
			spin_unlock(&block_group->free_space_ctl->tree_lock);
			goto loop;
		}
		spin_unlock(&block_group->free_space_ctl->tree_lock);

		offset = btrfs_find_space_for_alloc(block_group, search_start,
						    num_bytes, empty_size);
		/*
		 * If we didn't find a chunk, and we haven't failed on this
		 * block group before, and this block group is in the middle of
		 * caching and we are ok with waiting, then go ahead and wait
		 * for progress to be made, and set failed_alloc to true.
		 *
		 * If failed_alloc is true then we've already waited on this
		 * block group once and should move on to the next block group.
		 */
		if (!offset && !failed_alloc && !cached &&
		    loop > LOOP_CACHING_NOWAIT) {
			wait_block_group_cache_progress(block_group,
						num_bytes + empty_size);
			failed_alloc = true;
			goto have_block_group;
		} else if (!offset) {
			if (!cached)
				have_caching_bg = true;
			goto loop;
		}
checks:
		search_start = stripe_align(root, offset);

		/* move on to the next group */
		if (search_start + num_bytes >
		    used_block_group->key.objectid + used_block_group->key.offset) {
			btrfs_add_free_space(used_block_group, offset, num_bytes);
			goto loop;
		}

		if (offset < search_start)
			btrfs_add_free_space(used_block_group, offset,
					     search_start - offset);
		BUG_ON(offset > search_start);

		ret = btrfs_update_reserved_bytes(used_block_group, num_bytes,
						  alloc_type);
		if (ret == -EAGAIN) {
			btrfs_add_free_space(used_block_group, offset, num_bytes);
			goto loop;
		}

		/* we are all good, lets return */
		ins->objectid = search_start;
		ins->offset = num_bytes;

		trace_btrfs_reserve_extent(orig_root, block_group,
					   search_start, num_bytes);
		if (offset < search_start)
			btrfs_add_free_space(used_block_group, offset,
					     search_start - offset);
		BUG_ON(offset > search_start);
		if (used_block_group != block_group)
			btrfs_put_block_group(used_block_group);
		btrfs_put_block_group(block_group);
		break;
loop:
		failed_cluster_refill = false;
		failed_alloc = false;
		BUG_ON(index != get_block_group_index(block_group));
		if (used_block_group != block_group)
			btrfs_put_block_group(used_block_group);
		btrfs_put_block_group(block_group);
	}
	up_read(&space_info->groups_sem);

	if (!ins->objectid && loop >= LOOP_CACHING_WAIT && have_caching_bg)
		goto search;

	if (!ins->objectid && ++index < BTRFS_NR_RAID_TYPES)
		goto search;

	/*
	 * LOOP_CACHING_NOWAIT, search partially cached block groups, kicking
	 *			caching kthreads as we move along
	 * LOOP_CACHING_WAIT, search everything, and wait if our bg is caching
	 * LOOP_ALLOC_CHUNK, force a chunk allocation and try again
	 * LOOP_NO_EMPTY_SIZE, set empty_size and empty_cluster to 0 and try
	 *			again
	 */
	if (!ins->objectid && loop < LOOP_NO_EMPTY_SIZE) {
		index = 0;
		loop++;
		if (loop == LOOP_ALLOC_CHUNK) {
		       if (allowed_chunk_alloc) {
				ret = do_chunk_alloc(trans, root, num_bytes +
						     2 * 1024 * 1024, data,
						     CHUNK_ALLOC_LIMITED);
				if (ret < 0) {
					btrfs_abort_transaction(trans,
								root, ret);
					goto out;
				}
				allowed_chunk_alloc = 0;
				if (ret == 1)
					done_chunk_alloc = 1;
			} else if (!done_chunk_alloc &&
				   space_info->force_alloc ==
				   CHUNK_ALLOC_NO_FORCE) {
				space_info->force_alloc = CHUNK_ALLOC_LIMITED;
			}

		       /*
			* We didn't allocate a chunk, go ahead and drop the
			* empty size and loop again.
			*/
		       if (!done_chunk_alloc)
			       loop = LOOP_NO_EMPTY_SIZE;
		}

		if (loop == LOOP_NO_EMPTY_SIZE) {
			empty_size = 0;
			empty_cluster = 0;
		}

		goto search;
	} else if (!ins->objectid) {
		ret = -ENOSPC;
	} else if (ins->objectid) {
		ret = 0;
	}
out:

	return ret;
}

static void dump_space_info(struct btrfs_space_info *info, u64 bytes,
			    int dump_block_groups)
{
	struct btrfs_block_group_cache *cache;
	int index = 0;

	spin_lock(&info->lock);
	printk(KERN_INFO "space_info %llu has %llu free, is %sfull\n",
	       (unsigned long long)info->flags,
	       (unsigned long long)(info->total_bytes - info->bytes_used -
				    info->bytes_pinned - info->bytes_reserved -
				    info->bytes_readonly),
	       (info->full) ? "" : "not ");
	printk(KERN_INFO "space_info total=%llu, used=%llu, pinned=%llu, "
	       "reserved=%llu, may_use=%llu, readonly=%llu\n",
	       (unsigned long long)info->total_bytes,
	       (unsigned long long)info->bytes_used,
	       (unsigned long long)info->bytes_pinned,
	       (unsigned long long)info->bytes_reserved,
	       (unsigned long long)info->bytes_may_use,
	       (unsigned long long)info->bytes_readonly);
	spin_unlock(&info->lock);

	if (!dump_block_groups)
		return;

	down_read(&info->groups_sem);
again:
	list_for_each_entry(cache, &info->block_groups[index], list) {
		spin_lock(&cache->lock);
		printk(KERN_INFO "block group %llu has %llu bytes, %llu used "
		       "%llu pinned %llu reserved\n",
		       (unsigned long long)cache->key.objectid,
		       (unsigned long long)cache->key.offset,
		       (unsigned long long)btrfs_block_group_used(&cache->item),
		       (unsigned long long)cache->pinned,
		       (unsigned long long)cache->reserved);
		btrfs_dump_free_space(cache, bytes);
		spin_unlock(&cache->lock);
	}
	if (++index < BTRFS_NR_RAID_TYPES)
		goto again;
	up_read(&info->groups_sem);
}

int btrfs_reserve_extent(struct btrfs_trans_handle *trans,
			 struct btrfs_root *root,
			 u64 num_bytes, u64 min_alloc_size,
			 u64 empty_size, u64 hint_byte,
			 struct btrfs_key *ins, u64 data)
{
	bool final_tried = false;
	int ret;

	data = btrfs_get_alloc_profile(root, data);
again:
	/*
	 * the only place that sets empty_size is btrfs_realloc_node, which
	 * is not called recursively on allocations
	 */
	if (empty_size || root->ref_cows) {
		ret = do_chunk_alloc(trans, root->fs_info->extent_root,
				     num_bytes + 2 * 1024 * 1024, data,
				     CHUNK_ALLOC_NO_FORCE);
		if (ret < 0 && ret != -ENOSPC) {
			btrfs_abort_transaction(trans, root, ret);
			return ret;
		}
	}

	WARN_ON(num_bytes < root->sectorsize);
	ret = find_free_extent(trans, root, num_bytes, empty_size,
<<<<<<< HEAD
			       search_start, search_end, hint_byte,
			       ins, data);
=======
			       hint_byte, ins, data);
>>>>>>> e9676695

	if (ret == -ENOSPC) {
		if (!final_tried) {
			num_bytes = num_bytes >> 1;
			num_bytes = num_bytes & ~(root->sectorsize - 1);
			num_bytes = max(num_bytes, min_alloc_size);
<<<<<<< HEAD
			do_chunk_alloc(trans, root->fs_info->extent_root,
				       num_bytes, data, CHUNK_ALLOC_FORCE);
=======
			ret = do_chunk_alloc(trans, root->fs_info->extent_root,
				       num_bytes, data, CHUNK_ALLOC_FORCE);
			if (ret < 0 && ret != -ENOSPC) {
				btrfs_abort_transaction(trans, root, ret);
				return ret;
			}
>>>>>>> e9676695
			if (num_bytes == min_alloc_size)
				final_tried = true;
			goto again;
		} else if (btrfs_test_opt(root, ENOSPC_DEBUG)) {
			struct btrfs_space_info *sinfo;

			sinfo = __find_space_info(root->fs_info, data);
			printk(KERN_ERR "btrfs allocation failed flags %llu, "
			       "wanted %llu\n", (unsigned long long)data,
			       (unsigned long long)num_bytes);
<<<<<<< HEAD
			dump_space_info(sinfo, num_bytes, 1);
=======
			if (sinfo)
				dump_space_info(sinfo, num_bytes, 1);
>>>>>>> e9676695
		}
	}

	trace_btrfs_reserved_extent_alloc(root, ins->objectid, ins->offset);

	return ret;
}

static int __btrfs_free_reserved_extent(struct btrfs_root *root,
					u64 start, u64 len, int pin)
{
	struct btrfs_block_group_cache *cache;
	int ret = 0;

	cache = btrfs_lookup_block_group(root->fs_info, start);
	if (!cache) {
		printk(KERN_ERR "Unable to find block group for %llu\n",
		       (unsigned long long)start);
		return -ENOSPC;
	}

	if (btrfs_test_opt(root, DISCARD))
		ret = btrfs_discard_extent(root, start, len, NULL);

	if (pin)
		pin_down_extent(root, cache, start, len, 1);
	else {
		btrfs_add_free_space(cache, start, len);
		btrfs_update_reserved_bytes(cache, len, RESERVE_FREE);
	}
	btrfs_put_block_group(cache);

	trace_btrfs_reserved_extent_free(root, start, len);

	return ret;
}

int btrfs_free_reserved_extent(struct btrfs_root *root,
					u64 start, u64 len)
{
	return __btrfs_free_reserved_extent(root, start, len, 0);
}

int btrfs_free_and_pin_reserved_extent(struct btrfs_root *root,
				       u64 start, u64 len)
{
	return __btrfs_free_reserved_extent(root, start, len, 1);
}

static int alloc_reserved_file_extent(struct btrfs_trans_handle *trans,
				      struct btrfs_root *root,
				      u64 parent, u64 root_objectid,
				      u64 flags, u64 owner, u64 offset,
				      struct btrfs_key *ins, int ref_mod)
{
	int ret;
	struct btrfs_fs_info *fs_info = root->fs_info;
	struct btrfs_extent_item *extent_item;
	struct btrfs_extent_inline_ref *iref;
	struct btrfs_path *path;
	struct extent_buffer *leaf;
	int type;
	u32 size;

	if (parent > 0)
		type = BTRFS_SHARED_DATA_REF_KEY;
	else
		type = BTRFS_EXTENT_DATA_REF_KEY;

	size = sizeof(*extent_item) + btrfs_extent_inline_ref_size(type);

	path = btrfs_alloc_path();
	if (!path)
		return -ENOMEM;

	path->leave_spinning = 1;
	ret = btrfs_insert_empty_item(trans, fs_info->extent_root, path,
				      ins, size);
	if (ret) {
		btrfs_free_path(path);
		return ret;
	}

	leaf = path->nodes[0];
	extent_item = btrfs_item_ptr(leaf, path->slots[0],
				     struct btrfs_extent_item);
	btrfs_set_extent_refs(leaf, extent_item, ref_mod);
	btrfs_set_extent_generation(leaf, extent_item, trans->transid);
	btrfs_set_extent_flags(leaf, extent_item,
			       flags | BTRFS_EXTENT_FLAG_DATA);

	iref = (struct btrfs_extent_inline_ref *)(extent_item + 1);
	btrfs_set_extent_inline_ref_type(leaf, iref, type);
	if (parent > 0) {
		struct btrfs_shared_data_ref *ref;
		ref = (struct btrfs_shared_data_ref *)(iref + 1);
		btrfs_set_extent_inline_ref_offset(leaf, iref, parent);
		btrfs_set_shared_data_ref_count(leaf, ref, ref_mod);
	} else {
		struct btrfs_extent_data_ref *ref;
		ref = (struct btrfs_extent_data_ref *)(&iref->offset);
		btrfs_set_extent_data_ref_root(leaf, ref, root_objectid);
		btrfs_set_extent_data_ref_objectid(leaf, ref, owner);
		btrfs_set_extent_data_ref_offset(leaf, ref, offset);
		btrfs_set_extent_data_ref_count(leaf, ref, ref_mod);
	}

	btrfs_mark_buffer_dirty(path->nodes[0]);
	btrfs_free_path(path);

	ret = update_block_group(trans, root, ins->objectid, ins->offset, 1);
	if (ret) { /* -ENOENT, logic error */
		printk(KERN_ERR "btrfs update block group failed for %llu "
		       "%llu\n", (unsigned long long)ins->objectid,
		       (unsigned long long)ins->offset);
		BUG();
	}
	return ret;
}

static int alloc_reserved_tree_block(struct btrfs_trans_handle *trans,
				     struct btrfs_root *root,
				     u64 parent, u64 root_objectid,
				     u64 flags, struct btrfs_disk_key *key,
				     int level, struct btrfs_key *ins)
{
	int ret;
	struct btrfs_fs_info *fs_info = root->fs_info;
	struct btrfs_extent_item *extent_item;
	struct btrfs_tree_block_info *block_info;
	struct btrfs_extent_inline_ref *iref;
	struct btrfs_path *path;
	struct extent_buffer *leaf;
	u32 size = sizeof(*extent_item) + sizeof(*block_info) + sizeof(*iref);

	path = btrfs_alloc_path();
	if (!path)
		return -ENOMEM;

	path->leave_spinning = 1;
	ret = btrfs_insert_empty_item(trans, fs_info->extent_root, path,
				      ins, size);
	if (ret) {
		btrfs_free_path(path);
		return ret;
	}

	leaf = path->nodes[0];
	extent_item = btrfs_item_ptr(leaf, path->slots[0],
				     struct btrfs_extent_item);
	btrfs_set_extent_refs(leaf, extent_item, 1);
	btrfs_set_extent_generation(leaf, extent_item, trans->transid);
	btrfs_set_extent_flags(leaf, extent_item,
			       flags | BTRFS_EXTENT_FLAG_TREE_BLOCK);
	block_info = (struct btrfs_tree_block_info *)(extent_item + 1);

	btrfs_set_tree_block_key(leaf, block_info, key);
	btrfs_set_tree_block_level(leaf, block_info, level);

	iref = (struct btrfs_extent_inline_ref *)(block_info + 1);
	if (parent > 0) {
		BUG_ON(!(flags & BTRFS_BLOCK_FLAG_FULL_BACKREF));
		btrfs_set_extent_inline_ref_type(leaf, iref,
						 BTRFS_SHARED_BLOCK_REF_KEY);
		btrfs_set_extent_inline_ref_offset(leaf, iref, parent);
	} else {
		btrfs_set_extent_inline_ref_type(leaf, iref,
						 BTRFS_TREE_BLOCK_REF_KEY);
		btrfs_set_extent_inline_ref_offset(leaf, iref, root_objectid);
	}

	btrfs_mark_buffer_dirty(leaf);
	btrfs_free_path(path);

	ret = update_block_group(trans, root, ins->objectid, ins->offset, 1);
	if (ret) { /* -ENOENT, logic error */
		printk(KERN_ERR "btrfs update block group failed for %llu "
		       "%llu\n", (unsigned long long)ins->objectid,
		       (unsigned long long)ins->offset);
		BUG();
	}
	return ret;
}

int btrfs_alloc_reserved_file_extent(struct btrfs_trans_handle *trans,
				     struct btrfs_root *root,
				     u64 root_objectid, u64 owner,
				     u64 offset, struct btrfs_key *ins)
{
	int ret;

	BUG_ON(root_objectid == BTRFS_TREE_LOG_OBJECTID);

	ret = btrfs_add_delayed_data_ref(root->fs_info, trans, ins->objectid,
					 ins->offset, 0,
					 root_objectid, owner, offset,
					 BTRFS_ADD_DELAYED_EXTENT, NULL, 0);
	return ret;
}

/*
 * this is used by the tree logging recovery code.  It records that
 * an extent has been allocated and makes sure to clear the free
 * space cache bits as well
 */
int btrfs_alloc_logged_file_extent(struct btrfs_trans_handle *trans,
				   struct btrfs_root *root,
				   u64 root_objectid, u64 owner, u64 offset,
				   struct btrfs_key *ins)
{
	int ret;
	struct btrfs_block_group_cache *block_group;
	struct btrfs_caching_control *caching_ctl;
	u64 start = ins->objectid;
	u64 num_bytes = ins->offset;

	block_group = btrfs_lookup_block_group(root->fs_info, ins->objectid);
	cache_block_group(block_group, trans, NULL, 0);
	caching_ctl = get_caching_control(block_group);

	if (!caching_ctl) {
		BUG_ON(!block_group_cache_done(block_group));
		ret = btrfs_remove_free_space(block_group, start, num_bytes);
		BUG_ON(ret); /* -ENOMEM */
	} else {
		mutex_lock(&caching_ctl->mutex);

		if (start >= caching_ctl->progress) {
			ret = add_excluded_extent(root, start, num_bytes);
			BUG_ON(ret); /* -ENOMEM */
		} else if (start + num_bytes <= caching_ctl->progress) {
			ret = btrfs_remove_free_space(block_group,
						      start, num_bytes);
			BUG_ON(ret); /* -ENOMEM */
		} else {
			num_bytes = caching_ctl->progress - start;
			ret = btrfs_remove_free_space(block_group,
						      start, num_bytes);
			BUG_ON(ret); /* -ENOMEM */

			start = caching_ctl->progress;
			num_bytes = ins->objectid + ins->offset -
				    caching_ctl->progress;
			ret = add_excluded_extent(root, start, num_bytes);
			BUG_ON(ret); /* -ENOMEM */
		}

		mutex_unlock(&caching_ctl->mutex);
		put_caching_control(caching_ctl);
	}

	ret = btrfs_update_reserved_bytes(block_group, ins->offset,
					  RESERVE_ALLOC_NO_ACCOUNT);
	BUG_ON(ret); /* logic error */
	btrfs_put_block_group(block_group);
	ret = alloc_reserved_file_extent(trans, root, 0, root_objectid,
					 0, owner, offset, ins, 1);
	return ret;
}

struct extent_buffer *btrfs_init_new_buffer(struct btrfs_trans_handle *trans,
					    struct btrfs_root *root,
					    u64 bytenr, u32 blocksize,
					    int level)
{
	struct extent_buffer *buf;

	buf = btrfs_find_create_tree_block(root, bytenr, blocksize);
	if (!buf)
		return ERR_PTR(-ENOMEM);
	btrfs_set_header_generation(buf, trans->transid);
	btrfs_set_buffer_lockdep_class(root->root_key.objectid, buf, level);
	btrfs_tree_lock(buf);
	clean_tree_block(trans, root, buf);
	clear_bit(EXTENT_BUFFER_STALE, &buf->bflags);

	btrfs_set_lock_blocking(buf);
	btrfs_set_buffer_uptodate(buf);

	if (root->root_key.objectid == BTRFS_TREE_LOG_OBJECTID) {
		/*
		 * we allow two log transactions at a time, use different
		 * EXENT bit to differentiate dirty pages.
		 */
		if (root->log_transid % 2 == 0)
			set_extent_dirty(&root->dirty_log_pages, buf->start,
					buf->start + buf->len - 1, GFP_NOFS);
		else
			set_extent_new(&root->dirty_log_pages, buf->start,
					buf->start + buf->len - 1, GFP_NOFS);
	} else {
		set_extent_dirty(&trans->transaction->dirty_pages, buf->start,
			 buf->start + buf->len - 1, GFP_NOFS);
	}
	trans->blocks_used++;
	/* this returns a buffer locked for blocking */
	return buf;
}

static struct btrfs_block_rsv *
use_block_rsv(struct btrfs_trans_handle *trans,
	      struct btrfs_root *root, u32 blocksize)
{
	struct btrfs_block_rsv *block_rsv;
	struct btrfs_block_rsv *global_rsv = &root->fs_info->global_block_rsv;
	int ret;

	block_rsv = get_block_rsv(trans, root);

	if (block_rsv->size == 0) {
		ret = reserve_metadata_bytes(root, block_rsv, blocksize, 0);
		/*
		 * If we couldn't reserve metadata bytes try and use some from
		 * the global reserve.
		 */
		if (ret && block_rsv != global_rsv) {
			ret = block_rsv_use_bytes(global_rsv, blocksize);
			if (!ret)
				return global_rsv;
			return ERR_PTR(ret);
		} else if (ret) {
			return ERR_PTR(ret);
		}
		return block_rsv;
	}

	ret = block_rsv_use_bytes(block_rsv, blocksize);
	if (!ret)
		return block_rsv;
	if (ret) {
		static DEFINE_RATELIMIT_STATE(_rs,
				DEFAULT_RATELIMIT_INTERVAL,
				/*DEFAULT_RATELIMIT_BURST*/ 2);
		if (__ratelimit(&_rs)) {
			printk(KERN_DEBUG "btrfs: block rsv returned %d\n", ret);
			WARN_ON(1);
		}
		ret = reserve_metadata_bytes(root, block_rsv, blocksize, 0);
		if (!ret) {
			return block_rsv;
		} else if (ret && block_rsv != global_rsv) {
			ret = block_rsv_use_bytes(global_rsv, blocksize);
			if (!ret)
				return global_rsv;
		}
	}

	return ERR_PTR(-ENOSPC);
}

static void unuse_block_rsv(struct btrfs_fs_info *fs_info,
			    struct btrfs_block_rsv *block_rsv, u32 blocksize)
{
	block_rsv_add_bytes(block_rsv, blocksize, 0);
	block_rsv_release_bytes(fs_info, block_rsv, NULL, 0);
}

/*
 * finds a free extent and does all the dirty work required for allocation
 * returns the key for the extent through ins, and a tree buffer for
 * the first block of the extent through buf.
 *
 * returns the tree buffer or NULL.
 */
struct extent_buffer *btrfs_alloc_free_block(struct btrfs_trans_handle *trans,
					struct btrfs_root *root, u32 blocksize,
					u64 parent, u64 root_objectid,
					struct btrfs_disk_key *key, int level,
					u64 hint, u64 empty_size, int for_cow)
{
	struct btrfs_key ins;
	struct btrfs_block_rsv *block_rsv;
	struct extent_buffer *buf;
	u64 flags = 0;
	int ret;


	block_rsv = use_block_rsv(trans, root, blocksize);
	if (IS_ERR(block_rsv))
		return ERR_CAST(block_rsv);

	ret = btrfs_reserve_extent(trans, root, blocksize, blocksize,
				   empty_size, hint, &ins, 0);
	if (ret) {
		unuse_block_rsv(root->fs_info, block_rsv, blocksize);
		return ERR_PTR(ret);
	}

	buf = btrfs_init_new_buffer(trans, root, ins.objectid,
				    blocksize, level);
	BUG_ON(IS_ERR(buf)); /* -ENOMEM */

	if (root_objectid == BTRFS_TREE_RELOC_OBJECTID) {
		if (parent == 0)
			parent = ins.objectid;
		flags |= BTRFS_BLOCK_FLAG_FULL_BACKREF;
	} else
		BUG_ON(parent > 0);

	if (root_objectid != BTRFS_TREE_LOG_OBJECTID) {
		struct btrfs_delayed_extent_op *extent_op;
		extent_op = kmalloc(sizeof(*extent_op), GFP_NOFS);
		BUG_ON(!extent_op); /* -ENOMEM */
		if (key)
			memcpy(&extent_op->key, key, sizeof(extent_op->key));
		else
			memset(&extent_op->key, 0, sizeof(extent_op->key));
		extent_op->flags_to_set = flags;
		extent_op->update_key = 1;
		extent_op->update_flags = 1;
		extent_op->is_data = 0;

		ret = btrfs_add_delayed_tree_ref(root->fs_info, trans,
					ins.objectid,
					ins.offset, parent, root_objectid,
					level, BTRFS_ADD_DELAYED_EXTENT,
					extent_op, for_cow);
		BUG_ON(ret); /* -ENOMEM */
	}
	return buf;
}

struct walk_control {
	u64 refs[BTRFS_MAX_LEVEL];
	u64 flags[BTRFS_MAX_LEVEL];
	struct btrfs_key update_progress;
	int stage;
	int level;
	int shared_level;
	int update_ref;
	int keep_locks;
	int reada_slot;
	int reada_count;
	int for_reloc;
};

#define DROP_REFERENCE	1
#define UPDATE_BACKREF	2

static noinline void reada_walk_down(struct btrfs_trans_handle *trans,
				     struct btrfs_root *root,
				     struct walk_control *wc,
				     struct btrfs_path *path)
{
	u64 bytenr;
	u64 generation;
	u64 refs;
	u64 flags;
	u32 nritems;
	u32 blocksize;
	struct btrfs_key key;
	struct extent_buffer *eb;
	int ret;
	int slot;
	int nread = 0;

	if (path->slots[wc->level] < wc->reada_slot) {
		wc->reada_count = wc->reada_count * 2 / 3;
		wc->reada_count = max(wc->reada_count, 2);
	} else {
		wc->reada_count = wc->reada_count * 3 / 2;
		wc->reada_count = min_t(int, wc->reada_count,
					BTRFS_NODEPTRS_PER_BLOCK(root));
	}

	eb = path->nodes[wc->level];
	nritems = btrfs_header_nritems(eb);
	blocksize = btrfs_level_size(root, wc->level - 1);

	for (slot = path->slots[wc->level]; slot < nritems; slot++) {
		if (nread >= wc->reada_count)
			break;

		cond_resched();
		bytenr = btrfs_node_blockptr(eb, slot);
		generation = btrfs_node_ptr_generation(eb, slot);

		if (slot == path->slots[wc->level])
			goto reada;

		if (wc->stage == UPDATE_BACKREF &&
		    generation <= root->root_key.offset)
			continue;

		/* We don't lock the tree block, it's OK to be racy here */
		ret = btrfs_lookup_extent_info(trans, root, bytenr, blocksize,
					       &refs, &flags);
		/* We don't care about errors in readahead. */
		if (ret < 0)
			continue;
		BUG_ON(refs == 0);

		if (wc->stage == DROP_REFERENCE) {
			if (refs == 1)
				goto reada;

			if (wc->level == 1 &&
			    (flags & BTRFS_BLOCK_FLAG_FULL_BACKREF))
				continue;
			if (!wc->update_ref ||
			    generation <= root->root_key.offset)
				continue;
			btrfs_node_key_to_cpu(eb, &key, slot);
			ret = btrfs_comp_cpu_keys(&key,
						  &wc->update_progress);
			if (ret < 0)
				continue;
		} else {
			if (wc->level == 1 &&
			    (flags & BTRFS_BLOCK_FLAG_FULL_BACKREF))
				continue;
		}
reada:
		ret = readahead_tree_block(root, bytenr, blocksize,
					   generation);
		if (ret)
			break;
		nread++;
	}
	wc->reada_slot = slot;
}

/*
 * hepler to process tree block while walking down the tree.
 *
 * when wc->stage == UPDATE_BACKREF, this function updates
 * back refs for pointers in the block.
 *
 * NOTE: return value 1 means we should stop walking down.
 */
static noinline int walk_down_proc(struct btrfs_trans_handle *trans,
				   struct btrfs_root *root,
				   struct btrfs_path *path,
				   struct walk_control *wc, int lookup_info)
{
	int level = wc->level;
	struct extent_buffer *eb = path->nodes[level];
	u64 flag = BTRFS_BLOCK_FLAG_FULL_BACKREF;
	int ret;

	if (wc->stage == UPDATE_BACKREF &&
	    btrfs_header_owner(eb) != root->root_key.objectid)
		return 1;

	/*
	 * when reference count of tree block is 1, it won't increase
	 * again. once full backref flag is set, we never clear it.
	 */
	if (lookup_info &&
	    ((wc->stage == DROP_REFERENCE && wc->refs[level] != 1) ||
	     (wc->stage == UPDATE_BACKREF && !(wc->flags[level] & flag)))) {
		BUG_ON(!path->locks[level]);
		ret = btrfs_lookup_extent_info(trans, root,
					       eb->start, eb->len,
					       &wc->refs[level],
					       &wc->flags[level]);
		BUG_ON(ret == -ENOMEM);
		if (ret)
			return ret;
		BUG_ON(wc->refs[level] == 0);
	}

	if (wc->stage == DROP_REFERENCE) {
		if (wc->refs[level] > 1)
			return 1;

		if (path->locks[level] && !wc->keep_locks) {
			btrfs_tree_unlock_rw(eb, path->locks[level]);
			path->locks[level] = 0;
		}
		return 0;
	}

	/* wc->stage == UPDATE_BACKREF */
	if (!(wc->flags[level] & flag)) {
		BUG_ON(!path->locks[level]);
		ret = btrfs_inc_ref(trans, root, eb, 1, wc->for_reloc);
		BUG_ON(ret); /* -ENOMEM */
		ret = btrfs_dec_ref(trans, root, eb, 0, wc->for_reloc);
		BUG_ON(ret); /* -ENOMEM */
		ret = btrfs_set_disk_extent_flags(trans, root, eb->start,
						  eb->len, flag, 0);
		BUG_ON(ret); /* -ENOMEM */
		wc->flags[level] |= flag;
	}

	/*
	 * the block is shared by multiple trees, so it's not good to
	 * keep the tree lock
	 */
	if (path->locks[level] && level > 0) {
		btrfs_tree_unlock_rw(eb, path->locks[level]);
		path->locks[level] = 0;
	}
	return 0;
}

/*
 * hepler to process tree block pointer.
 *
 * when wc->stage == DROP_REFERENCE, this function checks
 * reference count of the block pointed to. if the block
 * is shared and we need update back refs for the subtree
 * rooted at the block, this function changes wc->stage to
 * UPDATE_BACKREF. if the block is shared and there is no
 * need to update back, this function drops the reference
 * to the block.
 *
 * NOTE: return value 1 means we should stop walking down.
 */
static noinline int do_walk_down(struct btrfs_trans_handle *trans,
				 struct btrfs_root *root,
				 struct btrfs_path *path,
				 struct walk_control *wc, int *lookup_info)
{
	u64 bytenr;
	u64 generation;
	u64 parent;
	u32 blocksize;
	struct btrfs_key key;
	struct extent_buffer *next;
	int level = wc->level;
	int reada = 0;
	int ret = 0;

	generation = btrfs_node_ptr_generation(path->nodes[level],
					       path->slots[level]);
	/*
	 * if the lower level block was created before the snapshot
	 * was created, we know there is no need to update back refs
	 * for the subtree
	 */
	if (wc->stage == UPDATE_BACKREF &&
	    generation <= root->root_key.offset) {
		*lookup_info = 1;
		return 1;
	}

	bytenr = btrfs_node_blockptr(path->nodes[level], path->slots[level]);
	blocksize = btrfs_level_size(root, level - 1);

	next = btrfs_find_tree_block(root, bytenr, blocksize);
	if (!next) {
		next = btrfs_find_create_tree_block(root, bytenr, blocksize);
		if (!next)
			return -ENOMEM;
		reada = 1;
	}
	btrfs_tree_lock(next);
	btrfs_set_lock_blocking(next);

	ret = btrfs_lookup_extent_info(trans, root, bytenr, blocksize,
				       &wc->refs[level - 1],
				       &wc->flags[level - 1]);
	if (ret < 0) {
		btrfs_tree_unlock(next);
		return ret;
	}

	BUG_ON(wc->refs[level - 1] == 0);
	*lookup_info = 0;

	if (wc->stage == DROP_REFERENCE) {
		if (wc->refs[level - 1] > 1) {
			if (level == 1 &&
			    (wc->flags[0] & BTRFS_BLOCK_FLAG_FULL_BACKREF))
				goto skip;

			if (!wc->update_ref ||
			    generation <= root->root_key.offset)
				goto skip;

			btrfs_node_key_to_cpu(path->nodes[level], &key,
					      path->slots[level]);
			ret = btrfs_comp_cpu_keys(&key, &wc->update_progress);
			if (ret < 0)
				goto skip;

			wc->stage = UPDATE_BACKREF;
			wc->shared_level = level - 1;
		}
	} else {
		if (level == 1 &&
		    (wc->flags[0] & BTRFS_BLOCK_FLAG_FULL_BACKREF))
			goto skip;
	}

	if (!btrfs_buffer_uptodate(next, generation)) {
		btrfs_tree_unlock(next);
		free_extent_buffer(next);
		next = NULL;
		*lookup_info = 1;
	}

	if (!next) {
		if (reada && level == 1)
			reada_walk_down(trans, root, wc, path);
		next = read_tree_block(root, bytenr, blocksize, generation);
		if (!next)
			return -EIO;
		btrfs_tree_lock(next);
		btrfs_set_lock_blocking(next);
	}

	level--;
	BUG_ON(level != btrfs_header_level(next));
	path->nodes[level] = next;
	path->slots[level] = 0;
	path->locks[level] = BTRFS_WRITE_LOCK_BLOCKING;
	wc->level = level;
	if (wc->level == 1)
		wc->reada_slot = 0;
	return 0;
skip:
	wc->refs[level - 1] = 0;
	wc->flags[level - 1] = 0;
	if (wc->stage == DROP_REFERENCE) {
		if (wc->flags[level] & BTRFS_BLOCK_FLAG_FULL_BACKREF) {
			parent = path->nodes[level]->start;
		} else {
			BUG_ON(root->root_key.objectid !=
			       btrfs_header_owner(path->nodes[level]));
			parent = 0;
		}

		ret = btrfs_free_extent(trans, root, bytenr, blocksize, parent,
				root->root_key.objectid, level - 1, 0, 0);
		BUG_ON(ret); /* -ENOMEM */
	}
	btrfs_tree_unlock(next);
	free_extent_buffer(next);
	*lookup_info = 1;
	return 1;
}

/*
 * hepler to process tree block while walking up the tree.
 *
 * when wc->stage == DROP_REFERENCE, this function drops
 * reference count on the block.
 *
 * when wc->stage == UPDATE_BACKREF, this function changes
 * wc->stage back to DROP_REFERENCE if we changed wc->stage
 * to UPDATE_BACKREF previously while processing the block.
 *
 * NOTE: return value 1 means we should stop walking up.
 */
static noinline int walk_up_proc(struct btrfs_trans_handle *trans,
				 struct btrfs_root *root,
				 struct btrfs_path *path,
				 struct walk_control *wc)
{
	int ret;
	int level = wc->level;
	struct extent_buffer *eb = path->nodes[level];
	u64 parent = 0;

	if (wc->stage == UPDATE_BACKREF) {
		BUG_ON(wc->shared_level < level);
		if (level < wc->shared_level)
			goto out;

		ret = find_next_key(path, level + 1, &wc->update_progress);
		if (ret > 0)
			wc->update_ref = 0;

		wc->stage = DROP_REFERENCE;
		wc->shared_level = -1;
		path->slots[level] = 0;

		/*
		 * check reference count again if the block isn't locked.
		 * we should start walking down the tree again if reference
		 * count is one.
		 */
		if (!path->locks[level]) {
			BUG_ON(level == 0);
			btrfs_tree_lock(eb);
			btrfs_set_lock_blocking(eb);
			path->locks[level] = BTRFS_WRITE_LOCK_BLOCKING;

			ret = btrfs_lookup_extent_info(trans, root,
						       eb->start, eb->len,
						       &wc->refs[level],
						       &wc->flags[level]);
			if (ret < 0) {
				btrfs_tree_unlock_rw(eb, path->locks[level]);
				return ret;
			}
			BUG_ON(wc->refs[level] == 0);
			if (wc->refs[level] == 1) {
				btrfs_tree_unlock_rw(eb, path->locks[level]);
				return 1;
			}
		}
	}

	/* wc->stage == DROP_REFERENCE */
	BUG_ON(wc->refs[level] > 1 && !path->locks[level]);

	if (wc->refs[level] == 1) {
		if (level == 0) {
			if (wc->flags[level] & BTRFS_BLOCK_FLAG_FULL_BACKREF)
				ret = btrfs_dec_ref(trans, root, eb, 1,
						    wc->for_reloc);
			else
				ret = btrfs_dec_ref(trans, root, eb, 0,
						    wc->for_reloc);
			BUG_ON(ret); /* -ENOMEM */
		}
		/* make block locked assertion in clean_tree_block happy */
		if (!path->locks[level] &&
		    btrfs_header_generation(eb) == trans->transid) {
			btrfs_tree_lock(eb);
			btrfs_set_lock_blocking(eb);
			path->locks[level] = BTRFS_WRITE_LOCK_BLOCKING;
		}
		clean_tree_block(trans, root, eb);
	}

	if (eb == root->node) {
		if (wc->flags[level] & BTRFS_BLOCK_FLAG_FULL_BACKREF)
			parent = eb->start;
		else
			BUG_ON(root->root_key.objectid !=
			       btrfs_header_owner(eb));
	} else {
		if (wc->flags[level + 1] & BTRFS_BLOCK_FLAG_FULL_BACKREF)
			parent = path->nodes[level + 1]->start;
		else
			BUG_ON(root->root_key.objectid !=
			       btrfs_header_owner(path->nodes[level + 1]));
	}

	btrfs_free_tree_block(trans, root, eb, parent, wc->refs[level] == 1, 0);
out:
	wc->refs[level] = 0;
	wc->flags[level] = 0;
	return 0;
}

static noinline int walk_down_tree(struct btrfs_trans_handle *trans,
				   struct btrfs_root *root,
				   struct btrfs_path *path,
				   struct walk_control *wc)
{
	int level = wc->level;
	int lookup_info = 1;
	int ret;

	while (level >= 0) {
		ret = walk_down_proc(trans, root, path, wc, lookup_info);
		if (ret > 0)
			break;

		if (level == 0)
			break;

		if (path->slots[level] >=
		    btrfs_header_nritems(path->nodes[level]))
			break;

		ret = do_walk_down(trans, root, path, wc, &lookup_info);
		if (ret > 0) {
			path->slots[level]++;
			continue;
		} else if (ret < 0)
			return ret;
		level = wc->level;
	}
	return 0;
}

static noinline int walk_up_tree(struct btrfs_trans_handle *trans,
				 struct btrfs_root *root,
				 struct btrfs_path *path,
				 struct walk_control *wc, int max_level)
{
	int level = wc->level;
	int ret;

	path->slots[level] = btrfs_header_nritems(path->nodes[level]);
	while (level < max_level && path->nodes[level]) {
		wc->level = level;
		if (path->slots[level] + 1 <
		    btrfs_header_nritems(path->nodes[level])) {
			path->slots[level]++;
			return 0;
		} else {
			ret = walk_up_proc(trans, root, path, wc);
			if (ret > 0)
				return 0;

			if (path->locks[level]) {
				btrfs_tree_unlock_rw(path->nodes[level],
						     path->locks[level]);
				path->locks[level] = 0;
			}
			free_extent_buffer(path->nodes[level]);
			path->nodes[level] = NULL;
			level++;
		}
	}
	return 1;
}

/*
 * drop a subvolume tree.
 *
 * this function traverses the tree freeing any blocks that only
 * referenced by the tree.
 *
 * when a shared tree block is found. this function decreases its
 * reference count by one. if update_ref is true, this function
 * also make sure backrefs for the shared block and all lower level
 * blocks are properly updated.
 */
int btrfs_drop_snapshot(struct btrfs_root *root,
			 struct btrfs_block_rsv *block_rsv, int update_ref,
			 int for_reloc)
{
	struct btrfs_path *path;
	struct btrfs_trans_handle *trans;
	struct btrfs_root *tree_root = root->fs_info->tree_root;
	struct btrfs_root_item *root_item = &root->root_item;
	struct walk_control *wc;
	struct btrfs_key key;
	int err = 0;
	int ret;
	int level;

	path = btrfs_alloc_path();
	if (!path) {
		err = -ENOMEM;
		goto out;
	}

	wc = kzalloc(sizeof(*wc), GFP_NOFS);
	if (!wc) {
		btrfs_free_path(path);
		err = -ENOMEM;
		goto out;
	}

	trans = btrfs_start_transaction(tree_root, 0);
	if (IS_ERR(trans)) {
		err = PTR_ERR(trans);
		goto out_free;
	}

	if (block_rsv)
		trans->block_rsv = block_rsv;

	if (btrfs_disk_key_objectid(&root_item->drop_progress) == 0) {
		level = btrfs_header_level(root->node);
		path->nodes[level] = btrfs_lock_root_node(root);
		btrfs_set_lock_blocking(path->nodes[level]);
		path->slots[level] = 0;
		path->locks[level] = BTRFS_WRITE_LOCK_BLOCKING;
		memset(&wc->update_progress, 0,
		       sizeof(wc->update_progress));
	} else {
		btrfs_disk_key_to_cpu(&key, &root_item->drop_progress);
		memcpy(&wc->update_progress, &key,
		       sizeof(wc->update_progress));

		level = root_item->drop_level;
		BUG_ON(level == 0);
		path->lowest_level = level;
		ret = btrfs_search_slot(NULL, root, &key, path, 0, 0);
		path->lowest_level = 0;
		if (ret < 0) {
			err = ret;
			goto out_end_trans;
		}
		WARN_ON(ret > 0);

		/*
		 * unlock our path, this is safe because only this
		 * function is allowed to delete this snapshot
		 */
		btrfs_unlock_up_safe(path, 0);

		level = btrfs_header_level(root->node);
		while (1) {
			btrfs_tree_lock(path->nodes[level]);
			btrfs_set_lock_blocking(path->nodes[level]);

			ret = btrfs_lookup_extent_info(trans, root,
						path->nodes[level]->start,
						path->nodes[level]->len,
						&wc->refs[level],
						&wc->flags[level]);
			if (ret < 0) {
				err = ret;
				goto out_end_trans;
			}
			BUG_ON(wc->refs[level] == 0);

			if (level == root_item->drop_level)
				break;

			btrfs_tree_unlock(path->nodes[level]);
			WARN_ON(wc->refs[level] != 1);
			level--;
		}
	}

	wc->level = level;
	wc->shared_level = -1;
	wc->stage = DROP_REFERENCE;
	wc->update_ref = update_ref;
	wc->keep_locks = 0;
	wc->for_reloc = for_reloc;
	wc->reada_count = BTRFS_NODEPTRS_PER_BLOCK(root);

	while (1) {
		ret = walk_down_tree(trans, root, path, wc);
		if (ret < 0) {
			err = ret;
			break;
		}

		ret = walk_up_tree(trans, root, path, wc, BTRFS_MAX_LEVEL);
		if (ret < 0) {
			err = ret;
			break;
		}

		if (ret > 0) {
			BUG_ON(wc->stage != DROP_REFERENCE);
			break;
		}

		if (wc->stage == DROP_REFERENCE) {
			level = wc->level;
			btrfs_node_key(path->nodes[level],
				       &root_item->drop_progress,
				       path->slots[level]);
			root_item->drop_level = level;
		}

		BUG_ON(wc->level == 0);
		if (btrfs_should_end_transaction(trans, tree_root)) {
			ret = btrfs_update_root(trans, tree_root,
						&root->root_key,
						root_item);
			if (ret) {
				btrfs_abort_transaction(trans, tree_root, ret);
				err = ret;
				goto out_end_trans;
			}

			btrfs_end_transaction_throttle(trans, tree_root);
			trans = btrfs_start_transaction(tree_root, 0);
			if (IS_ERR(trans)) {
				err = PTR_ERR(trans);
				goto out_free;
			}
			if (block_rsv)
				trans->block_rsv = block_rsv;
		}
	}
	btrfs_release_path(path);
	if (err)
		goto out_end_trans;

	ret = btrfs_del_root(trans, tree_root, &root->root_key);
	if (ret) {
		btrfs_abort_transaction(trans, tree_root, ret);
		goto out_end_trans;
	}

	if (root->root_key.objectid != BTRFS_TREE_RELOC_OBJECTID) {
		ret = btrfs_find_last_root(tree_root, root->root_key.objectid,
					   NULL, NULL);
		if (ret < 0) {
			btrfs_abort_transaction(trans, tree_root, ret);
			err = ret;
			goto out_end_trans;
		} else if (ret > 0) {
			/* if we fail to delete the orphan item this time
			 * around, it'll get picked up the next time.
			 *
			 * The most common failure here is just -ENOENT.
			 */
			btrfs_del_orphan_item(trans, tree_root,
					      root->root_key.objectid);
		}
	}

	if (root->in_radix) {
		btrfs_free_fs_root(tree_root->fs_info, root);
	} else {
		free_extent_buffer(root->node);
		free_extent_buffer(root->commit_root);
		kfree(root);
	}
out_end_trans:
	btrfs_end_transaction_throttle(trans, tree_root);
out_free:
	kfree(wc);
	btrfs_free_path(path);
out:
	if (err)
		btrfs_std_error(root->fs_info, err);
	return err;
}

/*
 * drop subtree rooted at tree block 'node'.
 *
 * NOTE: this function will unlock and release tree block 'node'
 * only used by relocation code
 */
int btrfs_drop_subtree(struct btrfs_trans_handle *trans,
			struct btrfs_root *root,
			struct extent_buffer *node,
			struct extent_buffer *parent)
{
	struct btrfs_path *path;
	struct walk_control *wc;
	int level;
	int parent_level;
	int ret = 0;
	int wret;

	BUG_ON(root->root_key.objectid != BTRFS_TREE_RELOC_OBJECTID);

	path = btrfs_alloc_path();
	if (!path)
		return -ENOMEM;

	wc = kzalloc(sizeof(*wc), GFP_NOFS);
	if (!wc) {
		btrfs_free_path(path);
		return -ENOMEM;
	}

	btrfs_assert_tree_locked(parent);
	parent_level = btrfs_header_level(parent);
	extent_buffer_get(parent);
	path->nodes[parent_level] = parent;
	path->slots[parent_level] = btrfs_header_nritems(parent);

	btrfs_assert_tree_locked(node);
	level = btrfs_header_level(node);
	path->nodes[level] = node;
	path->slots[level] = 0;
	path->locks[level] = BTRFS_WRITE_LOCK_BLOCKING;

	wc->refs[parent_level] = 1;
	wc->flags[parent_level] = BTRFS_BLOCK_FLAG_FULL_BACKREF;
	wc->level = level;
	wc->shared_level = -1;
	wc->stage = DROP_REFERENCE;
	wc->update_ref = 0;
	wc->keep_locks = 1;
	wc->for_reloc = 1;
	wc->reada_count = BTRFS_NODEPTRS_PER_BLOCK(root);

	while (1) {
		wret = walk_down_tree(trans, root, path, wc);
		if (wret < 0) {
			ret = wret;
			break;
		}

		wret = walk_up_tree(trans, root, path, wc, parent_level);
		if (wret < 0)
			ret = wret;
		if (wret != 0)
			break;
	}

	kfree(wc);
	btrfs_free_path(path);
	return ret;
}

static u64 update_block_group_flags(struct btrfs_root *root, u64 flags)
{
	u64 num_devices;
	u64 stripped;

	/*
	 * if restripe for this chunk_type is on pick target profile and
	 * return, otherwise do the usual balance
	 */
	stripped = get_restripe_target(root->fs_info, flags);
	if (stripped)
		return extended_to_chunk(stripped);

	/*
	 * we add in the count of missing devices because we want
	 * to make sure that any RAID levels on a degraded FS
	 * continue to be honored.
	 */
	num_devices = root->fs_info->fs_devices->rw_devices +
		root->fs_info->fs_devices->missing_devices;

	stripped = BTRFS_BLOCK_GROUP_RAID0 |
		BTRFS_BLOCK_GROUP_RAID1 | BTRFS_BLOCK_GROUP_RAID10;

	if (num_devices == 1) {
		stripped |= BTRFS_BLOCK_GROUP_DUP;
		stripped = flags & ~stripped;

		/* turn raid0 into single device chunks */
		if (flags & BTRFS_BLOCK_GROUP_RAID0)
			return stripped;

		/* turn mirroring into duplication */
		if (flags & (BTRFS_BLOCK_GROUP_RAID1 |
			     BTRFS_BLOCK_GROUP_RAID10))
			return stripped | BTRFS_BLOCK_GROUP_DUP;
	} else {
		/* they already had raid on here, just return */
		if (flags & stripped)
			return flags;

		stripped |= BTRFS_BLOCK_GROUP_DUP;
		stripped = flags & ~stripped;

		/* switch duplicated blocks with raid1 */
		if (flags & BTRFS_BLOCK_GROUP_DUP)
			return stripped | BTRFS_BLOCK_GROUP_RAID1;

		/* this is drive concat, leave it alone */
	}

	return flags;
}

static int set_block_group_ro(struct btrfs_block_group_cache *cache, int force)
{
	struct btrfs_space_info *sinfo = cache->space_info;
	u64 num_bytes;
	u64 min_allocable_bytes;
	int ret = -ENOSPC;


	/*
	 * We need some metadata space and system metadata space for
	 * allocating chunks in some corner cases until we force to set
	 * it to be readonly.
	 */
	if ((sinfo->flags &
	     (BTRFS_BLOCK_GROUP_SYSTEM | BTRFS_BLOCK_GROUP_METADATA)) &&
	    !force)
		min_allocable_bytes = 1 * 1024 * 1024;
	else
		min_allocable_bytes = 0;

	spin_lock(&sinfo->lock);
	spin_lock(&cache->lock);

	if (cache->ro) {
		ret = 0;
		goto out;
	}

	num_bytes = cache->key.offset - cache->reserved - cache->pinned -
		    cache->bytes_super - btrfs_block_group_used(&cache->item);

	if (sinfo->bytes_used + sinfo->bytes_reserved + sinfo->bytes_pinned +
	    sinfo->bytes_may_use + sinfo->bytes_readonly + num_bytes +
	    min_allocable_bytes <= sinfo->total_bytes) {
		sinfo->bytes_readonly += num_bytes;
		cache->ro = 1;
		ret = 0;
	}
out:
	spin_unlock(&cache->lock);
	spin_unlock(&sinfo->lock);
	return ret;
}

int btrfs_set_block_group_ro(struct btrfs_root *root,
			     struct btrfs_block_group_cache *cache)

{
	struct btrfs_trans_handle *trans;
	u64 alloc_flags;
	int ret;

	BUG_ON(cache->ro);

	trans = btrfs_join_transaction(root);
	if (IS_ERR(trans))
		return PTR_ERR(trans);

	alloc_flags = update_block_group_flags(root, cache->flags);
	if (alloc_flags != cache->flags) {
		ret = do_chunk_alloc(trans, root, 2 * 1024 * 1024, alloc_flags,
				     CHUNK_ALLOC_FORCE);
		if (ret < 0)
			goto out;
	}

	ret = set_block_group_ro(cache, 0);
	if (!ret)
		goto out;
	alloc_flags = get_alloc_profile(root, cache->space_info->flags);
	ret = do_chunk_alloc(trans, root, 2 * 1024 * 1024, alloc_flags,
			     CHUNK_ALLOC_FORCE);
	if (ret < 0)
		goto out;
	ret = set_block_group_ro(cache, 0);
out:
	btrfs_end_transaction(trans, root);
	return ret;
}

int btrfs_force_chunk_alloc(struct btrfs_trans_handle *trans,
			    struct btrfs_root *root, u64 type)
{
	u64 alloc_flags = get_alloc_profile(root, type);
	return do_chunk_alloc(trans, root, 2 * 1024 * 1024, alloc_flags,
			      CHUNK_ALLOC_FORCE);
}

/*
 * helper to account the unused space of all the readonly block group in the
 * list. takes mirrors into account.
 */
static u64 __btrfs_get_ro_block_group_free_space(struct list_head *groups_list)
{
	struct btrfs_block_group_cache *block_group;
	u64 free_bytes = 0;
	int factor;

	list_for_each_entry(block_group, groups_list, list) {
		spin_lock(&block_group->lock);

		if (!block_group->ro) {
			spin_unlock(&block_group->lock);
			continue;
		}

		if (block_group->flags & (BTRFS_BLOCK_GROUP_RAID1 |
					  BTRFS_BLOCK_GROUP_RAID10 |
					  BTRFS_BLOCK_GROUP_DUP))
			factor = 2;
		else
			factor = 1;

		free_bytes += (block_group->key.offset -
			       btrfs_block_group_used(&block_group->item)) *
			       factor;

		spin_unlock(&block_group->lock);
	}

	return free_bytes;
}

/*
 * helper to account the unused space of all the readonly block group in the
 * space_info. takes mirrors into account.
 */
u64 btrfs_account_ro_block_groups_free_space(struct btrfs_space_info *sinfo)
{
	int i;
	u64 free_bytes = 0;

	spin_lock(&sinfo->lock);

	for(i = 0; i < BTRFS_NR_RAID_TYPES; i++)
		if (!list_empty(&sinfo->block_groups[i]))
			free_bytes += __btrfs_get_ro_block_group_free_space(
						&sinfo->block_groups[i]);

	spin_unlock(&sinfo->lock);

	return free_bytes;
}

void btrfs_set_block_group_rw(struct btrfs_root *root,
			      struct btrfs_block_group_cache *cache)
{
	struct btrfs_space_info *sinfo = cache->space_info;
	u64 num_bytes;

	BUG_ON(!cache->ro);

	spin_lock(&sinfo->lock);
	spin_lock(&cache->lock);
	num_bytes = cache->key.offset - cache->reserved - cache->pinned -
		    cache->bytes_super - btrfs_block_group_used(&cache->item);
	sinfo->bytes_readonly -= num_bytes;
	cache->ro = 0;
	spin_unlock(&cache->lock);
	spin_unlock(&sinfo->lock);
}

/*
 * checks to see if its even possible to relocate this block group.
 *
 * @return - -1 if it's not a good idea to relocate this block group, 0 if its
 * ok to go ahead and try.
 */
int btrfs_can_relocate(struct btrfs_root *root, u64 bytenr)
{
	struct btrfs_block_group_cache *block_group;
	struct btrfs_space_info *space_info;
	struct btrfs_fs_devices *fs_devices = root->fs_info->fs_devices;
	struct btrfs_device *device;
	u64 min_free;
	u64 dev_min = 1;
	u64 dev_nr = 0;
	u64 target;
	int index;
	int full = 0;
	int ret = 0;

	block_group = btrfs_lookup_block_group(root->fs_info, bytenr);

	/* odd, couldn't find the block group, leave it alone */
	if (!block_group)
		return -1;

	min_free = btrfs_block_group_used(&block_group->item);

	/* no bytes used, we're good */
	if (!min_free)
		goto out;

	space_info = block_group->space_info;
	spin_lock(&space_info->lock);

	full = space_info->full;

	/*
	 * if this is the last block group we have in this space, we can't
	 * relocate it unless we're able to allocate a new chunk below.
	 *
	 * Otherwise, we need to make sure we have room in the space to handle
	 * all of the extents from this block group.  If we can, we're good
	 */
	if ((space_info->total_bytes != block_group->key.offset) &&
	    (space_info->bytes_used + space_info->bytes_reserved +
	     space_info->bytes_pinned + space_info->bytes_readonly +
	     min_free < space_info->total_bytes)) {
		spin_unlock(&space_info->lock);
		goto out;
	}
	spin_unlock(&space_info->lock);

	/*
	 * ok we don't have enough space, but maybe we have free space on our
	 * devices to allocate new chunks for relocation, so loop through our
	 * alloc devices and guess if we have enough space.  if this block
	 * group is going to be restriped, run checks against the target
	 * profile instead of the current one.
	 */
	ret = -1;

	/*
	 * index:
	 *      0: raid10
	 *      1: raid1
	 *      2: dup
	 *      3: raid0
	 *      4: single
	 */
	target = get_restripe_target(root->fs_info, block_group->flags);
	if (target) {
		index = __get_block_group_index(extended_to_chunk(target));
	} else {
		/*
		 * this is just a balance, so if we were marked as full
		 * we know there is no space for a new chunk
		 */
		if (full)
			goto out;

		index = get_block_group_index(block_group);
	}

	if (index == 0) {
		dev_min = 4;
		/* Divide by 2 */
		min_free >>= 1;
	} else if (index == 1) {
		dev_min = 2;
	} else if (index == 2) {
		/* Multiply by 2 */
		min_free <<= 1;
	} else if (index == 3) {
		dev_min = fs_devices->rw_devices;
		do_div(min_free, dev_min);
	}

	mutex_lock(&root->fs_info->chunk_mutex);
	list_for_each_entry(device, &fs_devices->alloc_list, dev_alloc_list) {
		u64 dev_offset;

		/*
		 * check to make sure we can actually find a chunk with enough
		 * space to fit our block group in.
		 */
		if (device->total_bytes > device->bytes_used + min_free) {
			ret = find_free_dev_extent(device, min_free,
						   &dev_offset, NULL);
			if (!ret)
				dev_nr++;

			if (dev_nr >= dev_min)
				break;

			ret = -1;
		}
	}
	mutex_unlock(&root->fs_info->chunk_mutex);
out:
	btrfs_put_block_group(block_group);
	return ret;
}

static int find_first_block_group(struct btrfs_root *root,
		struct btrfs_path *path, struct btrfs_key *key)
{
	int ret = 0;
	struct btrfs_key found_key;
	struct extent_buffer *leaf;
	int slot;

	ret = btrfs_search_slot(NULL, root, key, path, 0, 0);
	if (ret < 0)
		goto out;

	while (1) {
		slot = path->slots[0];
		leaf = path->nodes[0];
		if (slot >= btrfs_header_nritems(leaf)) {
			ret = btrfs_next_leaf(root, path);
			if (ret == 0)
				continue;
			if (ret < 0)
				goto out;
			break;
		}
		btrfs_item_key_to_cpu(leaf, &found_key, slot);

		if (found_key.objectid >= key->objectid &&
		    found_key.type == BTRFS_BLOCK_GROUP_ITEM_KEY) {
			ret = 0;
			goto out;
		}
		path->slots[0]++;
	}
out:
	return ret;
}

void btrfs_put_block_group_cache(struct btrfs_fs_info *info)
{
	struct btrfs_block_group_cache *block_group;
	u64 last = 0;

	while (1) {
		struct inode *inode;

		block_group = btrfs_lookup_first_block_group(info, last);
		while (block_group) {
			spin_lock(&block_group->lock);
			if (block_group->iref)
				break;
			spin_unlock(&block_group->lock);
			block_group = next_block_group(info->tree_root,
						       block_group);
		}
		if (!block_group) {
			if (last == 0)
				break;
			last = 0;
			continue;
		}

		inode = block_group->inode;
		block_group->iref = 0;
		block_group->inode = NULL;
		spin_unlock(&block_group->lock);
		iput(inode);
		last = block_group->key.objectid + block_group->key.offset;
		btrfs_put_block_group(block_group);
	}
}

int btrfs_free_block_groups(struct btrfs_fs_info *info)
{
	struct btrfs_block_group_cache *block_group;
	struct btrfs_space_info *space_info;
	struct btrfs_caching_control *caching_ctl;
	struct rb_node *n;

	down_write(&info->extent_commit_sem);
	while (!list_empty(&info->caching_block_groups)) {
		caching_ctl = list_entry(info->caching_block_groups.next,
					 struct btrfs_caching_control, list);
		list_del(&caching_ctl->list);
		put_caching_control(caching_ctl);
	}
	up_write(&info->extent_commit_sem);

	spin_lock(&info->block_group_cache_lock);
	while ((n = rb_last(&info->block_group_cache_tree)) != NULL) {
		block_group = rb_entry(n, struct btrfs_block_group_cache,
				       cache_node);
		rb_erase(&block_group->cache_node,
			 &info->block_group_cache_tree);
		spin_unlock(&info->block_group_cache_lock);

		down_write(&block_group->space_info->groups_sem);
		list_del(&block_group->list);
		up_write(&block_group->space_info->groups_sem);

		if (block_group->cached == BTRFS_CACHE_STARTED)
			wait_block_group_cache_done(block_group);

		/*
		 * We haven't cached this block group, which means we could
		 * possibly have excluded extents on this block group.
		 */
		if (block_group->cached == BTRFS_CACHE_NO)
			free_excluded_extents(info->extent_root, block_group);

		btrfs_remove_free_space_cache(block_group);
		btrfs_put_block_group(block_group);

		spin_lock(&info->block_group_cache_lock);
	}
	spin_unlock(&info->block_group_cache_lock);

	/* now that all the block groups are freed, go through and
	 * free all the space_info structs.  This is only called during
	 * the final stages of unmount, and so we know nobody is
	 * using them.  We call synchronize_rcu() once before we start,
	 * just to be on the safe side.
	 */
	synchronize_rcu();

	release_global_block_rsv(info);

	while(!list_empty(&info->space_info)) {
		space_info = list_entry(info->space_info.next,
					struct btrfs_space_info,
					list);
		if (space_info->bytes_pinned > 0 ||
		    space_info->bytes_reserved > 0 ||
		    space_info->bytes_may_use > 0) {
			WARN_ON(1);
			dump_space_info(space_info, 0, 0);
		}
		list_del(&space_info->list);
		kfree(space_info);
	}
	return 0;
}

static void __link_block_group(struct btrfs_space_info *space_info,
			       struct btrfs_block_group_cache *cache)
{
	int index = get_block_group_index(cache);

	down_write(&space_info->groups_sem);
	list_add_tail(&cache->list, &space_info->block_groups[index]);
	up_write(&space_info->groups_sem);
}

int btrfs_read_block_groups(struct btrfs_root *root)
{
	struct btrfs_path *path;
	int ret;
	struct btrfs_block_group_cache *cache;
	struct btrfs_fs_info *info = root->fs_info;
	struct btrfs_space_info *space_info;
	struct btrfs_key key;
	struct btrfs_key found_key;
	struct extent_buffer *leaf;
	int need_clear = 0;
	u64 cache_gen;

	root = info->extent_root;
	key.objectid = 0;
	key.offset = 0;
	btrfs_set_key_type(&key, BTRFS_BLOCK_GROUP_ITEM_KEY);
	path = btrfs_alloc_path();
	if (!path)
		return -ENOMEM;
	path->reada = 1;

	cache_gen = btrfs_super_cache_generation(root->fs_info->super_copy);
	if (btrfs_test_opt(root, SPACE_CACHE) &&
	    btrfs_super_generation(root->fs_info->super_copy) != cache_gen)
		need_clear = 1;
	if (btrfs_test_opt(root, CLEAR_CACHE))
		need_clear = 1;

	while (1) {
		ret = find_first_block_group(root, path, &key);
		if (ret > 0)
			break;
		if (ret != 0)
			goto error;
		leaf = path->nodes[0];
		btrfs_item_key_to_cpu(leaf, &found_key, path->slots[0]);
		cache = kzalloc(sizeof(*cache), GFP_NOFS);
		if (!cache) {
			ret = -ENOMEM;
			goto error;
		}
		cache->free_space_ctl = kzalloc(sizeof(*cache->free_space_ctl),
						GFP_NOFS);
		if (!cache->free_space_ctl) {
			kfree(cache);
			ret = -ENOMEM;
			goto error;
		}

		atomic_set(&cache->count, 1);
		spin_lock_init(&cache->lock);
		cache->fs_info = info;
		INIT_LIST_HEAD(&cache->list);
		INIT_LIST_HEAD(&cache->cluster_list);

		if (need_clear)
			cache->disk_cache_state = BTRFS_DC_CLEAR;

		read_extent_buffer(leaf, &cache->item,
				   btrfs_item_ptr_offset(leaf, path->slots[0]),
				   sizeof(cache->item));
		memcpy(&cache->key, &found_key, sizeof(found_key));

		key.objectid = found_key.objectid + found_key.offset;
		btrfs_release_path(path);
		cache->flags = btrfs_block_group_flags(&cache->item);
		cache->sectorsize = root->sectorsize;

		btrfs_init_free_space_ctl(cache);

		/*
		 * We need to exclude the super stripes now so that the space
		 * info has super bytes accounted for, otherwise we'll think
		 * we have more space than we actually do.
		 */
		exclude_super_stripes(root, cache);

		/*
		 * check for two cases, either we are full, and therefore
		 * don't need to bother with the caching work since we won't
		 * find any space, or we are empty, and we can just add all
		 * the space in and be done with it.  This saves us _alot_ of
		 * time, particularly in the full case.
		 */
		if (found_key.offset == btrfs_block_group_used(&cache->item)) {
			cache->last_byte_to_unpin = (u64)-1;
			cache->cached = BTRFS_CACHE_FINISHED;
			free_excluded_extents(root, cache);
		} else if (btrfs_block_group_used(&cache->item) == 0) {
			cache->last_byte_to_unpin = (u64)-1;
			cache->cached = BTRFS_CACHE_FINISHED;
			add_new_free_space(cache, root->fs_info,
					   found_key.objectid,
					   found_key.objectid +
					   found_key.offset);
			free_excluded_extents(root, cache);
		}

		ret = update_space_info(info, cache->flags, found_key.offset,
					btrfs_block_group_used(&cache->item),
					&space_info);
		BUG_ON(ret); /* -ENOMEM */
		cache->space_info = space_info;
		spin_lock(&cache->space_info->lock);
		cache->space_info->bytes_readonly += cache->bytes_super;
		spin_unlock(&cache->space_info->lock);

		__link_block_group(space_info, cache);

		ret = btrfs_add_block_group_cache(root->fs_info, cache);
		BUG_ON(ret); /* Logic error */

		set_avail_alloc_bits(root->fs_info, cache->flags);
		if (btrfs_chunk_readonly(root, cache->key.objectid))
			set_block_group_ro(cache, 1);
	}

	list_for_each_entry_rcu(space_info, &root->fs_info->space_info, list) {
		if (!(get_alloc_profile(root, space_info->flags) &
		      (BTRFS_BLOCK_GROUP_RAID10 |
		       BTRFS_BLOCK_GROUP_RAID1 |
		       BTRFS_BLOCK_GROUP_DUP)))
			continue;
		/*
		 * avoid allocating from un-mirrored block group if there are
		 * mirrored block groups.
		 */
		list_for_each_entry(cache, &space_info->block_groups[3], list)
			set_block_group_ro(cache, 1);
		list_for_each_entry(cache, &space_info->block_groups[4], list)
			set_block_group_ro(cache, 1);
	}

	init_global_block_rsv(info);
	ret = 0;
error:
	btrfs_free_path(path);
	return ret;
}

int btrfs_make_block_group(struct btrfs_trans_handle *trans,
			   struct btrfs_root *root, u64 bytes_used,
			   u64 type, u64 chunk_objectid, u64 chunk_offset,
			   u64 size)
{
	int ret;
	struct btrfs_root *extent_root;
	struct btrfs_block_group_cache *cache;

	extent_root = root->fs_info->extent_root;

	root->fs_info->last_trans_log_full_commit = trans->transid;

	cache = kzalloc(sizeof(*cache), GFP_NOFS);
	if (!cache)
		return -ENOMEM;
	cache->free_space_ctl = kzalloc(sizeof(*cache->free_space_ctl),
					GFP_NOFS);
	if (!cache->free_space_ctl) {
		kfree(cache);
		return -ENOMEM;
	}

	cache->key.objectid = chunk_offset;
	cache->key.offset = size;
	cache->key.type = BTRFS_BLOCK_GROUP_ITEM_KEY;
	cache->sectorsize = root->sectorsize;
	cache->fs_info = root->fs_info;

	atomic_set(&cache->count, 1);
	spin_lock_init(&cache->lock);
	INIT_LIST_HEAD(&cache->list);
	INIT_LIST_HEAD(&cache->cluster_list);

	btrfs_init_free_space_ctl(cache);

	btrfs_set_block_group_used(&cache->item, bytes_used);
	btrfs_set_block_group_chunk_objectid(&cache->item, chunk_objectid);
	cache->flags = type;
	btrfs_set_block_group_flags(&cache->item, type);

	cache->last_byte_to_unpin = (u64)-1;
	cache->cached = BTRFS_CACHE_FINISHED;
	exclude_super_stripes(root, cache);

	add_new_free_space(cache, root->fs_info, chunk_offset,
			   chunk_offset + size);

	free_excluded_extents(root, cache);

	ret = update_space_info(root->fs_info, cache->flags, size, bytes_used,
				&cache->space_info);
	BUG_ON(ret); /* -ENOMEM */
	update_global_block_rsv(root->fs_info);

	spin_lock(&cache->space_info->lock);
	cache->space_info->bytes_readonly += cache->bytes_super;
	spin_unlock(&cache->space_info->lock);

	__link_block_group(cache->space_info, cache);

	ret = btrfs_add_block_group_cache(root->fs_info, cache);
	BUG_ON(ret); /* Logic error */

	ret = btrfs_insert_item(trans, extent_root, &cache->key, &cache->item,
				sizeof(cache->item));
	if (ret) {
		btrfs_abort_transaction(trans, extent_root, ret);
		return ret;
	}

	set_avail_alloc_bits(extent_root->fs_info, type);

	return 0;
}

static void clear_avail_alloc_bits(struct btrfs_fs_info *fs_info, u64 flags)
{
	u64 extra_flags = chunk_to_extended(flags) &
				BTRFS_EXTENDED_PROFILE_MASK;

	if (flags & BTRFS_BLOCK_GROUP_DATA)
		fs_info->avail_data_alloc_bits &= ~extra_flags;
	if (flags & BTRFS_BLOCK_GROUP_METADATA)
		fs_info->avail_metadata_alloc_bits &= ~extra_flags;
	if (flags & BTRFS_BLOCK_GROUP_SYSTEM)
		fs_info->avail_system_alloc_bits &= ~extra_flags;
}

int btrfs_remove_block_group(struct btrfs_trans_handle *trans,
			     struct btrfs_root *root, u64 group_start)
{
	struct btrfs_path *path;
	struct btrfs_block_group_cache *block_group;
	struct btrfs_free_cluster *cluster;
	struct btrfs_root *tree_root = root->fs_info->tree_root;
	struct btrfs_key key;
	struct inode *inode;
	int ret;
	int index;
	int factor;

	root = root->fs_info->extent_root;

	block_group = btrfs_lookup_block_group(root->fs_info, group_start);
	BUG_ON(!block_group);
	BUG_ON(!block_group->ro);

	/*
	 * Free the reserved super bytes from this block group before
	 * remove it.
	 */
	free_excluded_extents(root, block_group);

	memcpy(&key, &block_group->key, sizeof(key));
	index = get_block_group_index(block_group);
	if (block_group->flags & (BTRFS_BLOCK_GROUP_DUP |
				  BTRFS_BLOCK_GROUP_RAID1 |
				  BTRFS_BLOCK_GROUP_RAID10))
		factor = 2;
	else
		factor = 1;

	/* make sure this block group isn't part of an allocation cluster */
	cluster = &root->fs_info->data_alloc_cluster;
	spin_lock(&cluster->refill_lock);
	btrfs_return_cluster_to_free_space(block_group, cluster);
	spin_unlock(&cluster->refill_lock);

	/*
	 * make sure this block group isn't part of a metadata
	 * allocation cluster
	 */
	cluster = &root->fs_info->meta_alloc_cluster;
	spin_lock(&cluster->refill_lock);
	btrfs_return_cluster_to_free_space(block_group, cluster);
	spin_unlock(&cluster->refill_lock);

	path = btrfs_alloc_path();
	if (!path) {
		ret = -ENOMEM;
		goto out;
	}

	inode = lookup_free_space_inode(tree_root, block_group, path);
	if (!IS_ERR(inode)) {
		ret = btrfs_orphan_add(trans, inode);
		if (ret) {
			btrfs_add_delayed_iput(inode);
			goto out;
		}
		clear_nlink(inode);
		/* One for the block groups ref */
		spin_lock(&block_group->lock);
		if (block_group->iref) {
			block_group->iref = 0;
			block_group->inode = NULL;
			spin_unlock(&block_group->lock);
			iput(inode);
		} else {
			spin_unlock(&block_group->lock);
		}
		/* One for our lookup ref */
		btrfs_add_delayed_iput(inode);
	}

	key.objectid = BTRFS_FREE_SPACE_OBJECTID;
	key.offset = block_group->key.objectid;
	key.type = 0;

	ret = btrfs_search_slot(trans, tree_root, &key, path, -1, 1);
	if (ret < 0)
		goto out;
	if (ret > 0)
		btrfs_release_path(path);
	if (ret == 0) {
		ret = btrfs_del_item(trans, tree_root, path);
		if (ret)
			goto out;
		btrfs_release_path(path);
	}

	spin_lock(&root->fs_info->block_group_cache_lock);
	rb_erase(&block_group->cache_node,
		 &root->fs_info->block_group_cache_tree);
	spin_unlock(&root->fs_info->block_group_cache_lock);

	down_write(&block_group->space_info->groups_sem);
	/*
	 * we must use list_del_init so people can check to see if they
	 * are still on the list after taking the semaphore
	 */
	list_del_init(&block_group->list);
	if (list_empty(&block_group->space_info->block_groups[index]))
		clear_avail_alloc_bits(root->fs_info, block_group->flags);
	up_write(&block_group->space_info->groups_sem);

	if (block_group->cached == BTRFS_CACHE_STARTED)
		wait_block_group_cache_done(block_group);

	btrfs_remove_free_space_cache(block_group);

	spin_lock(&block_group->space_info->lock);
	block_group->space_info->total_bytes -= block_group->key.offset;
	block_group->space_info->bytes_readonly -= block_group->key.offset;
	block_group->space_info->disk_total -= block_group->key.offset * factor;
	spin_unlock(&block_group->space_info->lock);

	memcpy(&key, &block_group->key, sizeof(key));

	btrfs_clear_space_info_full(root->fs_info);

	btrfs_put_block_group(block_group);
	btrfs_put_block_group(block_group);

	ret = btrfs_search_slot(trans, root, &key, path, -1, 1);
	if (ret > 0)
		ret = -EIO;
	if (ret < 0)
		goto out;

	ret = btrfs_del_item(trans, root, path);
out:
	btrfs_free_path(path);
	return ret;
}

int btrfs_init_space_info(struct btrfs_fs_info *fs_info)
{
	struct btrfs_space_info *space_info;
	struct btrfs_super_block *disk_super;
	u64 features;
	u64 flags;
	int mixed = 0;
	int ret;

	disk_super = fs_info->super_copy;
	if (!btrfs_super_root(disk_super))
		return 1;

	features = btrfs_super_incompat_flags(disk_super);
	if (features & BTRFS_FEATURE_INCOMPAT_MIXED_GROUPS)
		mixed = 1;

	flags = BTRFS_BLOCK_GROUP_SYSTEM;
	ret = update_space_info(fs_info, flags, 0, 0, &space_info);
	if (ret)
		goto out;

	if (mixed) {
		flags = BTRFS_BLOCK_GROUP_METADATA | BTRFS_BLOCK_GROUP_DATA;
		ret = update_space_info(fs_info, flags, 0, 0, &space_info);
	} else {
		flags = BTRFS_BLOCK_GROUP_METADATA;
		ret = update_space_info(fs_info, flags, 0, 0, &space_info);
		if (ret)
			goto out;

		flags = BTRFS_BLOCK_GROUP_DATA;
		ret = update_space_info(fs_info, flags, 0, 0, &space_info);
	}
out:
	return ret;
}

int btrfs_error_unpin_extent_range(struct btrfs_root *root, u64 start, u64 end)
{
	return unpin_extent_range(root, start, end);
}

int btrfs_error_discard_extent(struct btrfs_root *root, u64 bytenr,
			       u64 num_bytes, u64 *actual_bytes)
{
	return btrfs_discard_extent(root, bytenr, num_bytes, actual_bytes);
}

int btrfs_trim_fs(struct btrfs_root *root, struct fstrim_range *range)
{
	struct btrfs_fs_info *fs_info = root->fs_info;
	struct btrfs_block_group_cache *cache = NULL;
	u64 group_trimmed;
	u64 start;
	u64 end;
	u64 trimmed = 0;
	u64 total_bytes = btrfs_super_total_bytes(fs_info->super_copy);
	int ret = 0;

	/*
	 * try to trim all FS space, our block group may start from non-zero.
	 */
	if (range->len == total_bytes)
		cache = btrfs_lookup_first_block_group(fs_info, range->start);
	else
		cache = btrfs_lookup_block_group(fs_info, range->start);

	while (cache) {
		if (cache->key.objectid >= (range->start + range->len)) {
			btrfs_put_block_group(cache);
			break;
		}

		start = max(range->start, cache->key.objectid);
		end = min(range->start + range->len,
				cache->key.objectid + cache->key.offset);

		if (end - start >= range->minlen) {
			if (!block_group_cache_done(cache)) {
				ret = cache_block_group(cache, NULL, root, 0);
				if (!ret)
					wait_block_group_cache_done(cache);
			}
			ret = btrfs_trim_block_group(cache,
						     &group_trimmed,
						     start,
						     end,
						     range->minlen);

			trimmed += group_trimmed;
			if (ret) {
				btrfs_put_block_group(cache);
				break;
			}
		}

		cache = next_block_group(fs_info->tree_root, cache);
	}

	range->len = trimmed;
	return ret;
}<|MERGE_RESOLUTION|>--- conflicted
+++ resolved
@@ -3363,12 +3363,7 @@
 	}
 	data_sinfo->bytes_may_use += bytes;
 	trace_btrfs_space_reservation(root->fs_info, "space_info",
-<<<<<<< HEAD
-				      (u64)(unsigned long)data_sinfo,
-				      bytes, 1);
-=======
 				      data_sinfo->flags, bytes, 1);
->>>>>>> e9676695
 	spin_unlock(&data_sinfo->lock);
 
 	return 0;
@@ -3389,12 +3384,7 @@
 	spin_lock(&data_sinfo->lock);
 	data_sinfo->bytes_may_use -= bytes;
 	trace_btrfs_space_reservation(root->fs_info, "space_info",
-<<<<<<< HEAD
-				      (u64)(unsigned long)data_sinfo,
-				      bytes, 0);
-=======
 				      data_sinfo->flags, bytes, 0);
->>>>>>> e9676695
 	spin_unlock(&data_sinfo->lock);
 }
 
@@ -3809,13 +3799,7 @@
 		if (used + orig_bytes <= space_info->total_bytes) {
 			space_info->bytes_may_use += orig_bytes;
 			trace_btrfs_space_reservation(root->fs_info,
-<<<<<<< HEAD
-					      "space_info",
-					      (u64)(unsigned long)space_info,
-					      orig_bytes, 1);
-=======
 				"space_info", space_info->flags, orig_bytes, 1);
->>>>>>> e9676695
 			ret = 0;
 		} else {
 			/*
@@ -3884,13 +3868,7 @@
 		if (used + num_bytes < space_info->total_bytes + avail) {
 			space_info->bytes_may_use += orig_bytes;
 			trace_btrfs_space_reservation(root->fs_info,
-<<<<<<< HEAD
-					      "space_info",
-					      (u64)(unsigned long)space_info,
-					      orig_bytes, 1);
-=======
 				"space_info", space_info->flags, orig_bytes, 1);
->>>>>>> e9676695
 			ret = 0;
 		} else {
 			wait_ordered = true;
@@ -4036,12 +4014,7 @@
 			spin_lock(&space_info->lock);
 			space_info->bytes_may_use -= num_bytes;
 			trace_btrfs_space_reservation(fs_info, "space_info",
-<<<<<<< HEAD
-					      (u64)(unsigned long)space_info,
-					      num_bytes, 0);
-=======
 					space_info->flags, num_bytes, 0);
->>>>>>> e9676695
 			space_info->reservation_progress++;
 			spin_unlock(&space_info->lock);
 		}
@@ -4259,22 +4232,14 @@
 		block_rsv->reserved += num_bytes;
 		sinfo->bytes_may_use += num_bytes;
 		trace_btrfs_space_reservation(fs_info, "space_info",
-<<<<<<< HEAD
-				      (u64)(unsigned long)sinfo, num_bytes, 1);
-=======
 				      sinfo->flags, num_bytes, 1);
->>>>>>> e9676695
 	}
 
 	if (block_rsv->reserved >= block_rsv->size) {
 		num_bytes = block_rsv->reserved - block_rsv->size;
 		sinfo->bytes_may_use -= num_bytes;
 		trace_btrfs_space_reservation(fs_info, "space_info",
-<<<<<<< HEAD
-				      (u64)(unsigned long)sinfo, num_bytes, 0);
-=======
 				      sinfo->flags, num_bytes, 0);
->>>>>>> e9676695
 		sinfo->reservation_progress++;
 		block_rsv->reserved = block_rsv->size;
 		block_rsv->full = 1;
@@ -4328,12 +4293,7 @@
 		return;
 
 	trace_btrfs_space_reservation(root->fs_info, "transaction",
-<<<<<<< HEAD
-				      (u64)(unsigned long)trans,
-				      trans->bytes_reserved, 0);
-=======
 				      trans->transid, trans->bytes_reserved, 0);
->>>>>>> e9676695
 	btrfs_block_rsv_release(root, trans->block_rsv, trans->bytes_reserved);
 	trans->bytes_reserved = 0;
 }
@@ -4852,14 +4812,8 @@
 			space_info->bytes_reserved += num_bytes;
 			if (reserve == RESERVE_ALLOC) {
 				trace_btrfs_space_reservation(cache->fs_info,
-<<<<<<< HEAD
-					      "space_info",
-					      (u64)(unsigned long)space_info,
-					      num_bytes, 0);
-=======
 						"space_info", space_info->flags,
 						num_bytes, 0);
->>>>>>> e9676695
 				space_info->bytes_may_use -= num_bytes;
 			}
 		}
@@ -5906,29 +5860,19 @@
 
 	WARN_ON(num_bytes < root->sectorsize);
 	ret = find_free_extent(trans, root, num_bytes, empty_size,
-<<<<<<< HEAD
-			       search_start, search_end, hint_byte,
-			       ins, data);
-=======
 			       hint_byte, ins, data);
->>>>>>> e9676695
 
 	if (ret == -ENOSPC) {
 		if (!final_tried) {
 			num_bytes = num_bytes >> 1;
 			num_bytes = num_bytes & ~(root->sectorsize - 1);
 			num_bytes = max(num_bytes, min_alloc_size);
-<<<<<<< HEAD
-			do_chunk_alloc(trans, root->fs_info->extent_root,
-				       num_bytes, data, CHUNK_ALLOC_FORCE);
-=======
 			ret = do_chunk_alloc(trans, root->fs_info->extent_root,
 				       num_bytes, data, CHUNK_ALLOC_FORCE);
 			if (ret < 0 && ret != -ENOSPC) {
 				btrfs_abort_transaction(trans, root, ret);
 				return ret;
 			}
->>>>>>> e9676695
 			if (num_bytes == min_alloc_size)
 				final_tried = true;
 			goto again;
@@ -5939,12 +5883,8 @@
 			printk(KERN_ERR "btrfs allocation failed flags %llu, "
 			       "wanted %llu\n", (unsigned long long)data,
 			       (unsigned long long)num_bytes);
-<<<<<<< HEAD
-			dump_space_info(sinfo, num_bytes, 1);
-=======
 			if (sinfo)
 				dump_space_info(sinfo, num_bytes, 1);
->>>>>>> e9676695
 		}
 	}
 
