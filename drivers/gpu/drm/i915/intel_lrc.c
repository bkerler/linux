/*
 * Copyright © 2014 Intel Corporation
 *
 * Permission is hereby granted, free of charge, to any person obtaining a
 * copy of this software and associated documentation files (the "Software"),
 * to deal in the Software without restriction, including without limitation
 * the rights to use, copy, modify, merge, publish, distribute, sublicense,
 * and/or sell copies of the Software, and to permit persons to whom the
 * Software is furnished to do so, subject to the following conditions:
 *
 * The above copyright notice and this permission notice (including the next
 * paragraph) shall be included in all copies or substantial portions of the
 * Software.
 *
 * THE SOFTWARE IS PROVIDED "AS IS", WITHOUT WARRANTY OF ANY KIND, EXPRESS OR
 * IMPLIED, INCLUDING BUT NOT LIMITED TO THE WARRANTIES OF MERCHANTABILITY,
 * FITNESS FOR A PARTICULAR PURPOSE AND NONINFRINGEMENT.  IN NO EVENT SHALL
 * THE AUTHORS OR COPYRIGHT HOLDERS BE LIABLE FOR ANY CLAIM, DAMAGES OR OTHER
 * LIABILITY, WHETHER IN AN ACTION OF CONTRACT, TORT OR OTHERWISE, ARISING
 * FROM, OUT OF OR IN CONNECTION WITH THE SOFTWARE OR THE USE OR OTHER DEALINGS
 * IN THE SOFTWARE.
 *
 * Authors:
 *    Ben Widawsky <ben@bwidawsk.net>
 *    Michel Thierry <michel.thierry@intel.com>
 *    Thomas Daniel <thomas.daniel@intel.com>
 *    Oscar Mateo <oscar.mateo@intel.com>
 *
 */

/**
 * DOC: Logical Rings, Logical Ring Contexts and Execlists
 *
 * Motivation:
 * GEN8 brings an expansion of the HW contexts: "Logical Ring Contexts".
 * These expanded contexts enable a number of new abilities, especially
 * "Execlists" (also implemented in this file).
 *
 * One of the main differences with the legacy HW contexts is that logical
 * ring contexts incorporate many more things to the context's state, like
 * PDPs or ringbuffer control registers:
 *
 * The reason why PDPs are included in the context is straightforward: as
 * PPGTTs (per-process GTTs) are actually per-context, having the PDPs
 * contained there mean you don't need to do a ppgtt->switch_mm yourself,
 * instead, the GPU will do it for you on the context switch.
 *
 * But, what about the ringbuffer control registers (head, tail, etc..)?
 * shouldn't we just need a set of those per engine command streamer? This is
 * where the name "Logical Rings" starts to make sense: by virtualizing the
 * rings, the engine cs shifts to a new "ring buffer" with every context
 * switch. When you want to submit a workload to the GPU you: A) choose your
 * context, B) find its appropriate virtualized ring, C) write commands to it
 * and then, finally, D) tell the GPU to switch to that context.
 *
 * Instead of the legacy MI_SET_CONTEXT, the way you tell the GPU to switch
 * to a contexts is via a context execution list, ergo "Execlists".
 *
 * LRC implementation:
 * Regarding the creation of contexts, we have:
 *
 * - One global default context.
 * - One local default context for each opened fd.
 * - One local extra context for each context create ioctl call.
 *
 * Now that ringbuffers belong per-context (and not per-engine, like before)
 * and that contexts are uniquely tied to a given engine (and not reusable,
 * like before) we need:
 *
 * - One ringbuffer per-engine inside each context.
 * - One backing object per-engine inside each context.
 *
 * The global default context starts its life with these new objects fully
 * allocated and populated. The local default context for each opened fd is
 * more complex, because we don't know at creation time which engine is going
 * to use them. To handle this, we have implemented a deferred creation of LR
 * contexts:
 *
 * The local context starts its life as a hollow or blank holder, that only
 * gets populated for a given engine once we receive an execbuffer. If later
 * on we receive another execbuffer ioctl for the same context but a different
 * engine, we allocate/populate a new ringbuffer and context backing object and
 * so on.
 *
 * Finally, regarding local contexts created using the ioctl call: as they are
 * only allowed with the render ring, we can allocate & populate them right
 * away (no need to defer anything, at least for now).
 *
 * Execlists implementation:
 * Execlists are the new method by which, on gen8+ hardware, workloads are
 * submitted for execution (as opposed to the legacy, ringbuffer-based, method).
 * This method works as follows:
 *
 * When a request is committed, its commands (the BB start and any leading or
 * trailing commands, like the seqno breadcrumbs) are placed in the ringbuffer
 * for the appropriate context. The tail pointer in the hardware context is not
 * updated at this time, but instead, kept by the driver in the ringbuffer
 * structure. A structure representing this request is added to a request queue
 * for the appropriate engine: this structure contains a copy of the context's
 * tail after the request was written to the ring buffer and a pointer to the
 * context itself.
 *
 * If the engine's request queue was empty before the request was added, the
 * queue is processed immediately. Otherwise the queue will be processed during
 * a context switch interrupt. In any case, elements on the queue will get sent
 * (in pairs) to the GPU's ExecLists Submit Port (ELSP, for short) with a
 * globally unique 20-bits submission ID.
 *
 * When execution of a request completes, the GPU updates the context status
 * buffer with a context complete event and generates a context switch interrupt.
 * During the interrupt handling, the driver examines the events in the buffer:
 * for each context complete event, if the announced ID matches that on the head
 * of the request queue, then that request is retired and removed from the queue.
 *
 * After processing, if any requests were retired and the queue is not empty
 * then a new execution list can be submitted. The two requests at the front of
 * the queue are next to be submitted but since a context may not occur twice in
 * an execution list, if subsequent requests have the same ID as the first then
 * the two requests must be combined. This is done simply by discarding requests
 * at the head of the queue until either only one requests is left (in which case
 * we use a NULL second context) or the first two requests have unique IDs.
 *
 * By always executing the first two requests in the queue the driver ensures
 * that the GPU is kept as busy as possible. In the case where a single context
 * completes but a second context is still executing, the request for this second
 * context will be at the head of the queue when we remove the first one. This
 * request will then be resubmitted along with a new request for a different context,
 * which will cause the hardware to continue executing the second request and queue
 * the new request (the GPU detects the condition of a context getting preempted
 * with the same context and optimizes the context switch flow by not doing
 * preemption, but just sampling the new tail pointer).
 *
 */
#include <linux/interrupt.h>

#include <drm/drmP.h>
#include <drm/i915_drm.h>
#include "i915_drv.h"
#include "i915_gem_render_state.h"
#include "i915_vgpu.h"
#include "intel_lrc_reg.h"
#include "intel_mocs.h"
#include "intel_workarounds.h"

#define RING_EXECLIST_QFULL		(1 << 0x2)
#define RING_EXECLIST1_VALID		(1 << 0x3)
#define RING_EXECLIST0_VALID		(1 << 0x4)
#define RING_EXECLIST_ACTIVE_STATUS	(3 << 0xE)
#define RING_EXECLIST1_ACTIVE		(1 << 0x11)
#define RING_EXECLIST0_ACTIVE		(1 << 0x12)

#define GEN8_CTX_STATUS_IDLE_ACTIVE	(1 << 0)
#define GEN8_CTX_STATUS_PREEMPTED	(1 << 1)
#define GEN8_CTX_STATUS_ELEMENT_SWITCH	(1 << 2)
#define GEN8_CTX_STATUS_ACTIVE_IDLE	(1 << 3)
#define GEN8_CTX_STATUS_COMPLETE	(1 << 4)
#define GEN8_CTX_STATUS_LITE_RESTORE	(1 << 15)

#define GEN8_CTX_STATUS_COMPLETED_MASK \
	 (GEN8_CTX_STATUS_COMPLETE | GEN8_CTX_STATUS_PREEMPTED)

/* Typical size of the average request (2 pipecontrols and a MI_BB) */
#define EXECLISTS_REQUEST_SIZE 64 /* bytes */
#define WA_TAIL_DWORDS 2
#define WA_TAIL_BYTES (sizeof(u32) * WA_TAIL_DWORDS)

static int execlists_context_deferred_alloc(struct i915_gem_context *ctx,
					    struct intel_engine_cs *engine,
					    struct intel_context *ce);
static void execlists_init_reg_state(u32 *reg_state,
				     struct i915_gem_context *ctx,
				     struct intel_engine_cs *engine,
				     struct intel_ring *ring);

static inline struct i915_priolist *to_priolist(struct rb_node *rb)
{
	return rb_entry(rb, struct i915_priolist, node);
}

static inline int rq_prio(const struct i915_request *rq)
{
	return rq->sched.attr.priority;
}

static inline bool need_preempt(const struct intel_engine_cs *engine,
				const struct i915_request *last,
				int prio)
{
	return (intel_engine_has_preemption(engine) &&
		__execlists_need_preempt(prio, rq_prio(last)) &&
		!i915_request_completed(last));
}

/*
 * The context descriptor encodes various attributes of a context,
 * including its GTT address and some flags. Because it's fairly
 * expensive to calculate, we'll just do it once and cache the result,
 * which remains valid until the context is unpinned.
 *
 * This is what a descriptor looks like, from LSB to MSB::
 *
 *      bits  0-11:    flags, GEN8_CTX_* (cached in ctx->desc_template)
 *      bits 12-31:    LRCA, GTT address of (the HWSP of) this context
 *      bits 32-52:    ctx ID, a globally unique tag (highest bit used by GuC)
 *      bits 53-54:    mbz, reserved for use by hardware
 *      bits 55-63:    group ID, currently unused and set to 0
 *
 * Starting from Gen11, the upper dword of the descriptor has a new format:
 *
 *      bits 32-36:    reserved
 *      bits 37-47:    SW context ID
 *      bits 48:53:    engine instance
 *      bit 54:        mbz, reserved for use by hardware
 *      bits 55-60:    SW counter
 *      bits 61-63:    engine class
 *
 * engine info, SW context ID and SW counter need to form a unique number
 * (Context ID) per lrc.
 */
static void
intel_lr_context_descriptor_update(struct i915_gem_context *ctx,
				   struct intel_engine_cs *engine,
				   struct intel_context *ce)
{
	u64 desc;

	BUILD_BUG_ON(MAX_CONTEXT_HW_ID > (BIT(GEN8_CTX_ID_WIDTH)));
	BUILD_BUG_ON(GEN11_MAX_CONTEXT_HW_ID > (BIT(GEN11_SW_CTX_ID_WIDTH)));

	desc = ctx->desc_template;				/* bits  0-11 */
	GEM_BUG_ON(desc & GENMASK_ULL(63, 12));

	desc |= i915_ggtt_offset(ce->state) + LRC_HEADER_PAGES * PAGE_SIZE;
								/* bits 12-31 */
	GEM_BUG_ON(desc & GENMASK_ULL(63, 32));

	/*
	 * The following 32bits are copied into the OA reports (dword 2).
	 * Consider updating oa_get_render_ctx_id in i915_perf.c when changing
	 * anything below.
	 */
	if (INTEL_GEN(ctx->i915) >= 11) {
		GEM_BUG_ON(ctx->hw_id >= BIT(GEN11_SW_CTX_ID_WIDTH));
		desc |= (u64)ctx->hw_id << GEN11_SW_CTX_ID_SHIFT;
								/* bits 37-47 */

		desc |= (u64)engine->instance << GEN11_ENGINE_INSTANCE_SHIFT;
								/* bits 48-53 */

		/* TODO: decide what to do with SW counter (bits 55-60) */

		desc |= (u64)engine->class << GEN11_ENGINE_CLASS_SHIFT;
								/* bits 61-63 */
	} else {
		GEM_BUG_ON(ctx->hw_id >= BIT(GEN8_CTX_ID_WIDTH));
		desc |= (u64)ctx->hw_id << GEN8_CTX_ID_SHIFT;	/* bits 32-52 */
	}

	ce->lrc_desc = desc;
}

static void unwind_wa_tail(struct i915_request *rq)
{
	rq->tail = intel_ring_wrap(rq->ring, rq->wa_tail - WA_TAIL_BYTES);
	assert_ring_tail_valid(rq->ring, rq->tail);
}

static void __unwind_incomplete_requests(struct intel_engine_cs *engine)
{
	struct i915_request *rq, *rn, *active = NULL;
	struct list_head *uninitialized_var(pl);
	int prio = I915_PRIORITY_INVALID | I915_PRIORITY_NEWCLIENT;

	lockdep_assert_held(&engine->timeline.lock);

	list_for_each_entry_safe_reverse(rq, rn,
					 &engine->timeline.requests,
					 link) {
		if (i915_request_completed(rq))
			break;

		__i915_request_unsubmit(rq);
		unwind_wa_tail(rq);

		GEM_BUG_ON(rq->hw_context->active);

		GEM_BUG_ON(rq_prio(rq) == I915_PRIORITY_INVALID);
		if (rq_prio(rq) != prio) {
			prio = rq_prio(rq);
			pl = i915_sched_lookup_priolist(engine, prio);
		}
		GEM_BUG_ON(RB_EMPTY_ROOT(&engine->execlists.queue.rb_root));

		list_add(&rq->sched.link, pl);

		active = rq;
	}

	/*
	 * The active request is now effectively the start of a new client
	 * stream, so give it the equivalent small priority bump to prevent
	 * it being gazumped a second time by another peer.
	 */
	if (!(prio & I915_PRIORITY_NEWCLIENT)) {
		prio |= I915_PRIORITY_NEWCLIENT;
		list_move_tail(&active->sched.link,
			       i915_sched_lookup_priolist(engine, prio));
	}
}

void
execlists_unwind_incomplete_requests(struct intel_engine_execlists *execlists)
{
	struct intel_engine_cs *engine =
		container_of(execlists, typeof(*engine), execlists);

	__unwind_incomplete_requests(engine);
}

static inline void
execlists_context_status_change(struct i915_request *rq, unsigned long status)
{
	/*
	 * Only used when GVT-g is enabled now. When GVT-g is disabled,
	 * The compiler should eliminate this function as dead-code.
	 */
	if (!IS_ENABLED(CONFIG_DRM_I915_GVT))
		return;

	atomic_notifier_call_chain(&rq->engine->context_status_notifier,
				   status, rq);
}

inline void
execlists_user_begin(struct intel_engine_execlists *execlists,
		     const struct execlist_port *port)
{
	execlists_set_active_once(execlists, EXECLISTS_ACTIVE_USER);
}

inline void
execlists_user_end(struct intel_engine_execlists *execlists)
{
	execlists_clear_active(execlists, EXECLISTS_ACTIVE_USER);
}

static inline void
execlists_context_schedule_in(struct i915_request *rq)
{
	GEM_BUG_ON(rq->hw_context->active);

	execlists_context_status_change(rq, INTEL_CONTEXT_SCHEDULE_IN);
	intel_engine_context_in(rq->engine);
	rq->hw_context->active = rq->engine;
}

static inline void
execlists_context_schedule_out(struct i915_request *rq, unsigned long status)
{
	rq->hw_context->active = NULL;
	intel_engine_context_out(rq->engine);
	execlists_context_status_change(rq, status);
	trace_i915_request_out(rq);
}

static void
execlists_update_context_pdps(struct i915_hw_ppgtt *ppgtt, u32 *reg_state)
{
	ASSIGN_CTX_PDP(ppgtt, reg_state, 3);
	ASSIGN_CTX_PDP(ppgtt, reg_state, 2);
	ASSIGN_CTX_PDP(ppgtt, reg_state, 1);
	ASSIGN_CTX_PDP(ppgtt, reg_state, 0);
}

static u64 execlists_update_context(struct i915_request *rq)
{
	struct i915_hw_ppgtt *ppgtt = rq->gem_context->ppgtt;
	struct intel_context *ce = rq->hw_context;
	u32 *reg_state = ce->lrc_reg_state;

	reg_state[CTX_RING_TAIL+1] = intel_ring_set_tail(rq->ring, rq->tail);

	/*
	 * True 32b PPGTT with dynamic page allocation: update PDP
	 * registers and point the unallocated PDPs to scratch page.
	 * PML4 is allocated during ppgtt init, so this is not needed
	 * in 48-bit mode.
	 */
	if (!i915_vm_is_48bit(&ppgtt->vm))
		execlists_update_context_pdps(ppgtt, reg_state);

	/*
	 * Make sure the context image is complete before we submit it to HW.
	 *
	 * Ostensibly, writes (including the WCB) should be flushed prior to
	 * an uncached write such as our mmio register access, the empirical
	 * evidence (esp. on Braswell) suggests that the WC write into memory
	 * may not be visible to the HW prior to the completion of the UC
	 * register write and that we may begin execution from the context
	 * before its image is complete leading to invalid PD chasing.
	 *
	 * Furthermore, Braswell, at least, wants a full mb to be sure that
	 * the writes are coherent in memory (visible to the GPU) prior to
	 * execution, and not just visible to other CPUs (as is the result of
	 * wmb).
	 */
	mb();
	return ce->lrc_desc;
}

static inline void write_desc(struct intel_engine_execlists *execlists, u64 desc, u32 port)
{
	if (execlists->ctrl_reg) {
		writel(lower_32_bits(desc), execlists->submit_reg + port * 2);
		writel(upper_32_bits(desc), execlists->submit_reg + port * 2 + 1);
	} else {
		writel(upper_32_bits(desc), execlists->submit_reg);
		writel(lower_32_bits(desc), execlists->submit_reg);
	}
}

static void execlists_submit_ports(struct intel_engine_cs *engine)
{
	struct intel_engine_execlists *execlists = &engine->execlists;
	struct execlist_port *port = execlists->port;
	unsigned int n;

	/*
	 * We can skip acquiring intel_runtime_pm_get() here as it was taken
	 * on our behalf by the request (see i915_gem_mark_busy()) and it will
	 * not be relinquished until the device is idle (see
	 * i915_gem_idle_work_handler()). As a precaution, we make sure
	 * that all ELSP are drained i.e. we have processed the CSB,
	 * before allowing ourselves to idle and calling intel_runtime_pm_put().
	 */
	GEM_BUG_ON(!engine->i915->gt.awake);

	/*
	 * ELSQ note: the submit queue is not cleared after being submitted
	 * to the HW so we need to make sure we always clean it up. This is
	 * currently ensured by the fact that we always write the same number
	 * of elsq entries, keep this in mind before changing the loop below.
	 */
	for (n = execlists_num_ports(execlists); n--; ) {
		struct i915_request *rq;
		unsigned int count;
		u64 desc;

		rq = port_unpack(&port[n], &count);
		if (rq) {
			GEM_BUG_ON(count > !n);
			if (!count++)
				execlists_context_schedule_in(rq);
			port_set(&port[n], port_pack(rq, count));
			desc = execlists_update_context(rq);
			GEM_DEBUG_EXEC(port[n].context_id = upper_32_bits(desc));

			GEM_TRACE("%s in[%d]:  ctx=%d.%d, global=%d (fence %llx:%d) (current %d), prio=%d\n",
				  engine->name, n,
				  port[n].context_id, count,
				  rq->global_seqno,
				  rq->fence.context, rq->fence.seqno,
				  intel_engine_get_seqno(engine),
				  rq_prio(rq));
		} else {
			GEM_BUG_ON(!n);
			desc = 0;
		}

		write_desc(execlists, desc, n);
	}

	/* we need to manually load the submit queue */
	if (execlists->ctrl_reg)
		writel(EL_CTRL_LOAD, execlists->ctrl_reg);

	execlists_clear_active(execlists, EXECLISTS_ACTIVE_HWACK);
}

static bool ctx_single_port_submission(const struct intel_context *ce)
{
	return (IS_ENABLED(CONFIG_DRM_I915_GVT) &&
		i915_gem_context_force_single_submission(ce->gem_context));
}

static bool can_merge_ctx(const struct intel_context *prev,
			  const struct intel_context *next)
{
	if (prev != next)
		return false;

	if (ctx_single_port_submission(prev))
		return false;

	return true;
}

static void port_assign(struct execlist_port *port, struct i915_request *rq)
{
	GEM_BUG_ON(rq == port_request(port));

	if (port_isset(port))
		i915_request_put(port_request(port));

	port_set(port, port_pack(i915_request_get(rq), port_count(port)));
}

static void inject_preempt_context(struct intel_engine_cs *engine)
{
	struct intel_engine_execlists *execlists = &engine->execlists;
	struct intel_context *ce =
		to_intel_context(engine->i915->preempt_context, engine);
	unsigned int n;

	GEM_BUG_ON(execlists->preempt_complete_status !=
		   upper_32_bits(ce->lrc_desc));

	/*
	 * Switch to our empty preempt context so
	 * the state of the GPU is known (idle).
	 */
	GEM_TRACE("%s\n", engine->name);
	for (n = execlists_num_ports(execlists); --n; )
		write_desc(execlists, 0, n);

	write_desc(execlists, ce->lrc_desc, n);

	/* we need to manually load the submit queue */
	if (execlists->ctrl_reg)
		writel(EL_CTRL_LOAD, execlists->ctrl_reg);

	execlists_clear_active(execlists, EXECLISTS_ACTIVE_HWACK);
	execlists_set_active(execlists, EXECLISTS_ACTIVE_PREEMPT);
}

static void complete_preempt_context(struct intel_engine_execlists *execlists)
{
	GEM_BUG_ON(!execlists_is_active(execlists, EXECLISTS_ACTIVE_PREEMPT));

	if (inject_preempt_hang(execlists))
		return;

	execlists_cancel_port_requests(execlists);
	__unwind_incomplete_requests(container_of(execlists,
						  struct intel_engine_cs,
						  execlists));
}

static void execlists_dequeue(struct intel_engine_cs *engine)
{
	struct intel_engine_execlists * const execlists = &engine->execlists;
	struct execlist_port *port = execlists->port;
	const struct execlist_port * const last_port =
		&execlists->port[execlists->port_mask];
	struct i915_request *last = port_request(port);
	struct rb_node *rb;
	bool submit = false;

	/*
	 * Hardware submission is through 2 ports. Conceptually each port
	 * has a (RING_START, RING_HEAD, RING_TAIL) tuple. RING_START is
	 * static for a context, and unique to each, so we only execute
	 * requests belonging to a single context from each ring. RING_HEAD
	 * is maintained by the CS in the context image, it marks the place
	 * where it got up to last time, and through RING_TAIL we tell the CS
	 * where we want to execute up to this time.
	 *
	 * In this list the requests are in order of execution. Consecutive
	 * requests from the same context are adjacent in the ringbuffer. We
	 * can combine these requests into a single RING_TAIL update:
	 *
	 *              RING_HEAD...req1...req2
	 *                                    ^- RING_TAIL
	 * since to execute req2 the CS must first execute req1.
	 *
	 * Our goal then is to point each port to the end of a consecutive
	 * sequence of requests as being the most optimal (fewest wake ups
	 * and context switches) submission.
	 */

	if (last) {
		/*
		 * Don't resubmit or switch until all outstanding
		 * preemptions (lite-restore) are seen. Then we
		 * know the next preemption status we see corresponds
		 * to this ELSP update.
		 */
		GEM_BUG_ON(!execlists_is_active(execlists,
						EXECLISTS_ACTIVE_USER));
		GEM_BUG_ON(!port_count(&port[0]));

		/*
		 * If we write to ELSP a second time before the HW has had
		 * a chance to respond to the previous write, we can confuse
		 * the HW and hit "undefined behaviour". After writing to ELSP,
		 * we must then wait until we see a context-switch event from
		 * the HW to indicate that it has had a chance to respond.
		 */
		if (!execlists_is_active(execlists, EXECLISTS_ACTIVE_HWACK))
			return;

		if (need_preempt(engine, last, execlists->queue_priority)) {
			inject_preempt_context(engine);
			return;
		}

		/*
		 * In theory, we could coalesce more requests onto
		 * the second port (the first port is active, with
		 * no preemptions pending). However, that means we
		 * then have to deal with the possible lite-restore
		 * of the second port (as we submit the ELSP, there
		 * may be a context-switch) but also we may complete
		 * the resubmission before the context-switch. Ergo,
		 * coalescing onto the second port will cause a
		 * preemption event, but we cannot predict whether
		 * that will affect port[0] or port[1].
		 *
		 * If the second port is already active, we can wait
		 * until the next context-switch before contemplating
		 * new requests. The GPU will be busy and we should be
		 * able to resubmit the new ELSP before it idles,
		 * avoiding pipeline bubbles (momentary pauses where
		 * the driver is unable to keep up the supply of new
		 * work). However, we have to double check that the
		 * priorities of the ports haven't been switch.
		 */
		if (port_count(&port[1]))
			return;

		/*
		 * WaIdleLiteRestore:bdw,skl
		 * Apply the wa NOOPs to prevent
		 * ring:HEAD == rq:TAIL as we resubmit the
		 * request. See gen8_emit_breadcrumb() for
		 * where we prepare the padding after the
		 * end of the request.
		 */
		last->tail = last->wa_tail;
	}

	while ((rb = rb_first_cached(&execlists->queue))) {
		struct i915_priolist *p = to_priolist(rb);
		struct i915_request *rq, *rn;
		int i;

		priolist_for_each_request_consume(rq, rn, p, i) {
			/*
			 * Can we combine this request with the current port?
			 * It has to be the same context/ringbuffer and not
			 * have any exceptions (e.g. GVT saying never to
			 * combine contexts).
			 *
			 * If we can combine the requests, we can execute both
			 * by updating the RING_TAIL to point to the end of the
			 * second request, and so we never need to tell the
			 * hardware about the first.
			 */
			if (last &&
			    !can_merge_ctx(rq->hw_context, last->hw_context)) {
				/*
				 * If we are on the second port and cannot
				 * combine this request with the last, then we
				 * are done.
				 */
				if (port == last_port)
					goto done;

				/*
				 * If GVT overrides us we only ever submit
				 * port[0], leaving port[1] empty. Note that we
				 * also have to be careful that we don't queue
				 * the same context (even though a different
				 * request) to the second port.
				 */
				if (ctx_single_port_submission(last->hw_context) ||
				    ctx_single_port_submission(rq->hw_context))
					goto done;

				GEM_BUG_ON(last->hw_context == rq->hw_context);

				if (submit)
					port_assign(port, last);
				port++;

				GEM_BUG_ON(port_isset(port));
			}

			list_del_init(&rq->sched.link);

			__i915_request_submit(rq);
			trace_i915_request_in(rq, port_index(port, execlists));

			last = rq;
			submit = true;
		}

		rb_erase_cached(&p->node, &execlists->queue);
		if (p->priority != I915_PRIORITY_NORMAL)
			kmem_cache_free(engine->i915->priorities, p);
	}

done:
	/*
	 * Here be a bit of magic! Or sleight-of-hand, whichever you prefer.
	 *
	 * We choose queue_priority such that if we add a request of greater
	 * priority than this, we kick the submission tasklet to decide on
	 * the right order of submitting the requests to hardware. We must
	 * also be prepared to reorder requests as they are in-flight on the
	 * HW. We derive the queue_priority then as the first "hole" in
	 * the HW submission ports and if there are no available slots,
	 * the priority of the lowest executing request, i.e. last.
	 *
	 * When we do receive a higher priority request ready to run from the
	 * user, see queue_request(), the queue_priority is bumped to that
	 * request triggering preemption on the next dequeue (or subsequent
	 * interrupt for secondary ports).
	 */
	execlists->queue_priority =
		port != execlists->port ? rq_prio(last) : INT_MIN;

	if (submit) {
		port_assign(port, last);
		execlists_submit_ports(engine);
	}

	/* We must always keep the beast fed if we have work piled up */
	GEM_BUG_ON(rb_first_cached(&execlists->queue) &&
		   !port_isset(execlists->port));

	/* Re-evaluate the executing context setup after each preemptive kick */
	if (last)
		execlists_user_begin(execlists, execlists->port);

	/* If the engine is now idle, so should be the flag; and vice versa. */
	GEM_BUG_ON(execlists_is_active(&engine->execlists,
				       EXECLISTS_ACTIVE_USER) ==
		   !port_isset(engine->execlists.port));
}

void
execlists_cancel_port_requests(struct intel_engine_execlists * const execlists)
{
	struct execlist_port *port = execlists->port;
	unsigned int num_ports = execlists_num_ports(execlists);

	while (num_ports-- && port_isset(port)) {
		struct i915_request *rq = port_request(port);

		GEM_TRACE("%s:port%u global=%d (fence %llx:%d), (current %d)\n",
			  rq->engine->name,
			  (unsigned int)(port - execlists->port),
			  rq->global_seqno,
			  rq->fence.context, rq->fence.seqno,
			  intel_engine_get_seqno(rq->engine));

		GEM_BUG_ON(!execlists->active);
		execlists_context_schedule_out(rq,
					       i915_request_completed(rq) ?
					       INTEL_CONTEXT_SCHEDULE_OUT :
					       INTEL_CONTEXT_SCHEDULE_PREEMPTED);

		i915_request_put(rq);

		memset(port, 0, sizeof(*port));
		port++;
	}

	execlists_clear_all_active(execlists);
}

static void reset_csb_pointers(struct intel_engine_execlists *execlists)
{
	const unsigned int reset_value = GEN8_CSB_ENTRIES - 1;

	/*
	 * After a reset, the HW starts writing into CSB entry [0]. We
	 * therefore have to set our HEAD pointer back one entry so that
	 * the *first* entry we check is entry 0. To complicate this further,
	 * as we don't wait for the first interrupt after reset, we have to
	 * fake the HW write to point back to the last entry so that our
	 * inline comparison of our cached head position against the last HW
	 * write works even before the first interrupt.
	 */
	execlists->csb_head = reset_value;
	WRITE_ONCE(*execlists->csb_write, reset_value);
}

static void nop_submission_tasklet(unsigned long data)
{
	/* The driver is wedged; don't process any more events. */
}

static void execlists_cancel_requests(struct intel_engine_cs *engine)
{
	struct intel_engine_execlists * const execlists = &engine->execlists;
	struct i915_request *rq, *rn;
	struct rb_node *rb;
	unsigned long flags;

	GEM_TRACE("%s current %d\n",
		  engine->name, intel_engine_get_seqno(engine));

	/*
	 * Before we call engine->cancel_requests(), we should have exclusive
	 * access to the submission state. This is arranged for us by the
	 * caller disabling the interrupt generation, the tasklet and other
	 * threads that may then access the same state, giving us a free hand
	 * to reset state. However, we still need to let lockdep be aware that
	 * we know this state may be accessed in hardirq context, so we
	 * disable the irq around this manipulation and we want to keep
	 * the spinlock focused on its duties and not accidentally conflate
	 * coverage to the submission's irq state. (Similarly, although we
	 * shouldn't need to disable irq around the manipulation of the
	 * submission's irq state, we also wish to remind ourselves that
	 * it is irq state.)
	 */
	spin_lock_irqsave(&engine->timeline.lock, flags);

	/* Cancel the requests on the HW and clear the ELSP tracker. */
	execlists_cancel_port_requests(execlists);
	execlists_user_end(execlists);

	/* Mark all executing requests as skipped. */
	list_for_each_entry(rq, &engine->timeline.requests, link) {
		GEM_BUG_ON(!rq->global_seqno);

		if (test_bit(DMA_FENCE_FLAG_SIGNALED_BIT, &rq->fence.flags))
			continue;

		dma_fence_set_error(&rq->fence, -EIO);
	}

	/* Flush the queued requests to the timeline list (for retiring). */
	while ((rb = rb_first_cached(&execlists->queue))) {
		struct i915_priolist *p = to_priolist(rb);
		int i;

		priolist_for_each_request_consume(rq, rn, p, i) {
			list_del_init(&rq->sched.link);

			dma_fence_set_error(&rq->fence, -EIO);
			__i915_request_submit(rq);
		}

		rb_erase_cached(&p->node, &execlists->queue);
		if (p->priority != I915_PRIORITY_NORMAL)
			kmem_cache_free(engine->i915->priorities, p);
	}

	intel_write_status_page(engine,
				I915_GEM_HWS_INDEX,
				intel_engine_last_submit(engine));

	/* Remaining _unready_ requests will be nop'ed when submitted */

	execlists->queue_priority = INT_MIN;
	execlists->queue = RB_ROOT_CACHED;
	GEM_BUG_ON(port_isset(execlists->port));

	GEM_BUG_ON(__tasklet_is_enabled(&execlists->tasklet));
	execlists->tasklet.func = nop_submission_tasklet;

	spin_unlock_irqrestore(&engine->timeline.lock, flags);
}

static inline bool
reset_in_progress(const struct intel_engine_execlists *execlists)
{
	return unlikely(!__tasklet_is_enabled(&execlists->tasklet));
}

static void process_csb(struct intel_engine_cs *engine)
{
	struct intel_engine_execlists * const execlists = &engine->execlists;
	struct execlist_port *port = execlists->port;
	const u32 * const buf = execlists->csb_status;
	u8 head, tail;

	/*
	 * Note that csb_write, csb_status may be either in HWSP or mmio.
	 * When reading from the csb_write mmio register, we have to be
	 * careful to only use the GEN8_CSB_WRITE_PTR portion, which is
	 * the low 4bits. As it happens we know the next 4bits are always
	 * zero and so we can simply masked off the low u8 of the register
	 * and treat it identically to reading from the HWSP (without having
	 * to use explicit shifting and masking, and probably bifurcating
	 * the code to handle the legacy mmio read).
	 */
	head = execlists->csb_head;
	tail = READ_ONCE(*execlists->csb_write);
	GEM_TRACE("%s cs-irq head=%d, tail=%d\n", engine->name, head, tail);
	if (unlikely(head == tail))
		return;

	/*
	 * Hopefully paired with a wmb() in HW!
	 *
	 * We must complete the read of the write pointer before any reads
	 * from the CSB, so that we do not see stale values. Without an rmb
	 * (lfence) the HW may speculatively perform the CSB[] reads *before*
	 * we perform the READ_ONCE(*csb_write).
	 */
	rmb();

	do {
		struct i915_request *rq;
		unsigned int status;
		unsigned int count;

		if (++head == GEN8_CSB_ENTRIES)
			head = 0;

		/*
		 * We are flying near dragons again.
		 *
		 * We hold a reference to the request in execlist_port[]
		 * but no more than that. We are operating in softirq
		 * context and so cannot hold any mutex or sleep. That
		 * prevents us stopping the requests we are processing
		 * in port[] from being retired simultaneously (the
		 * breadcrumb will be complete before we see the
		 * context-switch). As we only hold the reference to the
		 * request, any pointer chasing underneath the request
		 * is subject to a potential use-after-free. Thus we
		 * store all of the bookkeeping within port[] as
		 * required, and avoid using unguarded pointers beneath
		 * request itself. The same applies to the atomic
		 * status notifier.
		 */

		GEM_TRACE("%s csb[%d]: status=0x%08x:0x%08x, active=0x%x\n",
			  engine->name, head,
			  buf[2 * head + 0], buf[2 * head + 1],
			  execlists->active);

		status = buf[2 * head];
		if (status & (GEN8_CTX_STATUS_IDLE_ACTIVE |
			      GEN8_CTX_STATUS_PREEMPTED))
			execlists_set_active(execlists,
					     EXECLISTS_ACTIVE_HWACK);
		if (status & GEN8_CTX_STATUS_ACTIVE_IDLE)
			execlists_clear_active(execlists,
					       EXECLISTS_ACTIVE_HWACK);

		if (!(status & GEN8_CTX_STATUS_COMPLETED_MASK))
			continue;

		/* We should never get a COMPLETED | IDLE_ACTIVE! */
		GEM_BUG_ON(status & GEN8_CTX_STATUS_IDLE_ACTIVE);

		if (status & GEN8_CTX_STATUS_COMPLETE &&
		    buf[2*head + 1] == execlists->preempt_complete_status) {
			GEM_TRACE("%s preempt-idle\n", engine->name);
			complete_preempt_context(execlists);
			continue;
		}

		if (status & GEN8_CTX_STATUS_PREEMPTED &&
		    execlists_is_active(execlists,
					EXECLISTS_ACTIVE_PREEMPT))
			continue;

		GEM_BUG_ON(!execlists_is_active(execlists,
						EXECLISTS_ACTIVE_USER));

		rq = port_unpack(port, &count);
		GEM_TRACE("%s out[0]: ctx=%d.%d, global=%d (fence %llx:%d) (current %d), prio=%d\n",
			  engine->name,
			  port->context_id, count,
			  rq ? rq->global_seqno : 0,
			  rq ? rq->fence.context : 0,
			  rq ? rq->fence.seqno : 0,
			  intel_engine_get_seqno(engine),
			  rq ? rq_prio(rq) : 0);

		/* Check the context/desc id for this event matches */
		GEM_DEBUG_BUG_ON(buf[2 * head + 1] != port->context_id);

		GEM_BUG_ON(count == 0);
		if (--count == 0) {
			/*
			 * On the final event corresponding to the
			 * submission of this context, we expect either
			 * an element-switch event or a completion
			 * event (and on completion, the active-idle
			 * marker). No more preemptions, lite-restore
			 * or otherwise.
			 */
			GEM_BUG_ON(status & GEN8_CTX_STATUS_PREEMPTED);
			GEM_BUG_ON(port_isset(&port[1]) &&
				   !(status & GEN8_CTX_STATUS_ELEMENT_SWITCH));
			GEM_BUG_ON(!port_isset(&port[1]) &&
				   !(status & GEN8_CTX_STATUS_ACTIVE_IDLE));

			/*
			 * We rely on the hardware being strongly
			 * ordered, that the breadcrumb write is
			 * coherent (visible from the CPU) before the
			 * user interrupt and CSB is processed.
			 */
			GEM_BUG_ON(!i915_request_completed(rq));

			execlists_context_schedule_out(rq,
						       INTEL_CONTEXT_SCHEDULE_OUT);
			i915_request_put(rq);

			GEM_TRACE("%s completed ctx=%d\n",
				  engine->name, port->context_id);

			port = execlists_port_complete(execlists, port);
			if (port_isset(port))
				execlists_user_begin(execlists, port);
			else
				execlists_user_end(execlists);
		} else {
			port_set(port, port_pack(rq, count));
		}
	} while (head != tail);

	execlists->csb_head = head;
}

static void __execlists_submission_tasklet(struct intel_engine_cs *const engine)
{
	lockdep_assert_held(&engine->timeline.lock);

	process_csb(engine);
	if (!execlists_is_active(&engine->execlists, EXECLISTS_ACTIVE_PREEMPT))
		execlists_dequeue(engine);
}

/*
 * Check the unread Context Status Buffers and manage the submission of new
 * contexts to the ELSP accordingly.
 */
static void execlists_submission_tasklet(unsigned long data)
{
	struct intel_engine_cs * const engine = (struct intel_engine_cs *)data;
	unsigned long flags;

	GEM_TRACE("%s awake?=%d, active=%x\n",
		  engine->name,
		  engine->i915->gt.awake,
		  engine->execlists.active);

	spin_lock_irqsave(&engine->timeline.lock, flags);
	__execlists_submission_tasklet(engine);
	spin_unlock_irqrestore(&engine->timeline.lock, flags);
}

static void queue_request(struct intel_engine_cs *engine,
			  struct i915_sched_node *node,
			  int prio)
{
	list_add_tail(&node->link, i915_sched_lookup_priolist(engine, prio));
}

static void __submit_queue_imm(struct intel_engine_cs *engine)
{
	struct intel_engine_execlists * const execlists = &engine->execlists;

	if (reset_in_progress(execlists))
		return; /* defer until we restart the engine following reset */

	if (execlists->tasklet.func == execlists_submission_tasklet)
		__execlists_submission_tasklet(engine);
	else
		tasklet_hi_schedule(&execlists->tasklet);
}

static void submit_queue(struct intel_engine_cs *engine, int prio)
{
	if (prio > engine->execlists.queue_priority) {
		engine->execlists.queue_priority = prio;
		__submit_queue_imm(engine);
	}
}

static void execlists_submit_request(struct i915_request *request)
{
	struct intel_engine_cs *engine = request->engine;
	unsigned long flags;

	/* Will be called from irq-context when using foreign fences. */
	spin_lock_irqsave(&engine->timeline.lock, flags);

	queue_request(engine, &request->sched, rq_prio(request));

	GEM_BUG_ON(RB_EMPTY_ROOT(&engine->execlists.queue.rb_root));
	GEM_BUG_ON(list_empty(&request->sched.link));

	submit_queue(engine, rq_prio(request));

	spin_unlock_irqrestore(&engine->timeline.lock, flags);
}

static void execlists_context_destroy(struct intel_context *ce)
{
	GEM_BUG_ON(ce->pin_count);

	if (!ce->state)
		return;

	intel_ring_free(ce->ring);

	GEM_BUG_ON(i915_gem_object_is_active(ce->state->obj));
	i915_gem_object_put(ce->state->obj);
}

static void execlists_context_unpin(struct intel_context *ce)
{
	struct intel_engine_cs *engine;

	/*
	 * The tasklet may still be using a pointer to our state, via an
	 * old request. However, since we know we only unpin the context
	 * on retirement of the following request, we know that the last
	 * request referencing us will have had a completion CS interrupt.
	 * If we see that it is still active, it means that the tasklet hasn't
	 * had the chance to run yet; let it run before we teardown the
	 * reference it may use.
	 */
	engine = READ_ONCE(ce->active);
	if (unlikely(engine)) {
		unsigned long flags;

		spin_lock_irqsave(&engine->timeline.lock, flags);
		process_csb(engine);
		spin_unlock_irqrestore(&engine->timeline.lock, flags);

		GEM_BUG_ON(READ_ONCE(ce->active));
	}

	i915_gem_context_unpin_hw_id(ce->gem_context);

	intel_ring_unpin(ce->ring);

	ce->state->obj->pin_global--;
	i915_gem_object_unpin_map(ce->state->obj);
	i915_vma_unpin(ce->state);

	i915_gem_context_put(ce->gem_context);
}

static int __context_pin(struct i915_gem_context *ctx, struct i915_vma *vma)
{
	unsigned int flags;
	int err;

	/*
	 * Clear this page out of any CPU caches for coherent swap-in/out.
	 * We only want to do this on the first bind so that we do not stall
	 * on an active context (which by nature is already on the GPU).
	 */
	if (!(vma->flags & I915_VMA_GLOBAL_BIND)) {
		err = i915_gem_object_set_to_wc_domain(vma->obj, true);
		if (err)
			return err;
	}

	flags = PIN_GLOBAL | PIN_HIGH;
	flags |= PIN_OFFSET_BIAS | i915_ggtt_pin_bias(vma);

	return i915_vma_pin(vma, 0, 0, flags);
}

static struct intel_context *
__execlists_context_pin(struct intel_engine_cs *engine,
			struct i915_gem_context *ctx,
			struct intel_context *ce)
{
	void *vaddr;
	int ret;

	ret = execlists_context_deferred_alloc(ctx, engine, ce);
	if (ret)
		goto err;
	GEM_BUG_ON(!ce->state);

	ret = __context_pin(ctx, ce->state);
	if (ret)
		goto err;

	vaddr = i915_gem_object_pin_map(ce->state->obj,
					i915_coherent_map_type(ctx->i915) |
					I915_MAP_OVERRIDE);
	if (IS_ERR(vaddr)) {
		ret = PTR_ERR(vaddr);
		goto unpin_vma;
	}

	ret = intel_ring_pin(ce->ring);
	if (ret)
		goto unpin_map;

	ret = i915_gem_context_pin_hw_id(ctx);
	if (ret)
		goto unpin_ring;

	intel_lr_context_descriptor_update(ctx, engine, ce);

	GEM_BUG_ON(!intel_ring_offset_valid(ce->ring, ce->ring->head));

	ce->lrc_reg_state = vaddr + LRC_STATE_PN * PAGE_SIZE;
	ce->lrc_reg_state[CTX_RING_BUFFER_START+1] =
		i915_ggtt_offset(ce->ring->vma);
	ce->lrc_reg_state[CTX_RING_HEAD + 1] = ce->ring->head;
	ce->lrc_reg_state[CTX_RING_TAIL + 1] = ce->ring->tail;

	ce->state->obj->pin_global++;
	i915_gem_context_get(ctx);
	return ce;

unpin_ring:
	intel_ring_unpin(ce->ring);
unpin_map:
	i915_gem_object_unpin_map(ce->state->obj);
unpin_vma:
	__i915_vma_unpin(ce->state);
err:
	ce->pin_count = 0;
	return ERR_PTR(ret);
}

static const struct intel_context_ops execlists_context_ops = {
	.unpin = execlists_context_unpin,
	.destroy = execlists_context_destroy,
};

static struct intel_context *
execlists_context_pin(struct intel_engine_cs *engine,
		      struct i915_gem_context *ctx)
{
	struct intel_context *ce = to_intel_context(ctx, engine);

	lockdep_assert_held(&ctx->i915->drm.struct_mutex);
	GEM_BUG_ON(!ctx->ppgtt);

	if (likely(ce->pin_count++))
		return ce;
	GEM_BUG_ON(!ce->pin_count); /* no overflow please! */

	ce->ops = &execlists_context_ops;

	return __execlists_context_pin(engine, ctx, ce);
}

static int execlists_request_alloc(struct i915_request *request)
{
	int ret;

	GEM_BUG_ON(!request->hw_context->pin_count);

	/* Flush enough space to reduce the likelihood of waiting after
	 * we start building the request - in which case we will just
	 * have to repeat work.
	 */
	request->reserved_space += EXECLISTS_REQUEST_SIZE;

	ret = intel_ring_wait_for_space(request->ring, request->reserved_space);
	if (ret)
		return ret;

	/* Note that after this point, we have committed to using
	 * this request as it is being used to both track the
	 * state of engine initialisation and liveness of the
	 * golden renderstate above. Think twice before you try
	 * to cancel/unwind this request now.
	 */

	request->reserved_space -= EXECLISTS_REQUEST_SIZE;
	return 0;
}

/*
 * In this WA we need to set GEN8_L3SQCREG4[21:21] and reset it after
 * PIPE_CONTROL instruction. This is required for the flush to happen correctly
 * but there is a slight complication as this is applied in WA batch where the
 * values are only initialized once so we cannot take register value at the
 * beginning and reuse it further; hence we save its value to memory, upload a
 * constant value with bit21 set and then we restore it back with the saved value.
 * To simplify the WA, a constant value is formed by using the default value
 * of this register. This shouldn't be a problem because we are only modifying
 * it for a short period and this batch in non-premptible. We can ofcourse
 * use additional instructions that read the actual value of the register
 * at that time and set our bit of interest but it makes the WA complicated.
 *
 * This WA is also required for Gen9 so extracting as a function avoids
 * code duplication.
 */
static u32 *
gen8_emit_flush_coherentl3_wa(struct intel_engine_cs *engine, u32 *batch)
{
	/* NB no one else is allowed to scribble over scratch + 256! */
	*batch++ = MI_STORE_REGISTER_MEM_GEN8 | MI_SRM_LRM_GLOBAL_GTT;
	*batch++ = i915_mmio_reg_offset(GEN8_L3SQCREG4);
	*batch++ = i915_scratch_offset(engine->i915) + 256;
	*batch++ = 0;

	*batch++ = MI_LOAD_REGISTER_IMM(1);
	*batch++ = i915_mmio_reg_offset(GEN8_L3SQCREG4);
	*batch++ = 0x40400000 | GEN8_LQSC_FLUSH_COHERENT_LINES;

	batch = gen8_emit_pipe_control(batch,
				       PIPE_CONTROL_CS_STALL |
				       PIPE_CONTROL_DC_FLUSH_ENABLE,
				       0);

	*batch++ = MI_LOAD_REGISTER_MEM_GEN8 | MI_SRM_LRM_GLOBAL_GTT;
	*batch++ = i915_mmio_reg_offset(GEN8_L3SQCREG4);
	*batch++ = i915_scratch_offset(engine->i915) + 256;
	*batch++ = 0;

	return batch;
}

/*
 * Typically we only have one indirect_ctx and per_ctx batch buffer which are
 * initialized at the beginning and shared across all contexts but this field
 * helps us to have multiple batches at different offsets and select them based
 * on a criteria. At the moment this batch always start at the beginning of the page
 * and at this point we don't have multiple wa_ctx batch buffers.
 *
 * The number of WA applied are not known at the beginning; we use this field
 * to return the no of DWORDS written.
 *
 * It is to be noted that this batch does not contain MI_BATCH_BUFFER_END
 * so it adds NOOPs as padding to make it cacheline aligned.
 * MI_BATCH_BUFFER_END will be added to perctx batch and both of them together
 * makes a complete batch buffer.
 */
static u32 *gen8_init_indirectctx_bb(struct intel_engine_cs *engine, u32 *batch)
{
	/* WaDisableCtxRestoreArbitration:bdw,chv */
	*batch++ = MI_ARB_ON_OFF | MI_ARB_DISABLE;

	/* WaFlushCoherentL3CacheLinesAtContextSwitch:bdw */
	if (IS_BROADWELL(engine->i915))
		batch = gen8_emit_flush_coherentl3_wa(engine, batch);

	/* WaClearSlmSpaceAtContextSwitch:bdw,chv */
	/* Actual scratch location is at 128 bytes offset */
	batch = gen8_emit_pipe_control(batch,
				       PIPE_CONTROL_FLUSH_L3 |
				       PIPE_CONTROL_GLOBAL_GTT_IVB |
				       PIPE_CONTROL_CS_STALL |
				       PIPE_CONTROL_QW_WRITE,
				       i915_scratch_offset(engine->i915) +
				       2 * CACHELINE_BYTES);

	*batch++ = MI_ARB_ON_OFF | MI_ARB_ENABLE;

	/* Pad to end of cacheline */
	while ((unsigned long)batch % CACHELINE_BYTES)
		*batch++ = MI_NOOP;

	/*
	 * MI_BATCH_BUFFER_END is not required in Indirect ctx BB because
	 * execution depends on the length specified in terms of cache lines
	 * in the register CTX_RCS_INDIRECT_CTX
	 */

	return batch;
}

struct lri {
	i915_reg_t reg;
	u32 value;
};

static u32 *emit_lri(u32 *batch, const struct lri *lri, unsigned int count)
{
	GEM_BUG_ON(!count || count > 63);

	*batch++ = MI_LOAD_REGISTER_IMM(count);
	do {
		*batch++ = i915_mmio_reg_offset(lri->reg);
		*batch++ = lri->value;
	} while (lri++, --count);
	*batch++ = MI_NOOP;

	return batch;
}

static u32 *gen9_init_indirectctx_bb(struct intel_engine_cs *engine, u32 *batch)
{
	static const struct lri lri[] = {
		/* WaDisableGatherAtSetShaderCommonSlice:skl,bxt,kbl,glk */
		{
			COMMON_SLICE_CHICKEN2,
			__MASKED_FIELD(GEN9_DISABLE_GATHER_AT_SET_SHADER_COMMON_SLICE,
				       0),
		},

		/* BSpec: 11391 */
		{
			FF_SLICE_CHICKEN,
			__MASKED_FIELD(FF_SLICE_CHICKEN_CL_PROVOKING_VERTEX_FIX,
				       FF_SLICE_CHICKEN_CL_PROVOKING_VERTEX_FIX),
		},

		/* BSpec: 11299 */
		{
			_3D_CHICKEN3,
			__MASKED_FIELD(_3D_CHICKEN_SF_PROVOKING_VERTEX_FIX,
				       _3D_CHICKEN_SF_PROVOKING_VERTEX_FIX),
		}
	};

	*batch++ = MI_ARB_ON_OFF | MI_ARB_DISABLE;

	/* WaFlushCoherentL3CacheLinesAtContextSwitch:skl,bxt,glk */
	batch = gen8_emit_flush_coherentl3_wa(engine, batch);

	batch = emit_lri(batch, lri, ARRAY_SIZE(lri));

<<<<<<< HEAD
	/* WaClearSlmSpaceAtContextSwitch:kbl */
	/* Actual scratch location is at 128 bytes offset */
	if (IS_KBL_REVID(engine->i915, 0, KBL_REVID_A0)) {
		batch = gen8_emit_pipe_control(batch,
					       PIPE_CONTROL_FLUSH_L3 |
					       PIPE_CONTROL_GLOBAL_GTT_IVB |
					       PIPE_CONTROL_CS_STALL |
					       PIPE_CONTROL_QW_WRITE,
					       i915_scratch_offset(engine->i915)
					       + 2 * CACHELINE_BYTES);
	}

=======
>>>>>>> 2a3c83f5
	/* WaMediaPoolStateCmdInWABB:bxt,glk */
	if (HAS_POOLED_EU(engine->i915)) {
		/*
		 * EU pool configuration is setup along with golden context
		 * during context initialization. This value depends on
		 * device type (2x6 or 3x6) and needs to be updated based
		 * on which subslice is disabled especially for 2x6
		 * devices, however it is safe to load default
		 * configuration of 3x6 device instead of masking off
		 * corresponding bits because HW ignores bits of a disabled
		 * subslice and drops down to appropriate config. Please
		 * see render_state_setup() in i915_gem_render_state.c for
		 * possible configurations, to avoid duplication they are
		 * not shown here again.
		 */
		*batch++ = GEN9_MEDIA_POOL_STATE;
		*batch++ = GEN9_MEDIA_POOL_ENABLE;
		*batch++ = 0x00777000;
		*batch++ = 0;
		*batch++ = 0;
		*batch++ = 0;
	}

	*batch++ = MI_ARB_ON_OFF | MI_ARB_ENABLE;

	/* Pad to end of cacheline */
	while ((unsigned long)batch % CACHELINE_BYTES)
		*batch++ = MI_NOOP;

	return batch;
}

static u32 *
gen10_init_indirectctx_bb(struct intel_engine_cs *engine, u32 *batch)
{
	int i;

	/*
	 * WaPipeControlBefore3DStateSamplePattern: cnl
	 *
	 * Ensure the engine is idle prior to programming a
	 * 3DSTATE_SAMPLE_PATTERN during a context restore.
	 */
	batch = gen8_emit_pipe_control(batch,
				       PIPE_CONTROL_CS_STALL,
				       0);
	/*
	 * WaPipeControlBefore3DStateSamplePattern says we need 4 dwords for
	 * the PIPE_CONTROL followed by 12 dwords of 0x0, so 16 dwords in
	 * total. However, a PIPE_CONTROL is 6 dwords long, not 4, which is
	 * confusing. Since gen8_emit_pipe_control() already advances the
	 * batch by 6 dwords, we advance the other 10 here, completing a
	 * cacheline. It's not clear if the workaround requires this padding
	 * before other commands, or if it's just the regular padding we would
	 * already have for the workaround bb, so leave it here for now.
	 */
	for (i = 0; i < 10; i++)
		*batch++ = MI_NOOP;

	/* Pad to end of cacheline */
	while ((unsigned long)batch % CACHELINE_BYTES)
		*batch++ = MI_NOOP;

	return batch;
}

#define CTX_WA_BB_OBJ_SIZE (PAGE_SIZE)

static int lrc_setup_wa_ctx(struct intel_engine_cs *engine)
{
	struct drm_i915_gem_object *obj;
	struct i915_vma *vma;
	int err;

	obj = i915_gem_object_create(engine->i915, CTX_WA_BB_OBJ_SIZE);
	if (IS_ERR(obj))
		return PTR_ERR(obj);

	vma = i915_vma_instance(obj, &engine->i915->ggtt.vm, NULL);
	if (IS_ERR(vma)) {
		err = PTR_ERR(vma);
		goto err;
	}

	err = i915_vma_pin(vma, 0, 0, PIN_GLOBAL | PIN_HIGH);
	if (err)
		goto err;

	engine->wa_ctx.vma = vma;
	return 0;

err:
	i915_gem_object_put(obj);
	return err;
}

static void lrc_destroy_wa_ctx(struct intel_engine_cs *engine)
{
	i915_vma_unpin_and_release(&engine->wa_ctx.vma, 0);
}

typedef u32 *(*wa_bb_func_t)(struct intel_engine_cs *engine, u32 *batch);

static int intel_init_workaround_bb(struct intel_engine_cs *engine)
{
	struct i915_ctx_workarounds *wa_ctx = &engine->wa_ctx;
	struct i915_wa_ctx_bb *wa_bb[2] = { &wa_ctx->indirect_ctx,
					    &wa_ctx->per_ctx };
	wa_bb_func_t wa_bb_fn[2];
	struct page *page;
	void *batch, *batch_ptr;
	unsigned int i;
	int ret;

	if (GEM_DEBUG_WARN_ON(engine->id != RCS))
		return -EINVAL;

	switch (INTEL_GEN(engine->i915)) {
	case 11:
		return 0;
	case 10:
		wa_bb_fn[0] = gen10_init_indirectctx_bb;
		wa_bb_fn[1] = NULL;
		break;
	case 9:
		wa_bb_fn[0] = gen9_init_indirectctx_bb;
		wa_bb_fn[1] = NULL;
		break;
	case 8:
		wa_bb_fn[0] = gen8_init_indirectctx_bb;
		wa_bb_fn[1] = NULL;
		break;
	default:
		MISSING_CASE(INTEL_GEN(engine->i915));
		return 0;
	}

	ret = lrc_setup_wa_ctx(engine);
	if (ret) {
		DRM_DEBUG_DRIVER("Failed to setup context WA page: %d\n", ret);
		return ret;
	}

	page = i915_gem_object_get_dirty_page(wa_ctx->vma->obj, 0);
	batch = batch_ptr = kmap_atomic(page);

	/*
	 * Emit the two workaround batch buffers, recording the offset from the
	 * start of the workaround batch buffer object for each and their
	 * respective sizes.
	 */
	for (i = 0; i < ARRAY_SIZE(wa_bb_fn); i++) {
		wa_bb[i]->offset = batch_ptr - batch;
		if (GEM_DEBUG_WARN_ON(!IS_ALIGNED(wa_bb[i]->offset,
						  CACHELINE_BYTES))) {
			ret = -EINVAL;
			break;
		}
		if (wa_bb_fn[i])
			batch_ptr = wa_bb_fn[i](engine, batch_ptr);
		wa_bb[i]->size = batch_ptr - (batch + wa_bb[i]->offset);
	}

	BUG_ON(batch_ptr - batch > CTX_WA_BB_OBJ_SIZE);

	kunmap_atomic(batch);
	if (ret)
		lrc_destroy_wa_ctx(engine);

	return ret;
}

static void enable_execlists(struct intel_engine_cs *engine)
{
	struct drm_i915_private *dev_priv = engine->i915;

	I915_WRITE(RING_HWSTAM(engine->mmio_base), 0xffffffff);

	/*
	 * Make sure we're not enabling the new 12-deep CSB
	 * FIFO as that requires a slightly updated handling
	 * in the ctx switch irq. Since we're currently only
	 * using only 2 elements of the enhanced execlists the
	 * deeper FIFO it's not needed and it's not worth adding
	 * more statements to the irq handler to support it.
	 */
	if (INTEL_GEN(dev_priv) >= 11)
		I915_WRITE(RING_MODE_GEN7(engine),
			   _MASKED_BIT_DISABLE(GEN11_GFX_DISABLE_LEGACY_MODE));
	else
		I915_WRITE(RING_MODE_GEN7(engine),
			   _MASKED_BIT_ENABLE(GFX_RUN_LIST_ENABLE));

	I915_WRITE(RING_MI_MODE(engine->mmio_base),
		   _MASKED_BIT_DISABLE(STOP_RING));

	I915_WRITE(RING_HWS_PGA(engine->mmio_base),
		   engine->status_page.ggtt_offset);
	POSTING_READ(RING_HWS_PGA(engine->mmio_base));
}

static bool unexpected_starting_state(struct intel_engine_cs *engine)
{
	struct drm_i915_private *dev_priv = engine->i915;
	bool unexpected = false;

	if (I915_READ(RING_MI_MODE(engine->mmio_base)) & STOP_RING) {
		DRM_DEBUG_DRIVER("STOP_RING still set in RING_MI_MODE\n");
		unexpected = true;
	}

	return unexpected;
}

static int gen8_init_common_ring(struct intel_engine_cs *engine)
{
	intel_engine_apply_workarounds(engine);

	intel_mocs_init_engine(engine);

	intel_engine_reset_breadcrumbs(engine);

	if (GEM_SHOW_DEBUG() && unexpected_starting_state(engine)) {
		struct drm_printer p = drm_debug_printer(__func__);

		intel_engine_dump(engine, &p, NULL);
	}

	enable_execlists(engine);

	return 0;
}

static int gen8_init_render_ring(struct intel_engine_cs *engine)
{
	struct drm_i915_private *dev_priv = engine->i915;
	int ret;

	ret = gen8_init_common_ring(engine);
	if (ret)
		return ret;

	intel_engine_apply_whitelist(engine);

	/* We need to disable the AsyncFlip performance optimisations in order
	 * to use MI_WAIT_FOR_EVENT within the CS. It should already be
	 * programmed to '1' on all products.
	 *
	 * WaDisableAsyncFlipPerfMode:snb,ivb,hsw,vlv,bdw,chv
	 */
	I915_WRITE(MI_MODE, _MASKED_BIT_ENABLE(ASYNC_FLIP_PERF_DISABLE));

	I915_WRITE(INSTPM, _MASKED_BIT_ENABLE(INSTPM_FORCE_ORDERING));

	return 0;
}

static int gen9_init_render_ring(struct intel_engine_cs *engine)
{
	int ret;

	ret = gen8_init_common_ring(engine);
	if (ret)
		return ret;

	intel_engine_apply_whitelist(engine);

	return 0;
}

static struct i915_request *
execlists_reset_prepare(struct intel_engine_cs *engine)
{
	struct intel_engine_execlists * const execlists = &engine->execlists;
	struct i915_request *request, *active;
	unsigned long flags;

	GEM_TRACE("%s: depth<-%d\n", engine->name,
		  atomic_read(&execlists->tasklet.count));

	/*
	 * Prevent request submission to the hardware until we have
	 * completed the reset in i915_gem_reset_finish(). If a request
	 * is completed by one engine, it may then queue a request
	 * to a second via its execlists->tasklet *just* as we are
	 * calling engine->init_hw() and also writing the ELSP.
	 * Turning off the execlists->tasklet until the reset is over
	 * prevents the race.
	 */
	__tasklet_disable_sync_once(&execlists->tasklet);

	spin_lock_irqsave(&engine->timeline.lock, flags);

	/*
	 * We want to flush the pending context switches, having disabled
	 * the tasklet above, we can assume exclusive access to the execlists.
	 * For this allows us to catch up with an inflight preemption event,
	 * and avoid blaming an innocent request if the stall was due to the
	 * preemption itself.
	 */
	process_csb(engine);

	/*
	 * The last active request can then be no later than the last request
	 * now in ELSP[0]. So search backwards from there, so that if the GPU
	 * has advanced beyond the last CSB update, it will be pardoned.
	 */
	active = NULL;
	request = port_request(execlists->port);
	if (request) {
		/*
		 * Prevent the breadcrumb from advancing before we decide
		 * which request is currently active.
		 */
		intel_engine_stop_cs(engine);

		list_for_each_entry_from_reverse(request,
						 &engine->timeline.requests,
						 link) {
			if (__i915_request_completed(request,
						     request->global_seqno))
				break;

			active = request;
		}
	}

	spin_unlock_irqrestore(&engine->timeline.lock, flags);

	return active;
}

static void execlists_reset(struct intel_engine_cs *engine,
			    struct i915_request *request)
{
	struct intel_engine_execlists * const execlists = &engine->execlists;
	unsigned long flags;
	u32 *regs;

	GEM_TRACE("%s request global=%d, current=%d\n",
		  engine->name, request ? request->global_seqno : 0,
		  intel_engine_get_seqno(engine));

	spin_lock_irqsave(&engine->timeline.lock, flags);

	/*
	 * Catch up with any missed context-switch interrupts.
	 *
	 * Ideally we would just read the remaining CSB entries now that we
	 * know the gpu is idle. However, the CSB registers are sometimes^W
	 * often trashed across a GPU reset! Instead we have to rely on
	 * guessing the missed context-switch events by looking at what
	 * requests were completed.
	 */
	execlists_cancel_port_requests(execlists);

	/* Push back any incomplete requests for replay after the reset. */
	__unwind_incomplete_requests(engine);

	/* Following the reset, we need to reload the CSB read/write pointers */
	reset_csb_pointers(&engine->execlists);

	spin_unlock_irqrestore(&engine->timeline.lock, flags);

	/*
	 * If the request was innocent, we leave the request in the ELSP
	 * and will try to replay it on restarting. The context image may
	 * have been corrupted by the reset, in which case we may have
	 * to service a new GPU hang, but more likely we can continue on
	 * without impact.
	 *
	 * If the request was guilty, we presume the context is corrupt
	 * and have to at least restore the RING register in the context
	 * image back to the expected values to skip over the guilty request.
	 */
	if (!request || request->fence.error != -EIO)
		return;

	/*
	 * We want a simple context + ring to execute the breadcrumb update.
	 * We cannot rely on the context being intact across the GPU hang,
	 * so clear it and rebuild just what we need for the breadcrumb.
	 * All pending requests for this context will be zapped, and any
	 * future request will be after userspace has had the opportunity
	 * to recreate its own state.
	 */
	regs = request->hw_context->lrc_reg_state;
	if (engine->pinned_default_state) {
		memcpy(regs, /* skip restoring the vanilla PPHWSP */
		       engine->pinned_default_state + LRC_STATE_PN * PAGE_SIZE,
		       engine->context_size - PAGE_SIZE);
	}
	execlists_init_reg_state(regs,
				 request->gem_context, engine, request->ring);

	/* Move the RING_HEAD onto the breadcrumb, past the hanging batch */
	regs[CTX_RING_BUFFER_START + 1] = i915_ggtt_offset(request->ring->vma);

	request->ring->head = intel_ring_wrap(request->ring, request->postfix);
	regs[CTX_RING_HEAD + 1] = request->ring->head;

	intel_ring_update_space(request->ring);

	/* Reset WaIdleLiteRestore:bdw,skl as well */
	unwind_wa_tail(request);
}

static void execlists_reset_finish(struct intel_engine_cs *engine)
{
	struct intel_engine_execlists * const execlists = &engine->execlists;

	/*
	 * After a GPU reset, we may have requests to replay. Do so now while
	 * we still have the forcewake to be sure that the GPU is not allowed
	 * to sleep before we restart and reload a context.
	 *
	 */
	if (!RB_EMPTY_ROOT(&execlists->queue.rb_root))
		execlists->tasklet.func(execlists->tasklet.data);

	tasklet_enable(&execlists->tasklet);
	GEM_TRACE("%s: depth->%d\n", engine->name,
		  atomic_read(&execlists->tasklet.count));
}

static int intel_logical_ring_emit_pdps(struct i915_request *rq)
{
	struct i915_hw_ppgtt *ppgtt = rq->gem_context->ppgtt;
	struct intel_engine_cs *engine = rq->engine;
	const int num_lri_cmds = GEN8_3LVL_PDPES * 2;
	u32 *cs;
	int i;

	cs = intel_ring_begin(rq, num_lri_cmds * 2 + 2);
	if (IS_ERR(cs))
		return PTR_ERR(cs);

	*cs++ = MI_LOAD_REGISTER_IMM(num_lri_cmds);
	for (i = GEN8_3LVL_PDPES - 1; i >= 0; i--) {
		const dma_addr_t pd_daddr = i915_page_dir_dma_addr(ppgtt, i);

		*cs++ = i915_mmio_reg_offset(GEN8_RING_PDP_UDW(engine, i));
		*cs++ = upper_32_bits(pd_daddr);
		*cs++ = i915_mmio_reg_offset(GEN8_RING_PDP_LDW(engine, i));
		*cs++ = lower_32_bits(pd_daddr);
	}

	*cs++ = MI_NOOP;
	intel_ring_advance(rq, cs);

	return 0;
}

static int gen8_emit_bb_start(struct i915_request *rq,
			      u64 offset, u32 len,
			      const unsigned int flags)
{
	u32 *cs;
	int ret;

	/* Don't rely in hw updating PDPs, specially in lite-restore.
	 * Ideally, we should set Force PD Restore in ctx descriptor,
	 * but we can't. Force Restore would be a second option, but
	 * it is unsafe in case of lite-restore (because the ctx is
	 * not idle). PML4 is allocated during ppgtt init so this is
	 * not needed in 48-bit.*/
	if ((intel_engine_flag(rq->engine) & rq->gem_context->ppgtt->pd_dirty_rings) &&
	    !i915_vm_is_48bit(&rq->gem_context->ppgtt->vm) &&
	    !intel_vgpu_active(rq->i915)) {
		ret = intel_logical_ring_emit_pdps(rq);
		if (ret)
			return ret;

		rq->gem_context->ppgtt->pd_dirty_rings &= ~intel_engine_flag(rq->engine);
	}

	cs = intel_ring_begin(rq, 6);
	if (IS_ERR(cs))
		return PTR_ERR(cs);

	/*
	 * WaDisableCtxRestoreArbitration:bdw,chv
	 *
	 * We don't need to perform MI_ARB_ENABLE as often as we do (in
	 * particular all the gen that do not need the w/a at all!), if we
	 * took care to make sure that on every switch into this context
	 * (both ordinary and for preemption) that arbitrartion was enabled
	 * we would be fine. However, there doesn't seem to be a downside to
	 * being paranoid and making sure it is set before each batch and
	 * every context-switch.
	 *
	 * Note that if we fail to enable arbitration before the request
	 * is complete, then we do not see the context-switch interrupt and
	 * the engine hangs (with RING_HEAD == RING_TAIL).
	 *
	 * That satisfies both the GPGPU w/a and our heavy-handed paranoia.
	 */
	*cs++ = MI_ARB_ON_OFF | MI_ARB_ENABLE;

	/* FIXME(BDW): Address space and security selectors. */
	*cs++ = MI_BATCH_BUFFER_START_GEN8 |
		(flags & I915_DISPATCH_SECURE ? 0 : BIT(8));
	*cs++ = lower_32_bits(offset);
	*cs++ = upper_32_bits(offset);

	*cs++ = MI_ARB_ON_OFF | MI_ARB_DISABLE;
	*cs++ = MI_NOOP;
	intel_ring_advance(rq, cs);

	return 0;
}

static void gen8_logical_ring_enable_irq(struct intel_engine_cs *engine)
{
	struct drm_i915_private *dev_priv = engine->i915;
	I915_WRITE_IMR(engine,
		       ~(engine->irq_enable_mask | engine->irq_keep_mask));
	POSTING_READ_FW(RING_IMR(engine->mmio_base));
}

static void gen8_logical_ring_disable_irq(struct intel_engine_cs *engine)
{
	struct drm_i915_private *dev_priv = engine->i915;
	I915_WRITE_IMR(engine, ~engine->irq_keep_mask);
}

static int gen8_emit_flush(struct i915_request *request, u32 mode)
{
	u32 cmd, *cs;

	cs = intel_ring_begin(request, 4);
	if (IS_ERR(cs))
		return PTR_ERR(cs);

	cmd = MI_FLUSH_DW + 1;

	/* We always require a command barrier so that subsequent
	 * commands, such as breadcrumb interrupts, are strictly ordered
	 * wrt the contents of the write cache being flushed to memory
	 * (and thus being coherent from the CPU).
	 */
	cmd |= MI_FLUSH_DW_STORE_INDEX | MI_FLUSH_DW_OP_STOREDW;

	if (mode & EMIT_INVALIDATE) {
		cmd |= MI_INVALIDATE_TLB;
		if (request->engine->class == VIDEO_DECODE_CLASS)
			cmd |= MI_INVALIDATE_BSD;
	}

	*cs++ = cmd;
	*cs++ = I915_GEM_HWS_SCRATCH_ADDR | MI_FLUSH_DW_USE_GTT;
	*cs++ = 0; /* upper addr */
	*cs++ = 0; /* value */
	intel_ring_advance(request, cs);

	return 0;
}

static int gen8_emit_flush_render(struct i915_request *request,
				  u32 mode)
{
	struct intel_engine_cs *engine = request->engine;
	u32 scratch_addr =
		i915_scratch_offset(engine->i915) + 2 * CACHELINE_BYTES;
	bool vf_flush_wa = false, dc_flush_wa = false;
	u32 *cs, flags = 0;
	int len;

	flags |= PIPE_CONTROL_CS_STALL;

	if (mode & EMIT_FLUSH) {
		flags |= PIPE_CONTROL_RENDER_TARGET_CACHE_FLUSH;
		flags |= PIPE_CONTROL_DEPTH_CACHE_FLUSH;
		flags |= PIPE_CONTROL_DC_FLUSH_ENABLE;
		flags |= PIPE_CONTROL_FLUSH_ENABLE;
	}

	if (mode & EMIT_INVALIDATE) {
		flags |= PIPE_CONTROL_TLB_INVALIDATE;
		flags |= PIPE_CONTROL_INSTRUCTION_CACHE_INVALIDATE;
		flags |= PIPE_CONTROL_TEXTURE_CACHE_INVALIDATE;
		flags |= PIPE_CONTROL_VF_CACHE_INVALIDATE;
		flags |= PIPE_CONTROL_CONST_CACHE_INVALIDATE;
		flags |= PIPE_CONTROL_STATE_CACHE_INVALIDATE;
		flags |= PIPE_CONTROL_QW_WRITE;
		flags |= PIPE_CONTROL_GLOBAL_GTT_IVB;

		/*
		 * On GEN9: before VF_CACHE_INVALIDATE we need to emit a NULL
		 * pipe control.
		 */
		if (IS_GEN9(request->i915))
			vf_flush_wa = true;

		/* WaForGAMHang:kbl */
		if (IS_KBL_REVID(request->i915, 0, KBL_REVID_B0))
			dc_flush_wa = true;
	}

	len = 6;

	if (vf_flush_wa)
		len += 6;

	if (dc_flush_wa)
		len += 12;

	cs = intel_ring_begin(request, len);
	if (IS_ERR(cs))
		return PTR_ERR(cs);

	if (vf_flush_wa)
		cs = gen8_emit_pipe_control(cs, 0, 0);

	if (dc_flush_wa)
		cs = gen8_emit_pipe_control(cs, PIPE_CONTROL_DC_FLUSH_ENABLE,
					    0);

	cs = gen8_emit_pipe_control(cs, flags, scratch_addr);

	if (dc_flush_wa)
		cs = gen8_emit_pipe_control(cs, PIPE_CONTROL_CS_STALL, 0);

	intel_ring_advance(request, cs);

	return 0;
}

/*
 * Reserve space for 2 NOOPs at the end of each request to be
 * used as a workaround for not being allowed to do lite
 * restore with HEAD==TAIL (WaIdleLiteRestore).
 */
static void gen8_emit_wa_tail(struct i915_request *request, u32 *cs)
{
	/* Ensure there's always at least one preemption point per-request. */
	*cs++ = MI_ARB_CHECK;
	*cs++ = MI_NOOP;
	request->wa_tail = intel_ring_offset(request, cs);
}

static void gen8_emit_breadcrumb(struct i915_request *request, u32 *cs)
{
	/* w/a: bit 5 needs to be zero for MI_FLUSH_DW address. */
	BUILD_BUG_ON(I915_GEM_HWS_INDEX_ADDR & (1 << 5));

	cs = gen8_emit_ggtt_write(cs, request->global_seqno,
				  intel_hws_seqno_address(request->engine));
	*cs++ = MI_USER_INTERRUPT;
	*cs++ = MI_ARB_ON_OFF | MI_ARB_ENABLE;
	request->tail = intel_ring_offset(request, cs);
	assert_ring_tail_valid(request->ring, request->tail);

	gen8_emit_wa_tail(request, cs);
}
static const int gen8_emit_breadcrumb_sz = 6 + WA_TAIL_DWORDS;

static void gen8_emit_breadcrumb_rcs(struct i915_request *request, u32 *cs)
{
	/* We're using qword write, seqno should be aligned to 8 bytes. */
	BUILD_BUG_ON(I915_GEM_HWS_INDEX & 1);

	cs = gen8_emit_ggtt_write_rcs(cs, request->global_seqno,
				      intel_hws_seqno_address(request->engine));
	*cs++ = MI_USER_INTERRUPT;
	*cs++ = MI_ARB_ON_OFF | MI_ARB_ENABLE;
	request->tail = intel_ring_offset(request, cs);
	assert_ring_tail_valid(request->ring, request->tail);

	gen8_emit_wa_tail(request, cs);
}
static const int gen8_emit_breadcrumb_rcs_sz = 8 + WA_TAIL_DWORDS;

static int gen8_init_rcs_context(struct i915_request *rq)
{
	int ret;

	ret = intel_engine_emit_ctx_wa(rq);
	if (ret)
		return ret;

	ret = intel_rcs_context_init_mocs(rq);
	/*
	 * Failing to program the MOCS is non-fatal.The system will not
	 * run at peak performance. So generate an error and carry on.
	 */
	if (ret)
		DRM_ERROR("MOCS failed to program: expect performance issues.\n");

	return i915_gem_render_state_emit(rq);
}

/**
 * intel_logical_ring_cleanup() - deallocate the Engine Command Streamer
 * @engine: Engine Command Streamer.
 */
void intel_logical_ring_cleanup(struct intel_engine_cs *engine)
{
	struct drm_i915_private *dev_priv;

	/*
	 * Tasklet cannot be active at this point due intel_mark_active/idle
	 * so this is just for documentation.
	 */
	if (WARN_ON(test_bit(TASKLET_STATE_SCHED,
			     &engine->execlists.tasklet.state)))
		tasklet_kill(&engine->execlists.tasklet);

	dev_priv = engine->i915;

	if (engine->buffer) {
		WARN_ON((I915_READ_MODE(engine) & MODE_IDLE) == 0);
	}

	if (engine->cleanup)
		engine->cleanup(engine);

	intel_engine_cleanup_common(engine);

	lrc_destroy_wa_ctx(engine);

	engine->i915 = NULL;
	dev_priv->engine[engine->id] = NULL;
	kfree(engine);
}

void intel_execlists_set_default_submission(struct intel_engine_cs *engine)
{
	engine->submit_request = execlists_submit_request;
	engine->cancel_requests = execlists_cancel_requests;
	engine->schedule = i915_schedule;
	engine->execlists.tasklet.func = execlists_submission_tasklet;

	engine->reset.prepare = execlists_reset_prepare;

	engine->park = NULL;
	engine->unpark = NULL;

	engine->flags |= I915_ENGINE_SUPPORTS_STATS;
	if (engine->i915->preempt_context)
		engine->flags |= I915_ENGINE_HAS_PREEMPTION;

	engine->i915->caps.scheduler =
		I915_SCHEDULER_CAP_ENABLED |
		I915_SCHEDULER_CAP_PRIORITY;
	if (intel_engine_has_preemption(engine))
		engine->i915->caps.scheduler |= I915_SCHEDULER_CAP_PREEMPTION;
}

static void
logical_ring_default_vfuncs(struct intel_engine_cs *engine)
{
	/* Default vfuncs which can be overriden by each engine. */
	engine->init_hw = gen8_init_common_ring;

	engine->reset.prepare = execlists_reset_prepare;
	engine->reset.reset = execlists_reset;
	engine->reset.finish = execlists_reset_finish;

	engine->context_pin = execlists_context_pin;
	engine->request_alloc = execlists_request_alloc;

	engine->emit_flush = gen8_emit_flush;
	engine->emit_breadcrumb = gen8_emit_breadcrumb;
	engine->emit_breadcrumb_sz = gen8_emit_breadcrumb_sz;

	engine->set_default_submission = intel_execlists_set_default_submission;

	if (INTEL_GEN(engine->i915) < 11) {
		engine->irq_enable = gen8_logical_ring_enable_irq;
		engine->irq_disable = gen8_logical_ring_disable_irq;
	} else {
		/*
		 * TODO: On Gen11 interrupt masks need to be clear
		 * to allow C6 entry. Keep interrupts enabled at
		 * and take the hit of generating extra interrupts
		 * until a more refined solution exists.
		 */
	}
	engine->emit_bb_start = gen8_emit_bb_start;
}

static inline void
logical_ring_default_irqs(struct intel_engine_cs *engine)
{
	unsigned int shift = 0;

	if (INTEL_GEN(engine->i915) < 11) {
		const u8 irq_shifts[] = {
			[RCS]  = GEN8_RCS_IRQ_SHIFT,
			[BCS]  = GEN8_BCS_IRQ_SHIFT,
			[VCS]  = GEN8_VCS1_IRQ_SHIFT,
			[VCS2] = GEN8_VCS2_IRQ_SHIFT,
			[VECS] = GEN8_VECS_IRQ_SHIFT,
		};

		shift = irq_shifts[engine->id];
	}

	engine->irq_enable_mask = GT_RENDER_USER_INTERRUPT << shift;
	engine->irq_keep_mask = GT_CONTEXT_SWITCH_INTERRUPT << shift;
}

static void
logical_ring_setup(struct intel_engine_cs *engine)
{
	intel_engine_setup_common(engine);

	/* Intentionally left blank. */
	engine->buffer = NULL;

	tasklet_init(&engine->execlists.tasklet,
		     execlists_submission_tasklet, (unsigned long)engine);

	logical_ring_default_vfuncs(engine);
	logical_ring_default_irqs(engine);
}

static int logical_ring_init(struct intel_engine_cs *engine)
{
	struct drm_i915_private *i915 = engine->i915;
	struct intel_engine_execlists * const execlists = &engine->execlists;
	int ret;

	ret = intel_engine_init_common(engine);
	if (ret)
		return ret;

	if (HAS_LOGICAL_RING_ELSQ(i915)) {
		execlists->submit_reg = i915->regs +
			i915_mmio_reg_offset(RING_EXECLIST_SQ_CONTENTS(engine));
		execlists->ctrl_reg = i915->regs +
			i915_mmio_reg_offset(RING_EXECLIST_CONTROL(engine));
	} else {
		execlists->submit_reg = i915->regs +
			i915_mmio_reg_offset(RING_ELSP(engine));
	}

	execlists->preempt_complete_status = ~0u;
	if (i915->preempt_context) {
		struct intel_context *ce =
			to_intel_context(i915->preempt_context, engine);

		execlists->preempt_complete_status =
			upper_32_bits(ce->lrc_desc);
	}

	execlists->csb_status =
		&engine->status_page.page_addr[I915_HWS_CSB_BUF0_INDEX];

	execlists->csb_write =
		&engine->status_page.page_addr[intel_hws_csb_write_index(i915)];

	reset_csb_pointers(execlists);

	return 0;
}

int logical_render_ring_init(struct intel_engine_cs *engine)
{
	struct drm_i915_private *dev_priv = engine->i915;
	int ret;

	logical_ring_setup(engine);

	if (HAS_L3_DPF(dev_priv))
		engine->irq_keep_mask |= GT_RENDER_L3_PARITY_ERROR_INTERRUPT;

	/* Override some for render ring. */
	if (INTEL_GEN(dev_priv) >= 9)
		engine->init_hw = gen9_init_render_ring;
	else
		engine->init_hw = gen8_init_render_ring;
	engine->init_context = gen8_init_rcs_context;
	engine->emit_flush = gen8_emit_flush_render;
	engine->emit_breadcrumb = gen8_emit_breadcrumb_rcs;
	engine->emit_breadcrumb_sz = gen8_emit_breadcrumb_rcs_sz;

	ret = logical_ring_init(engine);
	if (ret)
		return ret;

	ret = intel_init_workaround_bb(engine);
	if (ret) {
		/*
		 * We continue even if we fail to initialize WA batch
		 * because we only expect rare glitches but nothing
		 * critical to prevent us from using GPU
		 */
		DRM_ERROR("WA batch buffer initialization failed: %d\n",
			  ret);
	}

<<<<<<< HEAD
=======
	intel_engine_init_whitelist(engine);
>>>>>>> 2a3c83f5
	intel_engine_init_workarounds(engine);

	return 0;
}

int logical_xcs_ring_init(struct intel_engine_cs *engine)
{
	logical_ring_setup(engine);

	return logical_ring_init(engine);
}

static u32
make_rpcs(struct drm_i915_private *dev_priv)
{
	bool subslice_pg = INTEL_INFO(dev_priv)->sseu.has_subslice_pg;
	u8 slices = hweight8(INTEL_INFO(dev_priv)->sseu.slice_mask);
	u8 subslices = hweight8(INTEL_INFO(dev_priv)->sseu.subslice_mask[0]);
	u32 rpcs = 0;

	/*
	 * No explicit RPCS request is needed to ensure full
	 * slice/subslice/EU enablement prior to Gen9.
	*/
	if (INTEL_GEN(dev_priv) < 9)
		return 0;

	/*
	 * Since the SScount bitfield in GEN8_R_PWR_CLK_STATE is only three bits
	 * wide and Icelake has up to eight subslices, specfial programming is
	 * needed in order to correctly enable all subslices.
	 *
	 * According to documentation software must consider the configuration
	 * as 2x4x8 and hardware will translate this to 1x8x8.
	 *
	 * Furthemore, even though SScount is three bits, maximum documented
	 * value for it is four. From this some rules/restrictions follow:
	 *
	 * 1.
	 * If enabled subslice count is greater than four, two whole slices must
	 * be enabled instead.
	 *
	 * 2.
	 * When more than one slice is enabled, hardware ignores the subslice
	 * count altogether.
	 *
	 * From these restrictions it follows that it is not possible to enable
	 * a count of subslices between the SScount maximum of four restriction,
	 * and the maximum available number on a particular SKU. Either all
	 * subslices are enabled, or a count between one and four on the first
	 * slice.
	 */
	if (IS_GEN11(dev_priv) && slices == 1 && subslices >= 4) {
		GEM_BUG_ON(subslices & 1);

		subslice_pg = false;
		slices *= 2;
	}

	/*
	 * Starting in Gen9, render power gating can leave
	 * slice/subslice/EU in a partially enabled state. We
	 * must make an explicit request through RPCS for full
	 * enablement.
	*/
	if (INTEL_INFO(dev_priv)->sseu.has_slice_pg) {
		u32 mask, val = slices;

		if (INTEL_GEN(dev_priv) >= 11) {
			mask = GEN11_RPCS_S_CNT_MASK;
			val <<= GEN11_RPCS_S_CNT_SHIFT;
		} else {
			mask = GEN8_RPCS_S_CNT_MASK;
			val <<= GEN8_RPCS_S_CNT_SHIFT;
		}

		GEM_BUG_ON(val & ~mask);
		val &= mask;

		rpcs |= GEN8_RPCS_ENABLE | GEN8_RPCS_S_CNT_ENABLE | val;
	}

	if (subslice_pg) {
		u32 val = subslices;

		val <<= GEN8_RPCS_SS_CNT_SHIFT;

		GEM_BUG_ON(val & ~GEN8_RPCS_SS_CNT_MASK);
		val &= GEN8_RPCS_SS_CNT_MASK;

		rpcs |= GEN8_RPCS_ENABLE | GEN8_RPCS_SS_CNT_ENABLE | val;
	}

	if (INTEL_INFO(dev_priv)->sseu.has_eu_pg) {
		u32 val;

		val = INTEL_INFO(dev_priv)->sseu.eu_per_subslice <<
		      GEN8_RPCS_EU_MIN_SHIFT;
		GEM_BUG_ON(val & ~GEN8_RPCS_EU_MIN_MASK);
		val &= GEN8_RPCS_EU_MIN_MASK;

		rpcs |= val;

		val = INTEL_INFO(dev_priv)->sseu.eu_per_subslice <<
		      GEN8_RPCS_EU_MAX_SHIFT;
		GEM_BUG_ON(val & ~GEN8_RPCS_EU_MAX_MASK);
		val &= GEN8_RPCS_EU_MAX_MASK;

		rpcs |= val;

		rpcs |= GEN8_RPCS_ENABLE;
	}

	return rpcs;
}

static u32 intel_lr_indirect_ctx_offset(struct intel_engine_cs *engine)
{
	u32 indirect_ctx_offset;

	switch (INTEL_GEN(engine->i915)) {
	default:
		MISSING_CASE(INTEL_GEN(engine->i915));
		/* fall through */
	case 11:
		indirect_ctx_offset =
			GEN11_CTX_RCS_INDIRECT_CTX_OFFSET_DEFAULT;
		break;
	case 10:
		indirect_ctx_offset =
			GEN10_CTX_RCS_INDIRECT_CTX_OFFSET_DEFAULT;
		break;
	case 9:
		indirect_ctx_offset =
			GEN9_CTX_RCS_INDIRECT_CTX_OFFSET_DEFAULT;
		break;
	case 8:
		indirect_ctx_offset =
			GEN8_CTX_RCS_INDIRECT_CTX_OFFSET_DEFAULT;
		break;
	}

	return indirect_ctx_offset;
}

static void execlists_init_reg_state(u32 *regs,
				     struct i915_gem_context *ctx,
				     struct intel_engine_cs *engine,
				     struct intel_ring *ring)
{
	struct drm_i915_private *dev_priv = engine->i915;
	u32 base = engine->mmio_base;
	bool rcs = engine->class == RENDER_CLASS;

	/* A context is actually a big batch buffer with several
	 * MI_LOAD_REGISTER_IMM commands followed by (reg, value) pairs. The
	 * values we are setting here are only for the first context restore:
	 * on a subsequent save, the GPU will recreate this batchbuffer with new
	 * values (including all the missing MI_LOAD_REGISTER_IMM commands that
	 * we are not initializing here).
	 */
	regs[CTX_LRI_HEADER_0] = MI_LOAD_REGISTER_IMM(rcs ? 14 : 11) |
				 MI_LRI_FORCE_POSTED;

	CTX_REG(regs, CTX_CONTEXT_CONTROL, RING_CONTEXT_CONTROL(engine),
		_MASKED_BIT_DISABLE(CTX_CTRL_ENGINE_CTX_RESTORE_INHIBIT) |
		_MASKED_BIT_ENABLE(CTX_CTRL_INHIBIT_SYN_CTX_SWITCH));
	if (INTEL_GEN(dev_priv) < 11) {
		regs[CTX_CONTEXT_CONTROL + 1] |=
			_MASKED_BIT_DISABLE(CTX_CTRL_ENGINE_CTX_SAVE_INHIBIT |
					    CTX_CTRL_RS_CTX_ENABLE);
	}
	CTX_REG(regs, CTX_RING_HEAD, RING_HEAD(base), 0);
	CTX_REG(regs, CTX_RING_TAIL, RING_TAIL(base), 0);
	CTX_REG(regs, CTX_RING_BUFFER_START, RING_START(base), 0);
	CTX_REG(regs, CTX_RING_BUFFER_CONTROL, RING_CTL(base),
		RING_CTL_SIZE(ring->size) | RING_VALID);
	CTX_REG(regs, CTX_BB_HEAD_U, RING_BBADDR_UDW(base), 0);
	CTX_REG(regs, CTX_BB_HEAD_L, RING_BBADDR(base), 0);
	CTX_REG(regs, CTX_BB_STATE, RING_BBSTATE(base), RING_BB_PPGTT);
	CTX_REG(regs, CTX_SECOND_BB_HEAD_U, RING_SBBADDR_UDW(base), 0);
	CTX_REG(regs, CTX_SECOND_BB_HEAD_L, RING_SBBADDR(base), 0);
	CTX_REG(regs, CTX_SECOND_BB_STATE, RING_SBBSTATE(base), 0);
	if (rcs) {
		struct i915_ctx_workarounds *wa_ctx = &engine->wa_ctx;

		CTX_REG(regs, CTX_RCS_INDIRECT_CTX, RING_INDIRECT_CTX(base), 0);
		CTX_REG(regs, CTX_RCS_INDIRECT_CTX_OFFSET,
			RING_INDIRECT_CTX_OFFSET(base), 0);
		if (wa_ctx->indirect_ctx.size) {
			u32 ggtt_offset = i915_ggtt_offset(wa_ctx->vma);

			regs[CTX_RCS_INDIRECT_CTX + 1] =
				(ggtt_offset + wa_ctx->indirect_ctx.offset) |
				(wa_ctx->indirect_ctx.size / CACHELINE_BYTES);

			regs[CTX_RCS_INDIRECT_CTX_OFFSET + 1] =
				intel_lr_indirect_ctx_offset(engine) << 6;
		}

		CTX_REG(regs, CTX_BB_PER_CTX_PTR, RING_BB_PER_CTX_PTR(base), 0);
		if (wa_ctx->per_ctx.size) {
			u32 ggtt_offset = i915_ggtt_offset(wa_ctx->vma);

			regs[CTX_BB_PER_CTX_PTR + 1] =
				(ggtt_offset + wa_ctx->per_ctx.offset) | 0x01;
		}
	}

	regs[CTX_LRI_HEADER_1] = MI_LOAD_REGISTER_IMM(9) | MI_LRI_FORCE_POSTED;

	CTX_REG(regs, CTX_CTX_TIMESTAMP, RING_CTX_TIMESTAMP(base), 0);
	/* PDP values well be assigned later if needed */
	CTX_REG(regs, CTX_PDP3_UDW, GEN8_RING_PDP_UDW(engine, 3), 0);
	CTX_REG(regs, CTX_PDP3_LDW, GEN8_RING_PDP_LDW(engine, 3), 0);
	CTX_REG(regs, CTX_PDP2_UDW, GEN8_RING_PDP_UDW(engine, 2), 0);
	CTX_REG(regs, CTX_PDP2_LDW, GEN8_RING_PDP_LDW(engine, 2), 0);
	CTX_REG(regs, CTX_PDP1_UDW, GEN8_RING_PDP_UDW(engine, 1), 0);
	CTX_REG(regs, CTX_PDP1_LDW, GEN8_RING_PDP_LDW(engine, 1), 0);
	CTX_REG(regs, CTX_PDP0_UDW, GEN8_RING_PDP_UDW(engine, 0), 0);
	CTX_REG(regs, CTX_PDP0_LDW, GEN8_RING_PDP_LDW(engine, 0), 0);

	if (i915_vm_is_48bit(&ctx->ppgtt->vm)) {
		/* 64b PPGTT (48bit canonical)
		 * PDP0_DESCRIPTOR contains the base address to PML4 and
		 * other PDP Descriptors are ignored.
		 */
		ASSIGN_CTX_PML4(ctx->ppgtt, regs);
	}

	if (rcs) {
		regs[CTX_LRI_HEADER_2] = MI_LOAD_REGISTER_IMM(1);
		CTX_REG(regs, CTX_R_PWR_CLK_STATE, GEN8_R_PWR_CLK_STATE,
			make_rpcs(dev_priv));

		i915_oa_init_reg_state(engine, ctx, regs);
	}

	regs[CTX_END] = MI_BATCH_BUFFER_END;
	if (INTEL_GEN(dev_priv) >= 10)
		regs[CTX_END] |= BIT(0);
}

static int
populate_lr_context(struct i915_gem_context *ctx,
		    struct drm_i915_gem_object *ctx_obj,
		    struct intel_engine_cs *engine,
		    struct intel_ring *ring)
{
	void *vaddr;
	u32 *regs;
	int ret;

	ret = i915_gem_object_set_to_cpu_domain(ctx_obj, true);
	if (ret) {
		DRM_DEBUG_DRIVER("Could not set to CPU domain\n");
		return ret;
	}

	vaddr = i915_gem_object_pin_map(ctx_obj, I915_MAP_WB);
	if (IS_ERR(vaddr)) {
		ret = PTR_ERR(vaddr);
		DRM_DEBUG_DRIVER("Could not map object pages! (%d)\n", ret);
		return ret;
	}
	ctx_obj->mm.dirty = true;

	if (engine->default_state) {
		/*
		 * We only want to copy over the template context state;
		 * skipping over the headers reserved for GuC communication,
		 * leaving those as zero.
		 */
		const unsigned long start = LRC_HEADER_PAGES * PAGE_SIZE;
		void *defaults;

		defaults = i915_gem_object_pin_map(engine->default_state,
						   I915_MAP_WB);
		if (IS_ERR(defaults)) {
			ret = PTR_ERR(defaults);
			goto err_unpin_ctx;
		}

		memcpy(vaddr + start, defaults + start, engine->context_size);
		i915_gem_object_unpin_map(engine->default_state);
	}

	/* The second page of the context object contains some fields which must
	 * be set up prior to the first execution. */
	regs = vaddr + LRC_STATE_PN * PAGE_SIZE;
	execlists_init_reg_state(regs, ctx, engine, ring);
	if (!engine->default_state)
		regs[CTX_CONTEXT_CONTROL + 1] |=
			_MASKED_BIT_ENABLE(CTX_CTRL_ENGINE_CTX_RESTORE_INHIBIT);
	if (ctx == ctx->i915->preempt_context && INTEL_GEN(engine->i915) < 11)
		regs[CTX_CONTEXT_CONTROL + 1] |=
			_MASKED_BIT_ENABLE(CTX_CTRL_ENGINE_CTX_RESTORE_INHIBIT |
					   CTX_CTRL_ENGINE_CTX_SAVE_INHIBIT);

err_unpin_ctx:
	i915_gem_object_unpin_map(ctx_obj);
	return ret;
}

static int execlists_context_deferred_alloc(struct i915_gem_context *ctx,
					    struct intel_engine_cs *engine,
					    struct intel_context *ce)
{
	struct drm_i915_gem_object *ctx_obj;
	struct i915_vma *vma;
	uint32_t context_size;
	struct intel_ring *ring;
	struct i915_timeline *timeline;
	int ret;

	if (ce->state)
		return 0;

	context_size = round_up(engine->context_size, I915_GTT_PAGE_SIZE);

	/*
	 * Before the actual start of the context image, we insert a few pages
	 * for our own use and for sharing with the GuC.
	 */
	context_size += LRC_HEADER_PAGES * PAGE_SIZE;

	ctx_obj = i915_gem_object_create(ctx->i915, context_size);
	if (IS_ERR(ctx_obj))
		return PTR_ERR(ctx_obj);

	vma = i915_vma_instance(ctx_obj, &ctx->i915->ggtt.vm, NULL);
	if (IS_ERR(vma)) {
		ret = PTR_ERR(vma);
		goto error_deref_obj;
	}

	timeline = i915_timeline_create(ctx->i915, ctx->name);
	if (IS_ERR(timeline)) {
		ret = PTR_ERR(timeline);
		goto error_deref_obj;
	}

	ring = intel_engine_create_ring(engine, timeline, ctx->ring_size);
	i915_timeline_put(timeline);
	if (IS_ERR(ring)) {
		ret = PTR_ERR(ring);
		goto error_deref_obj;
	}

	ret = populate_lr_context(ctx, ctx_obj, engine, ring);
	if (ret) {
		DRM_DEBUG_DRIVER("Failed to populate LRC: %d\n", ret);
		goto error_ring_free;
	}

	ce->ring = ring;
	ce->state = vma;

	return 0;

error_ring_free:
	intel_ring_free(ring);
error_deref_obj:
	i915_gem_object_put(ctx_obj);
	return ret;
}

void intel_lr_context_resume(struct drm_i915_private *i915)
{
	struct intel_engine_cs *engine;
	struct i915_gem_context *ctx;
	enum intel_engine_id id;

	/*
	 * Because we emit WA_TAIL_DWORDS there may be a disparity
	 * between our bookkeeping in ce->ring->head and ce->ring->tail and
	 * that stored in context. As we only write new commands from
	 * ce->ring->tail onwards, everything before that is junk. If the GPU
	 * starts reading from its RING_HEAD from the context, it may try to
	 * execute that junk and die.
	 *
	 * So to avoid that we reset the context images upon resume. For
	 * simplicity, we just zero everything out.
	 */
	list_for_each_entry(ctx, &i915->contexts.list, link) {
		for_each_engine(engine, i915, id) {
			struct intel_context *ce =
				to_intel_context(ctx, engine);

			if (!ce->state)
				continue;

			intel_ring_reset(ce->ring, 0);

			if (ce->pin_count) { /* otherwise done in context_pin */
				u32 *regs = ce->lrc_reg_state;

				regs[CTX_RING_HEAD + 1] = ce->ring->head;
				regs[CTX_RING_TAIL + 1] = ce->ring->tail;
			}
		}
	}
}

#if IS_ENABLED(CONFIG_DRM_I915_SELFTEST)
#include "selftests/intel_lrc.c"
#endif<|MERGE_RESOLUTION|>--- conflicted
+++ resolved
@@ -1416,21 +1416,6 @@
 
 	batch = emit_lri(batch, lri, ARRAY_SIZE(lri));
 
-<<<<<<< HEAD
-	/* WaClearSlmSpaceAtContextSwitch:kbl */
-	/* Actual scratch location is at 128 bytes offset */
-	if (IS_KBL_REVID(engine->i915, 0, KBL_REVID_A0)) {
-		batch = gen8_emit_pipe_control(batch,
-					       PIPE_CONTROL_FLUSH_L3 |
-					       PIPE_CONTROL_GLOBAL_GTT_IVB |
-					       PIPE_CONTROL_CS_STALL |
-					       PIPE_CONTROL_QW_WRITE,
-					       i915_scratch_offset(engine->i915)
-					       + 2 * CACHELINE_BYTES);
-	}
-
-=======
->>>>>>> 2a3c83f5
 	/* WaMediaPoolStateCmdInWABB:bxt,glk */
 	if (HAS_POOLED_EU(engine->i915)) {
 		/*
@@ -2324,10 +2309,7 @@
 			  ret);
 	}
 
-<<<<<<< HEAD
-=======
 	intel_engine_init_whitelist(engine);
->>>>>>> 2a3c83f5
 	intel_engine_init_workarounds(engine);
 
 	return 0;
