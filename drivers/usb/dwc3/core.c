/**
 * core.c - DesignWare USB3 DRD Controller Core file
 *
 * Copyright (C) 2010-2011 Texas Instruments Incorporated - http://www.ti.com
 *
 * Authors: Felipe Balbi <balbi@ti.com>,
 *	    Sebastian Andrzej Siewior <bigeasy@linutronix.de>
 *
 * This program is free software: you can redistribute it and/or modify
 * it under the terms of the GNU General Public License version 2  of
 * the License as published by the Free Software Foundation.
 *
 * This program is distributed in the hope that it will be useful,
 * but WITHOUT ANY WARRANTY; without even the implied warranty of
 * MERCHANTABILITY or FITNESS FOR A PARTICULAR PURPOSE.  See the
 * GNU General Public License for more details.
 *
 * You should have received a copy of the GNU General Public License
 * along with this program.  If not, see <http://www.gnu.org/licenses/>.
 */

#include <linux/version.h>
#include <linux/module.h>
#include <linux/kernel.h>
#include <linux/slab.h>
#include <linux/spinlock.h>
#include <linux/platform_device.h>
#include <linux/pm_runtime.h>
#include <linux/interrupt.h>
#include <linux/ioport.h>
#include <linux/io.h>
#include <linux/list.h>
#include <linux/delay.h>
#include <linux/dma-mapping.h>
#include <linux/of.h>
#include <linux/acpi.h>
#include <linux/pinctrl/consumer.h>

#include <linux/usb/ch9.h>
#include <linux/usb/gadget.h>
#include <linux/usb/of.h>
#include <linux/usb/otg.h>

#include "core.h"
#include "gadget.h"
#include "io.h"

#include "debug.h"

#define DWC3_DEFAULT_AUTOSUSPEND_DELAY	5000 /* ms */

void dwc3_set_mode(struct dwc3 *dwc, u32 mode)
{
	u32 reg;

	reg = dwc3_readl(dwc->regs, DWC3_GCTL);
	reg &= ~(DWC3_GCTL_PRTCAPDIR(DWC3_GCTL_PRTCAP_OTG));
	reg |= DWC3_GCTL_PRTCAPDIR(mode);
	dwc3_writel(dwc->regs, DWC3_GCTL, reg);
}

u32 dwc3_core_fifo_space(struct dwc3_ep *dep, u8 type)
{
	struct dwc3		*dwc = dep->dwc;
	u32			reg;

	dwc3_writel(dwc->regs, DWC3_GDBGFIFOSPACE,
			DWC3_GDBGFIFOSPACE_NUM(dep->number) |
			DWC3_GDBGFIFOSPACE_TYPE(type));

	reg = dwc3_readl(dwc->regs, DWC3_GDBGFIFOSPACE);

	return DWC3_GDBGFIFOSPACE_SPACE_AVAILABLE(reg);
}

/**
 * dwc3_core_soft_reset - Issues core soft reset and PHY reset
 * @dwc: pointer to our context structure
 */
static int dwc3_core_soft_reset(struct dwc3 *dwc)
{
	u32		reg;
	int		retries = 1000;
	int		ret;

	usb_phy_init(dwc->usb2_phy);
	usb_phy_init(dwc->usb3_phy);
	ret = phy_init(dwc->usb2_generic_phy);
	if (ret < 0)
		return ret;

	ret = phy_init(dwc->usb3_generic_phy);
	if (ret < 0) {
		phy_exit(dwc->usb2_generic_phy);
		return ret;
	}

	/*
	 * We're resetting only the device side because, if we're in host mode,
	 * XHCI driver will reset the host block. If dwc3 was configured for
	 * host-only mode, then we can return early.
	 */
	if (dwc->dr_mode == USB_DR_MODE_HOST)
		return 0;

	reg = dwc3_readl(dwc->regs, DWC3_DCTL);
	reg |= DWC3_DCTL_CSFTRST;
	dwc3_writel(dwc->regs, DWC3_DCTL, reg);

	do {
		reg = dwc3_readl(dwc->regs, DWC3_DCTL);
		if (!(reg & DWC3_DCTL_CSFTRST))
			return 0;

		udelay(1);
	} while (--retries);

	return -ETIMEDOUT;
}

/**
 * dwc3_soft_reset - Issue soft reset
 * @dwc: Pointer to our controller context structure
 */
static int dwc3_soft_reset(struct dwc3 *dwc)
{
	unsigned long timeout;
	u32 reg;

	timeout = jiffies + msecs_to_jiffies(500);
	dwc3_writel(dwc->regs, DWC3_DCTL, DWC3_DCTL_CSFTRST);
	do {
		reg = dwc3_readl(dwc->regs, DWC3_DCTL);
		if (!(reg & DWC3_DCTL_CSFTRST))
			break;

		if (time_after(jiffies, timeout)) {
			dev_err(dwc->dev, "Reset Timed Out\n");
			return -ETIMEDOUT;
		}

		cpu_relax();
	} while (true);

	return 0;
}

/*
 * dwc3_frame_length_adjustment - Adjusts frame length if required
 * @dwc3: Pointer to our controller context structure
<<<<<<< HEAD
 * @fladj: Value of GFLADJ_30MHZ and GFLADJ_REFCLK_FLADJ to adjust frame length
 * @refclk_fladj: Boolean to update GFLADJ_REFCLK_FLADJ field also
 */
static void dwc3_frame_length_adjustment(struct dwc3 *dwc, u32 fladj,
					bool refclk_fladj)
=======
 */
static void dwc3_frame_length_adjustment(struct dwc3 *dwc)
>>>>>>> c8d2bc9b
{
	u32 reg;
	u32 dft;

	if (dwc->revision < DWC3_REVISION_250A)
		return;

	if (dwc->fladj == 0)
		return;

	reg = dwc3_readl(dwc->regs, DWC3_GFLADJ);

	if (refclk_fladj) {
		if (!dev_WARN_ONCE(dwc->dev,
				   ((reg & DWC3_GFLADJ_REFCLK_FLADJ) ==
				    (fladj & DWC3_GFLADJ_REFCLK_FLADJ)),
		    "refclk fladj request value same as default, ignoring\n")) {
			reg &= ~DWC3_GFLADJ_REFCLK_FLADJ;
			reg |= (fladj & DWC3_GFLADJ_REFCLK_FLADJ);
		}
	}

	dft = reg & DWC3_GFLADJ_30MHZ_MASK;
	if (!dev_WARN_ONCE(dwc->dev, dft == dwc->fladj,
	    "request value same as default, ignoring\n")) {
		reg &= ~DWC3_GFLADJ_30MHZ_MASK;
		reg |= DWC3_GFLADJ_30MHZ_SDBND_SEL | dwc->fladj;
		dwc3_writel(dwc->regs, DWC3_GFLADJ, reg);
	}
}

/**
 * dwc3_free_one_event_buffer - Frees one event buffer
 * @dwc: Pointer to our controller context structure
 * @evt: Pointer to event buffer to be freed
 */
static void dwc3_free_one_event_buffer(struct dwc3 *dwc,
		struct dwc3_event_buffer *evt)
{
	dma_free_coherent(dwc->dev, evt->length, evt->buf, evt->dma);
}

/**
 * dwc3_alloc_one_event_buffer - Allocates one event buffer structure
 * @dwc: Pointer to our controller context structure
 * @length: size of the event buffer
 *
 * Returns a pointer to the allocated event buffer structure on success
 * otherwise ERR_PTR(errno).
 */
static struct dwc3_event_buffer *dwc3_alloc_one_event_buffer(struct dwc3 *dwc,
		unsigned length)
{
	struct dwc3_event_buffer	*evt;

	evt = devm_kzalloc(dwc->dev, sizeof(*evt), GFP_KERNEL);
	if (!evt)
		return ERR_PTR(-ENOMEM);

	evt->dwc	= dwc;
	evt->length	= length;
	evt->buf	= dma_alloc_coherent(dwc->dev, length,
			&evt->dma, GFP_KERNEL);
	if (!evt->buf)
		return ERR_PTR(-ENOMEM);

	return evt;
}

/**
 * dwc3_free_event_buffers - frees all allocated event buffers
 * @dwc: Pointer to our controller context structure
 */
static void dwc3_free_event_buffers(struct dwc3 *dwc)
{
	struct dwc3_event_buffer	*evt;

	evt = dwc->ev_buf;
	if (evt)
		dwc3_free_one_event_buffer(dwc, evt);
}

/**
 * dwc3_alloc_event_buffers - Allocates @num event buffers of size @length
 * @dwc: pointer to our controller context structure
 * @length: size of event buffer
 *
 * Returns 0 on success otherwise negative errno. In the error case, dwc
 * may contain some buffers allocated but not all which were requested.
 */
static int dwc3_alloc_event_buffers(struct dwc3 *dwc, unsigned length)
{
	struct dwc3_event_buffer *evt;

	evt = dwc3_alloc_one_event_buffer(dwc, length);
	if (IS_ERR(evt)) {
		dev_err(dwc->dev, "can't allocate event buffer\n");
		return PTR_ERR(evt);
	}
	dwc->ev_buf = evt;

	return 0;
}

/**
 * dwc3_event_buffers_setup - setup our allocated event buffers
 * @dwc: pointer to our controller context structure
 *
 * Returns 0 on success otherwise negative errno.
 */
static int dwc3_event_buffers_setup(struct dwc3 *dwc)
{
	struct dwc3_event_buffer	*evt;

	evt = dwc->ev_buf;
	dwc3_trace(trace_dwc3_core,
			"Event buf %p dma %08llx length %d\n",
			evt->buf, (unsigned long long) evt->dma,
			evt->length);

	evt->lpos = 0;

	dwc3_writel(dwc->regs, DWC3_GEVNTADRLO(0),
			lower_32_bits(evt->dma));
	dwc3_writel(dwc->regs, DWC3_GEVNTADRHI(0),
			upper_32_bits(evt->dma));
	dwc3_writel(dwc->regs, DWC3_GEVNTSIZ(0),
			DWC3_GEVNTSIZ_SIZE(evt->length));
	dwc3_writel(dwc->regs, DWC3_GEVNTCOUNT(0), 0);

	return 0;
}

static void dwc3_event_buffers_cleanup(struct dwc3 *dwc)
{
	struct dwc3_event_buffer	*evt;

	evt = dwc->ev_buf;

	evt->lpos = 0;

	dwc3_writel(dwc->regs, DWC3_GEVNTADRLO(0), 0);
	dwc3_writel(dwc->regs, DWC3_GEVNTADRHI(0), 0);
	dwc3_writel(dwc->regs, DWC3_GEVNTSIZ(0), DWC3_GEVNTSIZ_INTMASK
			| DWC3_GEVNTSIZ_SIZE(0));
	dwc3_writel(dwc->regs, DWC3_GEVNTCOUNT(0), 0);
}

static int dwc3_alloc_scratch_buffers(struct dwc3 *dwc)
{
	if (!dwc->has_hibernation)
		return 0;

	if (!dwc->nr_scratch)
		return 0;

	dwc->scratchbuf = kmalloc_array(dwc->nr_scratch,
			DWC3_SCRATCHBUF_SIZE, GFP_KERNEL);
	if (!dwc->scratchbuf)
		return -ENOMEM;

	return 0;
}

static int dwc3_setup_scratch_buffers(struct dwc3 *dwc)
{
	dma_addr_t scratch_addr;
	u32 param;
	int ret;

	if (!dwc->has_hibernation)
		return 0;

	if (!dwc->nr_scratch)
		return 0;

	 /* should never fall here */
	if (!WARN_ON(dwc->scratchbuf))
		return 0;

	scratch_addr = dma_map_single(dwc->dev, dwc->scratchbuf,
			dwc->nr_scratch * DWC3_SCRATCHBUF_SIZE,
			DMA_BIDIRECTIONAL);
	if (dma_mapping_error(dwc->dev, scratch_addr)) {
		dev_err(dwc->dev, "failed to map scratch buffer\n");
		ret = -EFAULT;
		goto err0;
	}

	dwc->scratch_addr = scratch_addr;

	param = lower_32_bits(scratch_addr);

	ret = dwc3_send_gadget_generic_command(dwc,
			DWC3_DGCMD_SET_SCRATCHPAD_ADDR_LO, param);
	if (ret < 0)
		goto err1;

	param = upper_32_bits(scratch_addr);

	ret = dwc3_send_gadget_generic_command(dwc,
			DWC3_DGCMD_SET_SCRATCHPAD_ADDR_HI, param);
	if (ret < 0)
		goto err1;

	return 0;

err1:
	dma_unmap_single(dwc->dev, dwc->scratch_addr, dwc->nr_scratch *
			DWC3_SCRATCHBUF_SIZE, DMA_BIDIRECTIONAL);

err0:
	return ret;
}

static void dwc3_free_scratch_buffers(struct dwc3 *dwc)
{
	if (!dwc->has_hibernation)
		return;

	if (!dwc->nr_scratch)
		return;

	 /* should never fall here */
	if (!WARN_ON(dwc->scratchbuf))
		return;

	dma_unmap_single(dwc->dev, dwc->scratch_addr, dwc->nr_scratch *
			DWC3_SCRATCHBUF_SIZE, DMA_BIDIRECTIONAL);
	kfree(dwc->scratchbuf);
}

static void dwc3_core_num_eps(struct dwc3 *dwc)
{
	struct dwc3_hwparams	*parms = &dwc->hwparams;

	dwc->num_in_eps = DWC3_NUM_IN_EPS(parms);
	dwc->num_out_eps = DWC3_NUM_EPS(parms) - dwc->num_in_eps;

	dwc3_trace(trace_dwc3_core, "found %d IN and %d OUT endpoints",
			dwc->num_in_eps, dwc->num_out_eps);
}

static void dwc3_cache_hwparams(struct dwc3 *dwc)
{
	struct dwc3_hwparams	*parms = &dwc->hwparams;

	parms->hwparams0 = dwc3_readl(dwc->regs, DWC3_GHWPARAMS0);
	parms->hwparams1 = dwc3_readl(dwc->regs, DWC3_GHWPARAMS1);
	parms->hwparams2 = dwc3_readl(dwc->regs, DWC3_GHWPARAMS2);
	parms->hwparams3 = dwc3_readl(dwc->regs, DWC3_GHWPARAMS3);
	parms->hwparams4 = dwc3_readl(dwc->regs, DWC3_GHWPARAMS4);
	parms->hwparams5 = dwc3_readl(dwc->regs, DWC3_GHWPARAMS5);
	parms->hwparams6 = dwc3_readl(dwc->regs, DWC3_GHWPARAMS6);
	parms->hwparams7 = dwc3_readl(dwc->regs, DWC3_GHWPARAMS7);
	parms->hwparams8 = dwc3_readl(dwc->regs, DWC3_GHWPARAMS8);
}

/**
 * dwc3_phy_setup - Configure USB PHY Interface of DWC3 Core
 * @dwc: Pointer to our controller context structure
 *
 * Returns 0 on success. The USB PHY interfaces are configured but not
 * initialized. The PHY interfaces and the PHYs get initialized together with
 * the core in dwc3_core_init.
 */
static int dwc3_phy_setup(struct dwc3 *dwc)
{
	u32 reg;
	int ret;

	reg = dwc3_readl(dwc->regs, DWC3_GUSB3PIPECTL(0));

	/*
	 * Above 1.94a, it is recommended to set DWC3_GUSB3PIPECTL_SUSPHY
	 * to '0' during coreConsultant configuration. So default value
	 * will be '0' when the core is reset. Application needs to set it
	 * to '1' after the core initialization is completed.
	 */
	if (dwc->revision > DWC3_REVISION_194A)
		reg |= DWC3_GUSB3PIPECTL_SUSPHY;

	if (dwc->u2ss_inp3_quirk)
		reg |= DWC3_GUSB3PIPECTL_U2SSINP3OK;

	if (dwc->dis_rxdet_inp3_quirk)
		reg |= DWC3_GUSB3PIPECTL_DISRXDETINP3;

	if (dwc->req_p1p2p3_quirk)
		reg |= DWC3_GUSB3PIPECTL_REQP1P2P3;

	if (dwc->del_p1p2p3_quirk)
		reg |= DWC3_GUSB3PIPECTL_DEP1P2P3_EN;

	if (dwc->del_phy_power_chg_quirk)
		reg |= DWC3_GUSB3PIPECTL_DEPOCHANGE;

	if (dwc->lfps_filter_quirk)
		reg |= DWC3_GUSB3PIPECTL_LFPSFILT;

	if (dwc->rx_detect_poll_quirk)
		reg |= DWC3_GUSB3PIPECTL_RX_DETOPOLL;

	if (dwc->tx_de_emphasis_quirk)
		reg |= DWC3_GUSB3PIPECTL_TX_DEEPH(dwc->tx_de_emphasis);

	if (dwc->dis_u3_susphy_quirk)
		reg &= ~DWC3_GUSB3PIPECTL_SUSPHY;

	dwc3_writel(dwc->regs, DWC3_GUSB3PIPECTL(0), reg);

	reg = dwc3_readl(dwc->regs, DWC3_GUSB2PHYCFG(0));

	/* Select the HS PHY interface */
	switch (DWC3_GHWPARAMS3_HSPHY_IFC(dwc->hwparams.hwparams3)) {
	case DWC3_GHWPARAMS3_HSPHY_IFC_UTMI_ULPI:
		if (dwc->hsphy_interface &&
				!strncmp(dwc->hsphy_interface, "utmi", 4)) {
			reg &= ~DWC3_GUSB2PHYCFG_ULPI_UTMI;
			break;
		} else if (dwc->hsphy_interface &&
				!strncmp(dwc->hsphy_interface, "ulpi", 4)) {
			reg |= DWC3_GUSB2PHYCFG_ULPI_UTMI;
			dwc3_writel(dwc->regs, DWC3_GUSB2PHYCFG(0), reg);
		} else {
			/* Relying on default value. */
			if (!(reg & DWC3_GUSB2PHYCFG_ULPI_UTMI))
				break;
		}
		/* FALLTHROUGH */
	case DWC3_GHWPARAMS3_HSPHY_IFC_ULPI:
		/* Making sure the interface and PHY are operational */
		ret = dwc3_soft_reset(dwc);
		if (ret)
			return ret;

		udelay(1);

		ret = dwc3_ulpi_init(dwc);
		if (ret)
			return ret;
		/* FALLTHROUGH */
	default:
		break;
	}

	/*
	 * Above 1.94a, it is recommended to set DWC3_GUSB2PHYCFG_SUSPHY to
	 * '0' during coreConsultant configuration. So default value will
	 * be '0' when the core is reset. Application needs to set it to
	 * '1' after the core initialization is completed.
	 */
	if (dwc->revision > DWC3_REVISION_194A)
		reg |= DWC3_GUSB2PHYCFG_SUSPHY;

	if (dwc->dis_u2_susphy_quirk)
		reg &= ~DWC3_GUSB2PHYCFG_SUSPHY;

	if (dwc->dis_enblslpm_quirk)
		reg &= ~DWC3_GUSB2PHYCFG_ENBLSLPM;

	dwc3_writel(dwc->regs, DWC3_GUSB2PHYCFG(0), reg);

	return 0;
}

static void dwc3_core_exit(struct dwc3 *dwc)
{
	dwc3_event_buffers_cleanup(dwc);

	usb_phy_shutdown(dwc->usb2_phy);
	usb_phy_shutdown(dwc->usb3_phy);
	phy_exit(dwc->usb2_generic_phy);
	phy_exit(dwc->usb3_generic_phy);

	usb_phy_set_suspend(dwc->usb2_phy, 1);
	usb_phy_set_suspend(dwc->usb3_phy, 1);
	phy_power_off(dwc->usb2_generic_phy);
	phy_power_off(dwc->usb3_generic_phy);
}

/**
 * dwc3_core_init - Low-level initialization of DWC3 Core
 * @dwc: Pointer to our controller context structure
 *
 * Returns 0 on success otherwise negative errno.
 */
static int dwc3_core_init(struct dwc3 *dwc)
{
	u32			hwparams4 = dwc->hwparams.hwparams4;
	u32			reg;
	int			ret;

	reg = dwc3_readl(dwc->regs, DWC3_GSNPSID);
	/* This should read as U3 followed by revision number */
	if ((reg & DWC3_GSNPSID_MASK) == 0x55330000) {
		/* Detected DWC_usb3 IP */
		dwc->revision = reg;
	} else if ((reg & DWC3_GSNPSID_MASK) == 0x33310000) {
		/* Detected DWC_usb31 IP */
		dwc->revision = dwc3_readl(dwc->regs, DWC3_VER_NUMBER);
		dwc->revision |= DWC3_REVISION_IS_DWC31;
	} else {
		dev_err(dwc->dev, "this is not a DesignWare USB3 DRD Core\n");
		ret = -ENODEV;
		goto err0;
	}

	/*
	 * Write Linux Version Code to our GUID register so it's easy to figure
	 * out which kernel version a bug was found.
	 */
	dwc3_writel(dwc->regs, DWC3_GUID, LINUX_VERSION_CODE);

	/* Handle USB2.0-only core configuration */
	if (DWC3_GHWPARAMS3_SSPHY_IFC(dwc->hwparams.hwparams3) ==
			DWC3_GHWPARAMS3_SSPHY_IFC_DIS) {
		if (dwc->maximum_speed == USB_SPEED_SUPER)
			dwc->maximum_speed = USB_SPEED_HIGH;
	}

	/* issue device SoftReset too */
	ret = dwc3_soft_reset(dwc);
	if (ret)
		goto err0;

	ret = dwc3_core_soft_reset(dwc);
	if (ret)
		goto err0;

	ret = dwc3_phy_setup(dwc);
	if (ret)
		goto err0;

	reg = dwc3_readl(dwc->regs, DWC3_GCTL);
	reg &= ~DWC3_GCTL_SCALEDOWN_MASK;

	switch (DWC3_GHWPARAMS1_EN_PWROPT(dwc->hwparams.hwparams1)) {
	case DWC3_GHWPARAMS1_EN_PWROPT_CLK:
		/**
		 * WORKAROUND: DWC3 revisions between 2.10a and 2.50a have an
		 * issue which would cause xHCI compliance tests to fail.
		 *
		 * Because of that we cannot enable clock gating on such
		 * configurations.
		 *
		 * Refers to:
		 *
		 * STAR#9000588375: Clock Gating, SOF Issues when ref_clk-Based
		 * SOF/ITP Mode Used
		 */
		if ((dwc->dr_mode == USB_DR_MODE_HOST ||
				dwc->dr_mode == USB_DR_MODE_OTG) &&
				(dwc->revision >= DWC3_REVISION_210A &&
				dwc->revision <= DWC3_REVISION_250A))
			reg |= DWC3_GCTL_DSBLCLKGTNG | DWC3_GCTL_SOFITPSYNC;
		else
			reg &= ~DWC3_GCTL_DSBLCLKGTNG;
		break;
	case DWC3_GHWPARAMS1_EN_PWROPT_HIB:
		/* enable hibernation here */
		dwc->nr_scratch = DWC3_GHWPARAMS4_HIBER_SCRATCHBUFS(hwparams4);

		/*
		 * REVISIT Enabling this bit so that host-mode hibernation
		 * will work. Device-mode hibernation is not yet implemented.
		 */
		reg |= DWC3_GCTL_GBLHIBERNATIONEN;
		break;
	default:
		dwc3_trace(trace_dwc3_core, "No power optimization available\n");
	}

	/* check if current dwc3 is on simulation board */
	if (dwc->hwparams.hwparams6 & DWC3_GHWPARAMS6_EN_FPGA) {
		dwc3_trace(trace_dwc3_core,
				"running on FPGA platform\n");
		dwc->is_fpga = true;
	}

	WARN_ONCE(dwc->disable_scramble_quirk && !dwc->is_fpga,
			"disable_scramble cannot be used on non-FPGA builds\n");

	if (dwc->disable_scramble_quirk && dwc->is_fpga)
		reg |= DWC3_GCTL_DISSCRAMBLE;
	else
		reg &= ~DWC3_GCTL_DISSCRAMBLE;

	if (dwc->u2exit_lfps_quirk)
		reg |= DWC3_GCTL_U2EXIT_LFPS;

	/*
	 * WORKAROUND: DWC3 revisions <1.90a have a bug
	 * where the device can fail to connect at SuperSpeed
	 * and falls back to high-speed mode which causes
	 * the device to enter a Connect/Disconnect loop
	 */
	if (dwc->revision < DWC3_REVISION_190A)
		reg |= DWC3_GCTL_U2RSTECN;

	dwc3_writel(dwc->regs, DWC3_GCTL, reg);

	dwc3_core_num_eps(dwc);

	ret = dwc3_setup_scratch_buffers(dwc);
	if (ret)
		goto err1;

	/* Adjust Frame Length */
	dwc3_frame_length_adjustment(dwc);

	usb_phy_set_suspend(dwc->usb2_phy, 0);
	usb_phy_set_suspend(dwc->usb3_phy, 0);
	ret = phy_power_on(dwc->usb2_generic_phy);
	if (ret < 0)
		goto err2;

	ret = phy_power_on(dwc->usb3_generic_phy);
	if (ret < 0)
		goto err3;

	ret = dwc3_event_buffers_setup(dwc);
	if (ret) {
		dev_err(dwc->dev, "failed to setup event buffers\n");
		goto err4;
	}

	return 0;

err4:
	phy_power_off(dwc->usb2_generic_phy);

err3:
	phy_power_off(dwc->usb3_generic_phy);

err2:
	usb_phy_set_suspend(dwc->usb2_phy, 1);
	usb_phy_set_suspend(dwc->usb3_phy, 1);
	dwc3_core_exit(dwc);

err1:
	usb_phy_shutdown(dwc->usb2_phy);
	usb_phy_shutdown(dwc->usb3_phy);
	phy_exit(dwc->usb2_generic_phy);
	phy_exit(dwc->usb3_generic_phy);

err0:
	return ret;
}

static int dwc3_core_get_phy(struct dwc3 *dwc)
{
	struct device		*dev = dwc->dev;
	struct device_node	*node = dev->of_node;
	int ret;

	if (node) {
		dwc->usb2_phy = devm_usb_get_phy_by_phandle(dev, "usb-phy", 0);
		dwc->usb3_phy = devm_usb_get_phy_by_phandle(dev, "usb-phy", 1);
	} else {
		dwc->usb2_phy = devm_usb_get_phy(dev, USB_PHY_TYPE_USB2);
		dwc->usb3_phy = devm_usb_get_phy(dev, USB_PHY_TYPE_USB3);
	}

	if (IS_ERR(dwc->usb2_phy)) {
		ret = PTR_ERR(dwc->usb2_phy);
		if (ret == -ENXIO || ret == -ENODEV) {
			dwc->usb2_phy = NULL;
		} else if (ret == -EPROBE_DEFER) {
			return ret;
		} else {
			dev_err(dev, "no usb2 phy configured\n");
			return ret;
		}
	}

	if (IS_ERR(dwc->usb3_phy)) {
		ret = PTR_ERR(dwc->usb3_phy);
		if (ret == -ENXIO || ret == -ENODEV) {
			dwc->usb3_phy = NULL;
		} else if (ret == -EPROBE_DEFER) {
			return ret;
		} else {
			dev_err(dev, "no usb3 phy configured\n");
			return ret;
		}
	}

	dwc->usb2_generic_phy = devm_phy_get(dev, "usb2-phy");
	if (IS_ERR(dwc->usb2_generic_phy)) {
		ret = PTR_ERR(dwc->usb2_generic_phy);
		if (ret == -ENOSYS || ret == -ENODEV) {
			dwc->usb2_generic_phy = NULL;
		} else if (ret == -EPROBE_DEFER) {
			return ret;
		} else {
			dev_err(dev, "no usb2 phy configured\n");
			return ret;
		}
	}

	dwc->usb3_generic_phy = devm_phy_get(dev, "usb3-phy");
	if (IS_ERR(dwc->usb3_generic_phy)) {
		ret = PTR_ERR(dwc->usb3_generic_phy);
		if (ret == -ENOSYS || ret == -ENODEV) {
			dwc->usb3_generic_phy = NULL;
		} else if (ret == -EPROBE_DEFER) {
			return ret;
		} else {
			dev_err(dev, "no usb3 phy configured\n");
			return ret;
		}
	}

	return 0;
}

static int dwc3_core_init_mode(struct dwc3 *dwc)
{
	struct device *dev = dwc->dev;
	int ret;

	switch (dwc->dr_mode) {
	case USB_DR_MODE_PERIPHERAL:
		dwc3_set_mode(dwc, DWC3_GCTL_PRTCAP_DEVICE);
		ret = dwc3_gadget_init(dwc);
		if (ret) {
			if (ret != -EPROBE_DEFER)
				dev_err(dev, "failed to initialize gadget\n");
			return ret;
		}
		break;
	case USB_DR_MODE_HOST:
		dwc3_set_mode(dwc, DWC3_GCTL_PRTCAP_HOST);
		ret = dwc3_host_init(dwc);
		if (ret) {
			if (ret != -EPROBE_DEFER)
				dev_err(dev, "failed to initialize host\n");
			return ret;
		}
		break;
	case USB_DR_MODE_OTG:
		dwc3_set_mode(dwc, DWC3_GCTL_PRTCAP_OTG);
		ret = dwc3_host_init(dwc);
		if (ret) {
			if (ret != -EPROBE_DEFER)
				dev_err(dev, "failed to initialize host\n");
			return ret;
		}

		ret = dwc3_gadget_init(dwc);
		if (ret) {
			if (ret != -EPROBE_DEFER)
				dev_err(dev, "failed to initialize gadget\n");
			return ret;
		}
		break;
	default:
		dev_err(dev, "Unsupported mode of operation %d\n", dwc->dr_mode);
		return -EINVAL;
	}

	return 0;
}

static void dwc3_core_exit_mode(struct dwc3 *dwc)
{
	switch (dwc->dr_mode) {
	case USB_DR_MODE_PERIPHERAL:
		dwc3_gadget_exit(dwc);
		break;
	case USB_DR_MODE_HOST:
		dwc3_host_exit(dwc);
		break;
	case USB_DR_MODE_OTG:
		dwc3_host_exit(dwc);
		dwc3_gadget_exit(dwc);
		break;
	default:
		/* do nothing */
		break;
	}
}

#define DWC3_ALIGN_MASK		(16 - 1)

static int dwc3_probe(struct platform_device *pdev)
{
	struct device		*dev = &pdev->dev;
	struct resource		*res;
	struct dwc3		*dwc;
	u8			lpm_nyet_threshold;
	u8			tx_de_emphasis;
	u8			hird_threshold;
<<<<<<< HEAD
	u32			fladj = 0;
	bool                    refclk_fladj = false;
=======
>>>>>>> c8d2bc9b

	int			ret;

	void __iomem		*regs;
	void			*mem;

	mem = devm_kzalloc(dev, sizeof(*dwc) + DWC3_ALIGN_MASK, GFP_KERNEL);
	if (!mem)
		return -ENOMEM;

	dwc = PTR_ALIGN(mem, DWC3_ALIGN_MASK + 1);
	dwc->mem = mem;
	dwc->dev = dev;

	res = platform_get_resource(pdev, IORESOURCE_MEM, 0);
	if (!res) {
		dev_err(dev, "missing memory resource\n");
		return -ENODEV;
	}

	dwc->xhci_resources[0].start = res->start;
	dwc->xhci_resources[0].end = dwc->xhci_resources[0].start +
					DWC3_XHCI_REGS_END;
	dwc->xhci_resources[0].flags = res->flags;
	dwc->xhci_resources[0].name = res->name;

	res->start += DWC3_GLOBALS_REGS_START;

	/*
	 * Request memory region but exclude xHCI regs,
	 * since it will be requested by the xhci-plat driver.
	 */
	regs = devm_ioremap_resource(dev, res);
	if (IS_ERR(regs)) {
		ret = PTR_ERR(regs);
		goto err0;
	}

	dwc->regs	= regs;
	dwc->regs_size	= resource_size(res);

	/* default to highest possible threshold */
	lpm_nyet_threshold = 0xff;

	/* default to -3.5dB de-emphasis */
	tx_de_emphasis = 1;

	/*
	 * default to assert utmi_sleep_n and use maximum allowed HIRD
	 * threshold value of 0b1100
	 */
	hird_threshold = 12;

	dwc->maximum_speed = usb_get_maximum_speed(dev);
	dwc->dr_mode = usb_get_dr_mode(dev);

	dwc->has_lpm_erratum = device_property_read_bool(dev,
				"snps,has-lpm-erratum");
	device_property_read_u8(dev, "snps,lpm-nyet-threshold",
				&lpm_nyet_threshold);
	dwc->is_utmi_l1_suspend = device_property_read_bool(dev,
				"snps,is-utmi-l1-suspend");
	device_property_read_u8(dev, "snps,hird-threshold",
				&hird_threshold);
	dwc->usb3_lpm_capable = device_property_read_bool(dev,
				"snps,usb3_lpm_capable");

	dwc->disable_scramble_quirk = device_property_read_bool(dev,
				"snps,disable_scramble_quirk");
	dwc->u2exit_lfps_quirk = device_property_read_bool(dev,
				"snps,u2exit_lfps_quirk");
	dwc->u2ss_inp3_quirk = device_property_read_bool(dev,
				"snps,u2ss_inp3_quirk");
	dwc->req_p1p2p3_quirk = device_property_read_bool(dev,
				"snps,req_p1p2p3_quirk");
	dwc->del_p1p2p3_quirk = device_property_read_bool(dev,
				"snps,del_p1p2p3_quirk");
	dwc->del_phy_power_chg_quirk = device_property_read_bool(dev,
				"snps,del_phy_power_chg_quirk");
	dwc->lfps_filter_quirk = device_property_read_bool(dev,
				"snps,lfps_filter_quirk");
	dwc->rx_detect_poll_quirk = device_property_read_bool(dev,
				"snps,rx_detect_poll_quirk");
	dwc->dis_u3_susphy_quirk = device_property_read_bool(dev,
				"snps,dis_u3_susphy_quirk");
	dwc->dis_u2_susphy_quirk = device_property_read_bool(dev,
				"snps,dis_u2_susphy_quirk");
	dwc->dis_enblslpm_quirk = device_property_read_bool(dev,
				"snps,dis_enblslpm_quirk");
	dwc->dis_rxdet_inp3_quirk = device_property_read_bool(dev,
				"snps,dis_rxdet_inp3_quirk");

	dwc->tx_de_emphasis_quirk = device_property_read_bool(dev,
				"snps,tx_de_emphasis_quirk");
	device_property_read_u8(dev, "snps,tx_de_emphasis",
				&tx_de_emphasis);
	device_property_read_string(dev, "snps,hsphy_interface",
				    &dwc->hsphy_interface);
	device_property_read_u32(dev, "snps,quirk-frame-length-adjustment",
<<<<<<< HEAD
				 &fladj);
	refclk_fladj = device_property_read_bool(dev, "snps,refclk_fladj");

	if (pdata) {
		dwc->maximum_speed = pdata->maximum_speed;
		dwc->has_lpm_erratum = pdata->has_lpm_erratum;
		if (pdata->lpm_nyet_threshold)
			lpm_nyet_threshold = pdata->lpm_nyet_threshold;
		dwc->is_utmi_l1_suspend = pdata->is_utmi_l1_suspend;
		if (pdata->hird_threshold)
			hird_threshold = pdata->hird_threshold;

		dwc->usb3_lpm_capable = pdata->usb3_lpm_capable;
		dwc->dr_mode = pdata->dr_mode;

		dwc->disable_scramble_quirk = pdata->disable_scramble_quirk;
		dwc->u2exit_lfps_quirk = pdata->u2exit_lfps_quirk;
		dwc->u2ss_inp3_quirk = pdata->u2ss_inp3_quirk;
		dwc->req_p1p2p3_quirk = pdata->req_p1p2p3_quirk;
		dwc->del_p1p2p3_quirk = pdata->del_p1p2p3_quirk;
		dwc->del_phy_power_chg_quirk = pdata->del_phy_power_chg_quirk;
		dwc->lfps_filter_quirk = pdata->lfps_filter_quirk;
		dwc->rx_detect_poll_quirk = pdata->rx_detect_poll_quirk;
		dwc->dis_u3_susphy_quirk = pdata->dis_u3_susphy_quirk;
		dwc->dis_u2_susphy_quirk = pdata->dis_u2_susphy_quirk;
		dwc->dis_enblslpm_quirk = pdata->dis_enblslpm_quirk;
		dwc->dis_rxdet_inp3_quirk = pdata->dis_rxdet_inp3_quirk;

		dwc->tx_de_emphasis_quirk = pdata->tx_de_emphasis_quirk;
		if (pdata->tx_de_emphasis)
			tx_de_emphasis = pdata->tx_de_emphasis;

		dwc->hsphy_interface = pdata->hsphy_interface;
		fladj = pdata->fladj_value;
		refclk_fladj = pdata->refclk_fladj;
	}
=======
				 &dwc->fladj);
>>>>>>> c8d2bc9b

	dwc->lpm_nyet_threshold = lpm_nyet_threshold;
	dwc->tx_de_emphasis = tx_de_emphasis;

	dwc->hird_threshold = hird_threshold
		| (dwc->is_utmi_l1_suspend << 4);

	platform_set_drvdata(pdev, dwc);
	dwc3_cache_hwparams(dwc);

	ret = dwc3_core_get_phy(dwc);
	if (ret)
		goto err0;

	spin_lock_init(&dwc->lock);

	if (!dev->dma_mask) {
		dev->dma_mask = dev->parent->dma_mask;
		dev->dma_parms = dev->parent->dma_parms;
		dma_set_coherent_mask(dev, dev->parent->coherent_dma_mask);
	}

	pm_runtime_set_active(dev);
	pm_runtime_use_autosuspend(dev);
	pm_runtime_set_autosuspend_delay(dev, DWC3_DEFAULT_AUTOSUSPEND_DELAY);
	pm_runtime_enable(dev);
	ret = pm_runtime_get_sync(dev);
	if (ret < 0)
		goto err1;

	pm_runtime_forbid(dev);

	ret = dwc3_alloc_event_buffers(dwc, DWC3_EVENT_BUFFERS_SIZE);
	if (ret) {
		dev_err(dwc->dev, "failed to allocate event buffers\n");
		ret = -ENOMEM;
		goto err2;
	}

	if (IS_ENABLED(CONFIG_USB_DWC3_HOST) &&
			(dwc->dr_mode == USB_DR_MODE_OTG ||
					dwc->dr_mode == USB_DR_MODE_UNKNOWN))
		dwc->dr_mode = USB_DR_MODE_HOST;
	else if (IS_ENABLED(CONFIG_USB_DWC3_GADGET) &&
			(dwc->dr_mode == USB_DR_MODE_OTG ||
					dwc->dr_mode == USB_DR_MODE_UNKNOWN))
		dwc->dr_mode = USB_DR_MODE_PERIPHERAL;

	if (dwc->dr_mode == USB_DR_MODE_UNKNOWN)
		dwc->dr_mode = USB_DR_MODE_OTG;

	ret = dwc3_alloc_scratch_buffers(dwc);
	if (ret)
		goto err3;

	ret = dwc3_core_init(dwc);
	if (ret) {
		dev_err(dev, "failed to initialize core\n");
		goto err4;
	}

	/* Check the maximum_speed parameter */
	switch (dwc->maximum_speed) {
	case USB_SPEED_LOW:
	case USB_SPEED_FULL:
	case USB_SPEED_HIGH:
	case USB_SPEED_SUPER:
	case USB_SPEED_SUPER_PLUS:
		break;
	default:
		dev_err(dev, "invalid maximum_speed parameter %d\n",
			dwc->maximum_speed);
		/* fall through */
	case USB_SPEED_UNKNOWN:
		/* default to superspeed */
		dwc->maximum_speed = USB_SPEED_SUPER;

		/*
		 * default to superspeed plus if we are capable.
		 */
		if (dwc3_is_usb31(dwc) &&
		    (DWC3_GHWPARAMS3_SSPHY_IFC(dwc->hwparams.hwparams3) ==
		     DWC3_GHWPARAMS3_SSPHY_IFC_GEN2))
			dwc->maximum_speed = USB_SPEED_SUPER_PLUS;

		break;
	}

<<<<<<< HEAD
	/* Adjust Frame Length */
	dwc3_frame_length_adjustment(dwc, fladj, refclk_fladj);

	usb_phy_set_suspend(dwc->usb2_phy, 0);
	usb_phy_set_suspend(dwc->usb3_phy, 0);
	ret = phy_power_on(dwc->usb2_generic_phy);
	if (ret < 0)
		goto err2;

	ret = phy_power_on(dwc->usb3_generic_phy);
	if (ret < 0)
		goto err3;

	ret = dwc3_event_buffers_setup(dwc);
	if (ret) {
		dev_err(dwc->dev, "failed to setup event buffers\n");
		goto err4;
	}

=======
>>>>>>> c8d2bc9b
	ret = dwc3_core_init_mode(dwc);
	if (ret)
		goto err5;

	dwc3_debugfs_init(dwc);
	pm_runtime_put(dev);

	return 0;

err5:
	dwc3_event_buffers_cleanup(dwc);

err4:
	dwc3_free_scratch_buffers(dwc);

err3:
	dwc3_free_event_buffers(dwc);
	dwc3_ulpi_exit(dwc);

err2:
	pm_runtime_allow(&pdev->dev);

err1:
	pm_runtime_put_sync(&pdev->dev);
	pm_runtime_disable(&pdev->dev);

err0:
	/*
	 * restore res->start back to its original value so that, in case the
	 * probe is deferred, we don't end up getting error in request the
	 * memory region the next time probe is called.
	 */
	res->start -= DWC3_GLOBALS_REGS_START;

	return ret;
}

static int dwc3_remove(struct platform_device *pdev)
{
	struct dwc3	*dwc = platform_get_drvdata(pdev);
	struct resource *res = platform_get_resource(pdev, IORESOURCE_MEM, 0);

	pm_runtime_get_sync(&pdev->dev);
	/*
	 * restore res->start back to its original value so that, in case the
	 * probe is deferred, we don't end up getting error in request the
	 * memory region the next time probe is called.
	 */
	res->start -= DWC3_GLOBALS_REGS_START;

	dwc3_debugfs_exit(dwc);
	dwc3_core_exit_mode(dwc);

	dwc3_core_exit(dwc);
	dwc3_ulpi_exit(dwc);

	pm_runtime_put_sync(&pdev->dev);
	pm_runtime_allow(&pdev->dev);
	pm_runtime_disable(&pdev->dev);

	dwc3_free_event_buffers(dwc);
	dwc3_free_scratch_buffers(dwc);

	return 0;
}

#ifdef CONFIG_PM
static int dwc3_suspend_common(struct dwc3 *dwc)
{
	unsigned long	flags;

	switch (dwc->dr_mode) {
	case USB_DR_MODE_PERIPHERAL:
	case USB_DR_MODE_OTG:
		spin_lock_irqsave(&dwc->lock, flags);
		dwc3_gadget_suspend(dwc);
		spin_unlock_irqrestore(&dwc->lock, flags);
		break;
	case USB_DR_MODE_HOST:
	default:
		/* do nothing */
		break;
	}

	dwc3_core_exit(dwc);

	return 0;
}

static int dwc3_resume_common(struct dwc3 *dwc)
{
	unsigned long	flags;
	int		ret;

	ret = dwc3_core_init(dwc);
	if (ret)
		return ret;

	switch (dwc->dr_mode) {
	case USB_DR_MODE_PERIPHERAL:
	case USB_DR_MODE_OTG:
		spin_lock_irqsave(&dwc->lock, flags);
		dwc3_gadget_resume(dwc);
		spin_unlock_irqrestore(&dwc->lock, flags);
		/* FALLTHROUGH */
	case USB_DR_MODE_HOST:
	default:
		/* do nothing */
		break;
	}

	return 0;
}

static int dwc3_runtime_checks(struct dwc3 *dwc)
{
	switch (dwc->dr_mode) {
	case USB_DR_MODE_PERIPHERAL:
	case USB_DR_MODE_OTG:
		if (dwc->connected)
			return -EBUSY;
		break;
	case USB_DR_MODE_HOST:
	default:
		/* do nothing */
		break;
	}

	return 0;
}

static int dwc3_runtime_suspend(struct device *dev)
{
	struct dwc3     *dwc = dev_get_drvdata(dev);
	int		ret;

	if (dwc3_runtime_checks(dwc))
		return -EBUSY;

	ret = dwc3_suspend_common(dwc);
	if (ret)
		return ret;

	device_init_wakeup(dev, true);

	return 0;
}

static int dwc3_runtime_resume(struct device *dev)
{
	struct dwc3     *dwc = dev_get_drvdata(dev);
	int		ret;

	device_init_wakeup(dev, false);

	ret = dwc3_resume_common(dwc);
	if (ret)
		return ret;

	switch (dwc->dr_mode) {
	case USB_DR_MODE_PERIPHERAL:
	case USB_DR_MODE_OTG:
		dwc3_gadget_process_pending_events(dwc);
		break;
	case USB_DR_MODE_HOST:
	default:
		/* do nothing */
		break;
	}

	pm_runtime_mark_last_busy(dev);
	pm_runtime_put(dev);

	return 0;
}

static int dwc3_runtime_idle(struct device *dev)
{
	struct dwc3     *dwc = dev_get_drvdata(dev);

	switch (dwc->dr_mode) {
	case USB_DR_MODE_PERIPHERAL:
	case USB_DR_MODE_OTG:
		if (dwc3_runtime_checks(dwc))
			return -EBUSY;
		break;
	case USB_DR_MODE_HOST:
	default:
		/* do nothing */
		break;
	}

	pm_runtime_mark_last_busy(dev);
	pm_runtime_autosuspend(dev);

	return 0;
}
#endif /* CONFIG_PM */

#ifdef CONFIG_PM_SLEEP
static int dwc3_suspend(struct device *dev)
{
	struct dwc3	*dwc = dev_get_drvdata(dev);
	int		ret;

	ret = dwc3_suspend_common(dwc);
	if (ret)
		return ret;

	pinctrl_pm_select_sleep_state(dev);

	return 0;
}

static int dwc3_resume(struct device *dev)
{
	struct dwc3	*dwc = dev_get_drvdata(dev);
	int		ret;

	pinctrl_pm_select_default_state(dev);

	ret = dwc3_resume_common(dwc);
	if (ret)
		return ret;

	pm_runtime_disable(dev);
	pm_runtime_set_active(dev);
	pm_runtime_enable(dev);

	return 0;
}
#endif /* CONFIG_PM_SLEEP */

static const struct dev_pm_ops dwc3_dev_pm_ops = {
	SET_SYSTEM_SLEEP_PM_OPS(dwc3_suspend, dwc3_resume)
	SET_RUNTIME_PM_OPS(dwc3_runtime_suspend, dwc3_runtime_resume,
			dwc3_runtime_idle)
};

#ifdef CONFIG_OF
static const struct of_device_id of_dwc3_match[] = {
	{
		.compatible = "snps,dwc3"
	},
	{
		.compatible = "synopsys,dwc3"
	},
	{ },
};
MODULE_DEVICE_TABLE(of, of_dwc3_match);
#endif

#ifdef CONFIG_ACPI

#define ACPI_ID_INTEL_BSW	"808622B7"

static const struct acpi_device_id dwc3_acpi_match[] = {
	{ ACPI_ID_INTEL_BSW, 0 },
	{ },
};
MODULE_DEVICE_TABLE(acpi, dwc3_acpi_match);
#endif

static struct platform_driver dwc3_driver = {
	.probe		= dwc3_probe,
	.remove		= dwc3_remove,
	.driver		= {
		.name	= "dwc3",
		.of_match_table	= of_match_ptr(of_dwc3_match),
		.acpi_match_table = ACPI_PTR(dwc3_acpi_match),
		.pm	= &dwc3_dev_pm_ops,
	},
};

module_platform_driver(dwc3_driver);

MODULE_ALIAS("platform:dwc3");
MODULE_AUTHOR("Felipe Balbi <balbi@ti.com>");
MODULE_LICENSE("GPL v2");
MODULE_DESCRIPTION("DesignWare USB3 DRD Controller Driver");<|MERGE_RESOLUTION|>--- conflicted
+++ resolved
@@ -148,16 +148,8 @@
 /*
  * dwc3_frame_length_adjustment - Adjusts frame length if required
  * @dwc3: Pointer to our controller context structure
-<<<<<<< HEAD
- * @fladj: Value of GFLADJ_30MHZ and GFLADJ_REFCLK_FLADJ to adjust frame length
- * @refclk_fladj: Boolean to update GFLADJ_REFCLK_FLADJ field also
- */
-static void dwc3_frame_length_adjustment(struct dwc3 *dwc, u32 fladj,
-					bool refclk_fladj)
-=======
  */
 static void dwc3_frame_length_adjustment(struct dwc3 *dwc)
->>>>>>> c8d2bc9b
 {
 	u32 reg;
 	u32 dft;
@@ -170,13 +162,13 @@
 
 	reg = dwc3_readl(dwc->regs, DWC3_GFLADJ);
 
-	if (refclk_fladj) {
+	if (dwc->refclk_fladj) {
 		if (!dev_WARN_ONCE(dwc->dev,
 				   ((reg & DWC3_GFLADJ_REFCLK_FLADJ) ==
-				    (fladj & DWC3_GFLADJ_REFCLK_FLADJ)),
+				    (dwc->fladj & DWC3_GFLADJ_REFCLK_FLADJ)),
 		    "refclk fladj request value same as default, ignoring\n")) {
 			reg &= ~DWC3_GFLADJ_REFCLK_FLADJ;
-			reg |= (fladj & DWC3_GFLADJ_REFCLK_FLADJ);
+			reg |= (dwc->fladj & DWC3_GFLADJ_REFCLK_FLADJ);
 		}
 	}
 
@@ -852,11 +844,6 @@
 	u8			lpm_nyet_threshold;
 	u8			tx_de_emphasis;
 	u8			hird_threshold;
-<<<<<<< HEAD
-	u32			fladj = 0;
-	bool                    refclk_fladj = false;
-=======
->>>>>>> c8d2bc9b
 
 	int			ret;
 
@@ -956,46 +943,10 @@
 	device_property_read_string(dev, "snps,hsphy_interface",
 				    &dwc->hsphy_interface);
 	device_property_read_u32(dev, "snps,quirk-frame-length-adjustment",
-<<<<<<< HEAD
-				 &fladj);
-	refclk_fladj = device_property_read_bool(dev, "snps,refclk_fladj");
-
-	if (pdata) {
-		dwc->maximum_speed = pdata->maximum_speed;
-		dwc->has_lpm_erratum = pdata->has_lpm_erratum;
-		if (pdata->lpm_nyet_threshold)
-			lpm_nyet_threshold = pdata->lpm_nyet_threshold;
-		dwc->is_utmi_l1_suspend = pdata->is_utmi_l1_suspend;
-		if (pdata->hird_threshold)
-			hird_threshold = pdata->hird_threshold;
-
-		dwc->usb3_lpm_capable = pdata->usb3_lpm_capable;
-		dwc->dr_mode = pdata->dr_mode;
-
-		dwc->disable_scramble_quirk = pdata->disable_scramble_quirk;
-		dwc->u2exit_lfps_quirk = pdata->u2exit_lfps_quirk;
-		dwc->u2ss_inp3_quirk = pdata->u2ss_inp3_quirk;
-		dwc->req_p1p2p3_quirk = pdata->req_p1p2p3_quirk;
-		dwc->del_p1p2p3_quirk = pdata->del_p1p2p3_quirk;
-		dwc->del_phy_power_chg_quirk = pdata->del_phy_power_chg_quirk;
-		dwc->lfps_filter_quirk = pdata->lfps_filter_quirk;
-		dwc->rx_detect_poll_quirk = pdata->rx_detect_poll_quirk;
-		dwc->dis_u3_susphy_quirk = pdata->dis_u3_susphy_quirk;
-		dwc->dis_u2_susphy_quirk = pdata->dis_u2_susphy_quirk;
-		dwc->dis_enblslpm_quirk = pdata->dis_enblslpm_quirk;
-		dwc->dis_rxdet_inp3_quirk = pdata->dis_rxdet_inp3_quirk;
-
-		dwc->tx_de_emphasis_quirk = pdata->tx_de_emphasis_quirk;
-		if (pdata->tx_de_emphasis)
-			tx_de_emphasis = pdata->tx_de_emphasis;
-
-		dwc->hsphy_interface = pdata->hsphy_interface;
-		fladj = pdata->fladj_value;
-		refclk_fladj = pdata->refclk_fladj;
-	}
-=======
 				 &dwc->fladj);
->>>>>>> c8d2bc9b
+
+	dwc->refclk_fladj = device_property_read_bool(dev,
+						      "snps,refclk_fladj");
 
 	dwc->lpm_nyet_threshold = lpm_nyet_threshold;
 	dwc->tx_de_emphasis = tx_de_emphasis;
@@ -1084,28 +1035,6 @@
 		break;
 	}
 
-<<<<<<< HEAD
-	/* Adjust Frame Length */
-	dwc3_frame_length_adjustment(dwc, fladj, refclk_fladj);
-
-	usb_phy_set_suspend(dwc->usb2_phy, 0);
-	usb_phy_set_suspend(dwc->usb3_phy, 0);
-	ret = phy_power_on(dwc->usb2_generic_phy);
-	if (ret < 0)
-		goto err2;
-
-	ret = phy_power_on(dwc->usb3_generic_phy);
-	if (ret < 0)
-		goto err3;
-
-	ret = dwc3_event_buffers_setup(dwc);
-	if (ret) {
-		dev_err(dwc->dev, "failed to setup event buffers\n");
-		goto err4;
-	}
-
-=======
->>>>>>> c8d2bc9b
 	ret = dwc3_core_init_mode(dwc);
 	if (ret)
 		goto err5;
