/*
 *      uvc_isight.c  --  USB Video Class driver - iSight support
 *
 *	Copyright (C) 2006-2007
 *		Ivan N. Zlatev <contact@i-nz.net>
 *	Copyright (C) 2008-2009
 *		Laurent Pinchart <laurent.pinchart@ideasonboard.com>
 *
 *      This program is free software; you can redistribute it and/or modify
 *      it under the terms of the GNU General Public License as published by
 *      the Free Software Foundation; either version 2 of the License, or
 *      (at your option) any later version.
 *
 */

#include <linux/usb.h>
#include <linux/kernel.h>
#include <linux/mm.h>

#include "uvcvideo.h"

/* Built-in iSight webcams implements most of UVC 1.0 except a
 * different packet format. Instead of sending a header at the
 * beginning of each isochronous transfer payload, the webcam sends a
 * single header per image (on its own in a packet), followed by
 * packets containing data only.
 *
 * Offset   Size (bytes)	Description
 * ------------------------------------------------------------------
 * 0x00	1	Header length
 * 0x01	1	Flags (UVC-compliant)
 * 0x02	4	Always equal to '11223344'
 * 0x06	8	Always equal to 'deadbeefdeadface'
 * 0x0e	16	Unknown
 *
 * The header can be prefixed by an optional, unknown-purpose byte.
 */

static int isight_decode(struct uvc_video_queue *queue, struct uvc_buffer *buf,
		const u8 *data, unsigned int len)
{
	static const u8 hdr[] = {
		0x11, 0x22, 0x33, 0x44,
		0xde, 0xad, 0xbe, 0xef,
		0xde, 0xad, 0xfa, 0xce
	};

	unsigned int maxlen, nbytes;
	u8 *mem;
	int is_header = 0;

	if (buf == NULL)
		return 0;

	if ((len >= 14 && memcmp(&data[2], hdr, 12) == 0) ||
	    (len >= 15 && memcmp(&data[3], hdr, 12) == 0)) {
		uvc_trace(UVC_TRACE_FRAME, "iSight header found\n");
		is_header = 1;
	}

	/* Synchronize to the input stream by waiting for a header packet. */
	if (buf->state != UVC_BUF_STATE_ACTIVE) {
		if (!is_header) {
			uvc_trace(UVC_TRACE_FRAME, "Dropping packet (out of "
				  "sync).\n");
			return 0;
		}

		buf->state = UVC_BUF_STATE_ACTIVE;
	}

	/* Mark the buffer as done if we're at the beginning of a new frame.
	 *
	 * Empty buffers (bytesused == 0) don't trigger end of frame detection
	 * as it doesn't make sense to return an empty buffer.
	 */
	if (is_header && buf->bytesused != 0) {
		buf->state = UVC_BUF_STATE_DONE;
		return -EAGAIN;
	}

	/* Copy the video data to the buffer. Skip header packets, as they
	 * contain no data.
	 */
	if (!is_header) {
		maxlen = buf->length - buf->bytesused;
		mem = buf->mem + buf->bytesused;
		nbytes = min(len, maxlen);
		memcpy(mem, data, nbytes);
		buf->bytesused += nbytes;

		if (len > maxlen || buf->bytesused == buf->length) {
			uvc_trace(UVC_TRACE_FRAME, "Frame complete "
				  "(overflow).\n");
			buf->state = UVC_BUF_STATE_DONE;
		}
	}

	return 0;
}

<<<<<<< HEAD
void uvc_video_decode_isight(struct uvc_urb *uvc_urb,
		struct uvc_buffer *buf)
=======
void uvc_video_decode_isight(struct urb *urb, struct uvc_streaming *stream,
			struct uvc_buffer *buf, struct uvc_buffer *meta_buf)
>>>>>>> 84df9525
{
	struct urb *urb = uvc_urb->urb;
	struct uvc_streaming *stream = uvc_urb->stream;
	int ret, i;

	for (i = 0; i < urb->number_of_packets; ++i) {
		if (urb->iso_frame_desc[i].status < 0) {
			uvc_trace(UVC_TRACE_FRAME, "USB isochronous frame "
				  "lost (%d).\n",
				  urb->iso_frame_desc[i].status);
		}

		/* Decode the payload packet.
		 * uvc_video_decode is entered twice when a frame transition
		 * has been detected because the end of frame can only be
		 * reliably detected when the first packet of the new frame
		 * is processed. The first pass detects the transition and
		 * closes the previous frame's buffer, the second pass
		 * processes the data of the first payload of the new frame.
		 */
		do {
			ret = isight_decode(&stream->queue, buf,
					urb->transfer_buffer +
					urb->iso_frame_desc[i].offset,
					urb->iso_frame_desc[i].actual_length);

			if (buf == NULL)
				break;

			if (buf->state == UVC_BUF_STATE_DONE ||
			    buf->state == UVC_BUF_STATE_ERROR)
				buf = uvc_queue_next_buffer(&stream->queue,
							buf);
		} while (ret == -EAGAIN);
	}
}<|MERGE_RESOLUTION|>--- conflicted
+++ resolved
@@ -99,13 +99,8 @@
 	return 0;
 }
 
-<<<<<<< HEAD
 void uvc_video_decode_isight(struct uvc_urb *uvc_urb,
-		struct uvc_buffer *buf)
-=======
-void uvc_video_decode_isight(struct urb *urb, struct uvc_streaming *stream,
-			struct uvc_buffer *buf, struct uvc_buffer *meta_buf)
->>>>>>> 84df9525
+		struct uvc_buffer *buf, struct uvc_buffer *meta_buf)
 {
 	struct urb *urb = uvc_urb->urb;
 	struct uvc_streaming *stream = uvc_urb->stream;
