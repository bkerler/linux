--- conflicted
+++ resolved
@@ -37,13 +37,10 @@
 #include <linux/v4l2-dv-timings.h>
 #include <linux/videodev2.h>
 #include <linux/workqueue.h>
-<<<<<<< HEAD
 #include <linux/of_gpio.h>
 #include <linux/of_graph.h>
 #include <linux/interrupt.h>
-=======
 #include <linux/regmap.h>
->>>>>>> 5c4698ac
 
 #include <media/adv7604.h>
 #include <media/v4l2-ctrls.h>
@@ -105,8 +102,6 @@
 	u8 op_format_sel;
 };
 
-<<<<<<< HEAD
-=======
 struct adv76xx_cfg_read_infoframe {
 	const char *desc;
 	u8 present_mask;
@@ -114,7 +109,6 @@
 	u8 payload_addr;
 };
 
->>>>>>> 5c4698ac
 struct adv76xx_chip_info {
 	enum adv76xx_type type;
 
@@ -201,12 +195,9 @@
 
 	/* i2c clients */
 	struct i2c_client *i2c_clients[ADV76XX_PAGE_MAX];
-<<<<<<< HEAD
-=======
 
 	/* Regmaps */
 	struct regmap *regmap[ADV76XX_PAGE_MAX];
->>>>>>> 5c4698ac
 
 	/* controls */
 	struct v4l2_ctrl *detect_tx_5v_ctrl;
@@ -394,41 +385,10 @@
 
 /* ----------------------------------------------------------------------- */
 
-<<<<<<< HEAD
-static s32 adv_smbus_read_byte_data_check(struct i2c_client *client,
-		u8 command, bool check)
-{
-	union i2c_smbus_data data;
-
-	if (!i2c_smbus_xfer(client->adapter, client->addr, client->flags,
-			I2C_SMBUS_READ, command,
-			I2C_SMBUS_BYTE_DATA, &data))
-		return data.byte;
-	if (check)
-		v4l_err(client, "error reading %02x, %02x\n",
-				client->addr, command);
-	return -EIO;
-}
-
-static s32 adv_smbus_read_byte_data(struct adv76xx_state *state,
-				    enum adv76xx_page page, u8 command)
-{
-	return adv_smbus_read_byte_data_check(state->i2c_clients[page],
-					      command, true);
-}
-
-static s32 adv_smbus_write_byte_data(struct adv76xx_state *state,
-				     enum adv76xx_page page, u8 command,
-				     u8 value)
-{
-	struct i2c_client *client = state->i2c_clients[page];
-	union i2c_smbus_data data;
-=======
 static int adv76xx_read_check(struct adv76xx_state *state,
 			     int client_page, u8 reg)
 {
 	struct i2c_client *client = state->i2c_clients[client_page];
->>>>>>> 5c4698ac
 	int err;
 	unsigned int val;
 
@@ -442,11 +402,6 @@
 	return val;
 }
 
-<<<<<<< HEAD
-static s32 adv_smbus_write_i2c_block_data(struct adv76xx_state *state,
-					  enum adv76xx_page page, u8 command,
-					  unsigned length, const u8 *values)
-=======
 /* adv76xx_write_block(): Write raw data with a maximum of I2C_SMBUS_BLOCK_MAX
  * size to one or more registers.
  *
@@ -456,7 +411,6 @@
 static int adv76xx_write_block(struct adv76xx_state *state, int client_page,
 			      unsigned int init_reg, const void *val,
 			      size_t val_len)
->>>>>>> 5c4698ac
 {
 	struct regmap *regmap = state->regmap[client_page];
 
@@ -472,22 +426,14 @@
 {
 	struct adv76xx_state *state = to_state(sd);
 
-<<<<<<< HEAD
-	return adv_smbus_read_byte_data(state, ADV76XX_PAGE_IO, reg);
-=======
 	return adv76xx_read_check(state, ADV76XX_PAGE_IO, reg);
->>>>>>> 5c4698ac
 }
 
 static inline int io_write(struct v4l2_subdev *sd, u8 reg, u8 val)
 {
 	struct adv76xx_state *state = to_state(sd);
 
-<<<<<<< HEAD
-	return adv_smbus_write_byte_data(state, ADV76XX_PAGE_IO, reg, val);
-=======
 	return regmap_write(state->regmap[ADV76XX_PAGE_IO], reg, val);
->>>>>>> 5c4698ac
 }
 
 static inline int io_write_clr_set(struct v4l2_subdev *sd, u8 reg, u8 mask, u8 val)
@@ -513,89 +459,56 @@
 {
 	struct adv76xx_state *state = to_state(sd);
 
-<<<<<<< HEAD
-	return adv_smbus_read_byte_data(state, ADV76XX_PAGE_CEC, reg);
-=======
 	return adv76xx_read_check(state, ADV76XX_PAGE_CEC, reg);
->>>>>>> 5c4698ac
 }
 
 static inline int cec_write(struct v4l2_subdev *sd, u8 reg, u8 val)
 {
 	struct adv76xx_state *state = to_state(sd);
 
-<<<<<<< HEAD
-	return adv_smbus_write_byte_data(state, ADV76XX_PAGE_CEC, reg, val);
-=======
 	return regmap_write(state->regmap[ADV76XX_PAGE_CEC], reg, val);
->>>>>>> 5c4698ac
 }
 
 static inline int infoframe_read(struct v4l2_subdev *sd, u8 reg)
 {
 	struct adv76xx_state *state = to_state(sd);
 
-<<<<<<< HEAD
-	return adv_smbus_read_byte_data(state, ADV76XX_PAGE_INFOFRAME, reg);
-=======
 	return adv76xx_read_check(state, ADV76XX_PAGE_INFOFRAME, reg);
->>>>>>> 5c4698ac
 }
 
 static inline int infoframe_write(struct v4l2_subdev *sd, u8 reg, u8 val)
 {
 	struct adv76xx_state *state = to_state(sd);
 
-<<<<<<< HEAD
-	return adv_smbus_write_byte_data(state, ADV76XX_PAGE_INFOFRAME,
-					 reg, val);
-=======
 	return regmap_write(state->regmap[ADV76XX_PAGE_INFOFRAME], reg, val);
->>>>>>> 5c4698ac
 }
 
 static inline int afe_read(struct v4l2_subdev *sd, u8 reg)
 {
 	struct adv76xx_state *state = to_state(sd);
 
-<<<<<<< HEAD
-	return adv_smbus_read_byte_data(state, ADV76XX_PAGE_AFE, reg);
-=======
 	return adv76xx_read_check(state, ADV76XX_PAGE_AFE, reg);
->>>>>>> 5c4698ac
 }
 
 static inline int afe_write(struct v4l2_subdev *sd, u8 reg, u8 val)
 {
 	struct adv76xx_state *state = to_state(sd);
 
-<<<<<<< HEAD
-	return adv_smbus_write_byte_data(state, ADV76XX_PAGE_AFE, reg, val);
-=======
 	return regmap_write(state->regmap[ADV76XX_PAGE_AFE], reg, val);
->>>>>>> 5c4698ac
 }
 
 static inline int rep_read(struct v4l2_subdev *sd, u8 reg)
 {
 	struct adv76xx_state *state = to_state(sd);
 
-<<<<<<< HEAD
-	return adv_smbus_read_byte_data(state, ADV76XX_PAGE_REP, reg);
-=======
 	return adv76xx_read_check(state, ADV76XX_PAGE_REP, reg);
->>>>>>> 5c4698ac
 }
 
 static inline int rep_write(struct v4l2_subdev *sd, u8 reg, u8 val)
 {
 	struct adv76xx_state *state = to_state(sd);
 
-<<<<<<< HEAD
-	return adv_smbus_write_byte_data(state, ADV76XX_PAGE_REP, reg, val);
-=======
 	return regmap_write(state->regmap[ADV76XX_PAGE_REP], reg, val);
->>>>>>> 5c4698ac
 }
 
 static inline int rep_write_clr_set(struct v4l2_subdev *sd, u8 reg, u8 mask, u8 val)
@@ -607,22 +520,14 @@
 {
 	struct adv76xx_state *state = to_state(sd);
 
-<<<<<<< HEAD
-	return adv_smbus_read_byte_data(state, ADV76XX_PAGE_EDID, reg);
-=======
 	return adv76xx_read_check(state, ADV76XX_PAGE_EDID, reg);
->>>>>>> 5c4698ac
 }
 
 static inline int edid_write(struct v4l2_subdev *sd, u8 reg, u8 val)
 {
 	struct adv76xx_state *state = to_state(sd);
 
-<<<<<<< HEAD
-	return adv_smbus_write_byte_data(state, ADV76XX_PAGE_EDID, reg, val);
-=======
 	return regmap_write(state->regmap[ADV76XX_PAGE_EDID], reg, val);
->>>>>>> 5c4698ac
 }
 
 static inline int edid_write_block(struct v4l2_subdev *sd,
@@ -646,12 +551,6 @@
 		i += len;
 	}
 
-<<<<<<< HEAD
-	for (i = 0; !err && i < len; i += I2C_SMBUS_BLOCK_MAX)
-		err = adv_smbus_write_i2c_block_data(state, ADV76XX_PAGE_EDID,
-				i, I2C_SMBUS_BLOCK_MAX, val + i);
-=======
->>>>>>> 5c4698ac
 	return err;
 }
 
@@ -681,11 +580,7 @@
 {
 	struct adv76xx_state *state = to_state(sd);
 
-<<<<<<< HEAD
-	return adv_smbus_read_byte_data(state, ADV76XX_PAGE_HDMI, reg);
-=======
 	return adv76xx_read_check(state, ADV76XX_PAGE_HDMI, reg);
->>>>>>> 5c4698ac
 }
 
 static u16 hdmi_read16(struct v4l2_subdev *sd, u8 reg, u16 mask)
@@ -697,11 +592,7 @@
 {
 	struct adv76xx_state *state = to_state(sd);
 
-<<<<<<< HEAD
-	return adv_smbus_write_byte_data(state, ADV76XX_PAGE_HDMI, reg, val);
-=======
 	return regmap_write(state->regmap[ADV76XX_PAGE_HDMI], reg, val);
->>>>>>> 5c4698ac
 }
 
 static inline int hdmi_write_clr_set(struct v4l2_subdev *sd, u8 reg, u8 mask, u8 val)
@@ -713,22 +604,14 @@
 {
 	struct adv76xx_state *state = to_state(sd);
 
-<<<<<<< HEAD
-	return adv_smbus_write_byte_data(state, ADV76XX_PAGE_TEST, reg, val);
-=======
 	return regmap_write(state->regmap[ADV76XX_PAGE_TEST], reg, val);
->>>>>>> 5c4698ac
 }
 
 static inline int cp_read(struct v4l2_subdev *sd, u8 reg)
 {
 	struct adv76xx_state *state = to_state(sd);
 
-<<<<<<< HEAD
-	return adv_smbus_read_byte_data(state, ADV76XX_PAGE_CP, reg);
-=======
 	return adv76xx_read_check(state, ADV76XX_PAGE_CP, reg);
->>>>>>> 5c4698ac
 }
 
 static u16 cp_read16(struct v4l2_subdev *sd, u8 reg, u16 mask)
@@ -740,11 +623,7 @@
 {
 	struct adv76xx_state *state = to_state(sd);
 
-<<<<<<< HEAD
-	return adv_smbus_write_byte_data(state, ADV76XX_PAGE_CP, reg, val);
-=======
 	return regmap_write(state->regmap[ADV76XX_PAGE_CP], reg, val);
->>>>>>> 5c4698ac
 }
 
 static inline int cp_write_clr_set(struct v4l2_subdev *sd, u8 reg, u8 mask, u8 val)
@@ -883,8 +762,6 @@
 	  ADV76XX_OP_MODE_SEL_SDR_422_2X | ADV76XX_OP_FORMAT_SEL_12BIT },
 };
 
-<<<<<<< HEAD
-=======
 static const struct adv76xx_format_info adv7612_formats[] = {
 	{ MEDIA_BUS_FMT_RGB888_1X24, ADV76XX_OP_CH_SEL_RGB, true, false,
 	  ADV76XX_OP_MODE_SEL_SDR_444 | ADV76XX_OP_FORMAT_SEL_8BIT },
@@ -902,7 +779,6 @@
 	  ADV76XX_OP_MODE_SEL_SDR_422_2X | ADV76XX_OP_FORMAT_SEL_8BIT },
 };
 
->>>>>>> 5c4698ac
 static const struct adv76xx_format_info *
 adv76xx_format_info(struct adv76xx_state *state, u32 code)
 {
@@ -1007,10 +883,6 @@
 	return value & 1;
 }
 
-<<<<<<< HEAD
-static int adv76xx_s_detect_tx_5v_ctrl(struct v4l2_subdev *sd)
-{
-=======
 static unsigned int adv7612_read_cable_det(struct v4l2_subdev *sd)
 {
 	/*  Reads CABLE_DET_A_RAW. For input B support, need to
@@ -1023,7 +895,6 @@
 
 static int adv76xx_s_detect_tx_5v_ctrl(struct v4l2_subdev *sd)
 {
->>>>>>> 5c4698ac
 	struct adv76xx_state *state = to_state(sd);
 	const struct adv76xx_chip_info *info = state->info;
 
@@ -1128,13 +999,8 @@
 		/* Should only be set in auto-graphics mode [REF_02, p. 91-92] */
 		/* setup PLL_DIV_MAN_EN and PLL_DIV_RATIO */
 		/* IO-map reg. 0x16 and 0x17 should be written in sequence */
-<<<<<<< HEAD
-		if (adv_smbus_write_i2c_block_data(state, ADV76XX_PAGE_IO,
-						   0x16, 2, pll))
-=======
 		if (regmap_raw_write(state->regmap[ADV76XX_PAGE_IO],
 					0x16, pll, 2))
->>>>>>> 5c4698ac
 			v4l2_err(sd, "writing to reg 0x16 and 0x17 failed\n");
 
 		/* active video - horizontal timing */
@@ -1185,13 +1051,8 @@
 	offset_buf[3] = offset_c & 0x0ff;
 
 	/* Registers must be written in this order with no i2c access in between */
-<<<<<<< HEAD
-	if (adv_smbus_write_i2c_block_data(state, ADV76XX_PAGE_CP,
-					   0x77, 4, offset_buf))
-=======
 	if (regmap_raw_write(state->regmap[ADV76XX_PAGE_CP],
 			0x77, offset_buf, 4))
->>>>>>> 5c4698ac
 		v4l2_err(sd, "%s: i2c error writing to CP reg 0x77, 0x78, 0x79, 0x7a\n", __func__);
 }
 
@@ -1220,13 +1081,8 @@
 	gain_buf[3] = ((gain_c & 0x0ff));
 
 	/* Registers must be written in this order with no i2c access in between */
-<<<<<<< HEAD
-	if (adv_smbus_write_i2c_block_data(state, ADV76XX_PAGE_CP,
-					   0x73, 4, gain_buf))
-=======
 	if (regmap_raw_write(state->regmap[ADV76XX_PAGE_CP],
 			     0x73, gain_buf, 4))
->>>>>>> 5c4698ac
 		v4l2_err(sd, "%s: i2c error writing to CP reg 0x73, 0x74, 0x75, 0x76\n", __func__);
 }
 
@@ -2548,17 +2404,6 @@
 }
 
 static int adv76xx_subscribe_event(struct v4l2_subdev *sd,
-<<<<<<< HEAD
-	struct v4l2_fh *fh,	struct v4l2_event_subscription *sub)
-{
-	switch (sub->type) {
-		case V4L2_EVENT_CTRL:
-			return v4l2_ctrl_subdev_subscribe_event(sd, fh, sub);
-		case V4L2_EVENT_SOURCE_CHANGE:
-			return v4l2_src_change_event_subdev_subscribe(sd, fh, sub);
-	}
-	return -EINVAL;
-=======
 				   struct v4l2_fh *fh,
 				   struct v4l2_event_subscription *sub)
 {
@@ -2570,7 +2415,6 @@
 	default:
 		return -EINVAL;
 	}
->>>>>>> 5c4698ac
 }
 
 /* ----------------------------------------------------------------------- */
@@ -2582,11 +2426,6 @@
 static const struct v4l2_subdev_core_ops adv76xx_core_ops = {
 	.log_status = adv76xx_log_status,
 	.interrupt_service_routine = adv76xx_isr,
-<<<<<<< HEAD
-=======
-	.subscribe_event = adv76xx_subscribe_event,
-	.unsubscribe_event = v4l2_event_subdev_unsubscribe,
->>>>>>> 5c4698ac
 #ifdef CONFIG_VIDEO_ADV_DEBUG
 	.g_register = adv76xx_g_register,
 	.s_register = adv76xx_s_register,
@@ -2761,14 +2600,11 @@
 	io_write(sd, 0x69, 0x08); /* HDMI mode interrupt */
 }
 
-<<<<<<< HEAD
-=======
 static void adv7612_setup_irqs(struct v4l2_subdev *sd)
 {
 	io_write(sd, 0x41, 0xd0); /* disable INT2 */
 }
 
->>>>>>> 5c4698ac
 static void adv76xx_unregister_clients(struct adv76xx_state *state)
 {
 	unsigned int i;
@@ -2856,8 +2692,6 @@
 	{ ADV76XX_REG_SEQ_TERM, 0 },
 };
 
-<<<<<<< HEAD
-=======
 static const struct adv76xx_reg_seq adv7612_recommended_settings_hdmi[] = {
 	{ ADV76XX_REG(ADV76XX_PAGE_CP, 0x6c), 0x00 },
 	{ ADV76XX_REG(ADV76XX_PAGE_HDMI, 0x9b), 0x03 },
@@ -2871,7 +2705,6 @@
 	{ ADV76XX_REG_SEQ_TERM, 0 },
 };
 
->>>>>>> 5c4698ac
 static const struct adv76xx_chip_info adv76xx_chip_info[] = {
 	[ADV7604] = {
 		.type = ADV7604,
@@ -2929,11 +2762,7 @@
 		.lcf_reg = 0xa3,
 		.tdms_lock_mask = 0x43,
 		.cable_det_mask = 0x01,
-<<<<<<< HEAD
 		.fmt_change_digital_mask = 0x01,
-=======
-		.fmt_change_digital_mask = 0x03,
->>>>>>> 5c4698ac
 		.cp_csc = 0xf4,
 		.formats = adv7611_formats,
 		.nformats = ARRAY_SIZE(adv7611_formats),
@@ -2951,14 +2780,6 @@
 			BIT(ADV76XX_PAGE_INFOFRAME) | BIT(ADV76XX_PAGE_AFE) |
 			BIT(ADV76XX_PAGE_REP) |  BIT(ADV76XX_PAGE_EDID) |
 			BIT(ADV76XX_PAGE_HDMI) | BIT(ADV76XX_PAGE_CP),
-<<<<<<< HEAD
-	},
-};
-
-static struct i2c_device_id adv76xx_i2c_id[] = {
-	{ "adv7604", (kernel_ulong_t)&adv76xx_chip_info[ADV7604] },
-	{ "adv7611", (kernel_ulong_t)&adv76xx_chip_info[ADV7611] },
-=======
 		.linewidth_mask = 0x1fff,
 		.field0_height_mask = 0x1fff,
 		.field1_height_mask = 0x1fff,
@@ -3019,19 +2840,13 @@
 	{ "adv7604", (kernel_ulong_t)&adv76xx_chip_info[ADV7604] },
 	{ "adv7611", (kernel_ulong_t)&adv76xx_chip_info[ADV7611] },
 	{ "adv7612", (kernel_ulong_t)&adv76xx_chip_info[ADV7612] },
->>>>>>> 5c4698ac
 	{ }
 };
 MODULE_DEVICE_TABLE(i2c, adv76xx_i2c_id);
 
-<<<<<<< HEAD
-static struct of_device_id adv76xx_of_id[] __maybe_unused = {
-	{ .compatible = "adi,adv7611", .data = &adv76xx_chip_info[ADV7611] },
-=======
 static const struct of_device_id adv76xx_of_id[] __maybe_unused = {
 	{ .compatible = "adi,adv7611", .data = &adv76xx_chip_info[ADV7611] },
 	{ .compatible = "adi,adv7612", .data = &adv76xx_chip_info[ADV7612] },
->>>>>>> 5c4698ac
 	{ }
 };
 MODULE_DEVICE_TABLE(of, adv76xx_of_id);
@@ -3104,7 +2919,6 @@
 	return 0;
 }
 
-<<<<<<< HEAD
 static irqreturn_t adv76xx_irq_handler(int irq, void *devid)
 {
 	struct adv76xx_state *state = devid;
@@ -3126,7 +2940,9 @@
 		mdelay(10);
 	}
 
-=======
+	return 0;
+}
+
 static const struct regmap_config adv76xx_regmap_cnf[] = {
 	{
 		.name			= "io",
@@ -3266,7 +3082,6 @@
 		if (err && (err != -ENODEV))
 			return err;
 	}
->>>>>>> 5c4698ac
 	return 0;
 }
 
@@ -3331,7 +3146,6 @@
 
 		if (state->hpd_gpio[i])
 			v4l_info(client, "Handling HPD %u GPIO\n", i);
-<<<<<<< HEAD
 	}
 	state->reset_gpio = of_get_named_gpio(client->dev.of_node,
 								"reset-gpios", 0);
@@ -3344,8 +3158,6 @@
 		} else {
 			adv76xx_reset(state);
 		}
-=======
->>>>>>> 5c4698ac
 	}
 
 	state->timings = cea640x480;
@@ -3356,10 +3168,6 @@
 	snprintf(sd->name, sizeof(sd->name), "%s %d-%04x",
 		id->name, i2c_adapter_id(client->adapter),
 		client->addr);
-<<<<<<< HEAD
-	sd->flags |= V4L2_SUBDEV_FL_HAS_DEVNODE;
-	sd->flags |= V4L2_SUBDEV_FL_HAS_EVENTS;
-=======
 	sd->flags |= V4L2_SUBDEV_FL_HAS_DEVNODE | V4L2_SUBDEV_FL_HAS_EVENTS;
 
 	/* Configure IO Regmap region */
@@ -3369,7 +3177,6 @@
 		v4l2_err(sd, "Error configuring IO regmap region\n");
 		return -ENODEV;
 	}
->>>>>>> 5c4698ac
 
 	/*
 	 * Verify that the chip is present. On ADV7604 the RD_INFO register only
@@ -3446,11 +3253,8 @@
 		v4l2_ctrl_new_custom(hdl, &adv76xx_ctrl_free_run_color_manual, NULL);
 	state->free_run_color_ctrl =
 		v4l2_ctrl_new_custom(hdl, &adv76xx_ctrl_free_run_color, NULL);
-<<<<<<< HEAD
 	state->free_run_mode_ctrl =
 		v4l2_ctrl_new_custom(hdl, &adv76xx_ctrl_free_run_mode, NULL);
-=======
->>>>>>> 5c4698ac
 
 	sd->ctrl_handler = hdl;
 	if (hdl->error) {
@@ -3505,14 +3309,11 @@
 	if (err)
 		goto err_work_queues;
 
-<<<<<<< HEAD
-=======
 	/* Configure regmaps */
 	err = configure_regmaps(state);
 	if (err)
 		goto err_entity;
 
->>>>>>> 5c4698ac
 	err = adv76xx_core_init(sd);
 	if (err)
 		goto err_entity;
