/* The industrial I/O core function defs.
 *
 * Copyright (c) 2008 Jonathan Cameron
 *
 * This program is free software; you can redistribute it and/or modify it
 * under the terms of the GNU General Public License version 2 as published by
 * the Free Software Foundation.
 *
 * These definitions are meant for use only within the IIO core, not individual
 * drivers.
 */

#ifndef _IIO_CORE_H_
#define _IIO_CORE_H_
#include <linux/kernel.h>
#include <linux/device.h>

struct iio_chan_spec;
struct iio_dev;

extern struct device_type iio_device_type;

int __iio_add_chan_devattr(const char *postfix,
			   struct iio_chan_spec const *chan,
			   ssize_t (*func)(struct device *dev,
					   struct device_attribute *attr,
					   char *buf),
			   ssize_t (*writefunc)(struct device *dev,
						struct device_attribute *attr,
						const char *buf,
						size_t len),
			   u64 mask,
			   enum iio_shared_by shared_by,
			   struct device *dev,
			   struct list_head *attr_list);
void iio_free_chan_devattr_list(struct list_head *attr_list);

ssize_t iio_format_value(char *buf, unsigned int type, int val, int val2);

/* Event interface flags */
#define IIO_BUSY_BIT_POS 1

#ifdef CONFIG_IIO_BUFFER
struct poll_table_struct;

unsigned int iio_buffer_poll(struct file *filp,
			     struct poll_table_struct *wait);
ssize_t iio_buffer_read_first_n_outer(struct file *filp, char __user *buf,
				      size_t n, loff_t *f_ps);
ssize_t iio_buffer_chrdev_write(struct file *filp, const char __user *buf,
				      size_t n, loff_t *f_ps);


#define iio_buffer_poll_addr (&iio_buffer_poll)
#define iio_buffer_read_first_n_outer_addr (&iio_buffer_read_first_n_outer)

void iio_disable_all_buffers(struct iio_dev *indio_dev);
void iio_buffer_wakeup_poll(struct iio_dev *indio_dev);
<<<<<<< HEAD
long iio_buffer_ioctl(struct iio_dev *indio_dev, struct file *filp,
	unsigned int cmd, unsigned long arg);
int iio_buffer_mmap(struct file *filep, struct vm_area_struct *vma);
void iio_buffer_free_blocks(struct iio_buffer *buffer);
=======
>>>>>>> 91a9ab14

#else

#define iio_buffer_poll_addr NULL
#define iio_buffer_read_first_n_outer_addr NULL
#define iio_buffer_mmap NULL

static inline void iio_disable_all_buffers(struct iio_dev *indio_dev) {}
static inline void iio_buffer_wakeup_poll(struct iio_dev *indio_dev) {}
static inline long iio_buffer_ioctl(struct iio_dev *indio_dev,
	struct file *filp, unsigned int cmd, unsigned long arg) {}
static inline void iio_buffer_free_blocks(struct iio_buffer *buffer) {}

static inline void iio_disable_all_buffers(struct iio_dev *indio_dev) {}
static inline void iio_buffer_wakeup_poll(struct iio_dev *indio_dev) {}

#endif

int iio_device_register_eventset(struct iio_dev *indio_dev);
void iio_device_unregister_eventset(struct iio_dev *indio_dev);
void iio_device_wakeup_eventset(struct iio_dev *indio_dev);
int iio_event_getfd(struct iio_dev *indio_dev);

#endif<|MERGE_RESOLUTION|>--- conflicted
+++ resolved
@@ -56,13 +56,10 @@
 
 void iio_disable_all_buffers(struct iio_dev *indio_dev);
 void iio_buffer_wakeup_poll(struct iio_dev *indio_dev);
-<<<<<<< HEAD
 long iio_buffer_ioctl(struct iio_dev *indio_dev, struct file *filp,
 	unsigned int cmd, unsigned long arg);
 int iio_buffer_mmap(struct file *filep, struct vm_area_struct *vma);
 void iio_buffer_free_blocks(struct iio_buffer *buffer);
-=======
->>>>>>> 91a9ab14
 
 #else
 
