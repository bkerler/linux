#ifndef MMC_QUEUE_H
#define MMC_QUEUE_H

#include <linux/types.h>
#include <linux/blkdev.h>
#include <linux/blk-mq.h>
#include <linux/mmc/core.h>
#include <linux/mmc/host.h>

static inline struct mmc_queue_req *req_to_mmc_queue_req(struct request *rq)
{
	return blk_mq_rq_to_pdu(rq);
}

struct mmc_queue_req;

static inline struct request *mmc_queue_req_to_req(struct mmc_queue_req *mqr)
{
	return blk_mq_rq_from_pdu(mqr);
}

struct task_struct;
struct mmc_blk_data;
struct mmc_blk_ioc_data;

struct mmc_blk_request {
	struct mmc_request	mrq;
	struct mmc_command	sbc;
	struct mmc_command	cmd;
	struct mmc_command	stop;
	struct mmc_data		data;
	int			retune_retry_done;
};

/**
 * enum mmc_drv_op - enumerates the operations in the mmc_queue_req
 * @MMC_DRV_OP_IOCTL: ioctl operation
 * @MMC_DRV_OP_BOOT_WP: write protect boot partitions
<<<<<<< HEAD
=======
 * @MMC_DRV_OP_GET_CARD_STATUS: get card status
 * @MMC_DRV_OP_GET_EXT_CSD: get the EXT CSD from an eMMC card
>>>>>>> bb176f67
 */
enum mmc_drv_op {
	MMC_DRV_OP_IOCTL,
	MMC_DRV_OP_BOOT_WP,
<<<<<<< HEAD
=======
	MMC_DRV_OP_GET_CARD_STATUS,
	MMC_DRV_OP_GET_EXT_CSD,
>>>>>>> bb176f67
};

struct mmc_queue_req {
	struct mmc_blk_request	brq;
	struct scatterlist	*sg;
	struct mmc_async_req	areq;
	enum mmc_drv_op		drv_op;
	int			drv_op_result;
<<<<<<< HEAD
	struct mmc_blk_ioc_data	**idata;
=======
	void			*drv_op_data;
>>>>>>> bb176f67
	unsigned int		ioc_count;
};

struct mmc_queue {
	struct mmc_card		*card;
	struct task_struct	*thread;
	struct semaphore	thread_sem;
	bool			suspended;
	bool			asleep;
	struct mmc_blk_data	*blkdata;
	struct request_queue	*queue;
	/*
	 * FIXME: this counter is not a very reliable way of keeping
	 * track of how many requests that are ongoing. Switch to just
	 * letting the block core keep track of requests and per-request
	 * associated mmc_queue_req data.
	 */
	int			qcnt;
};

extern int mmc_init_queue(struct mmc_queue *, struct mmc_card *, spinlock_t *,
			  const char *);
extern void mmc_cleanup_queue(struct mmc_queue *);
extern void mmc_queue_suspend(struct mmc_queue *);
extern void mmc_queue_resume(struct mmc_queue *);
extern unsigned int mmc_queue_map_sg(struct mmc_queue *,
				     struct mmc_queue_req *);

extern int mmc_access_rpmb(struct mmc_queue *);

#endif<|MERGE_RESOLUTION|>--- conflicted
+++ resolved
@@ -36,20 +36,14 @@
  * enum mmc_drv_op - enumerates the operations in the mmc_queue_req
  * @MMC_DRV_OP_IOCTL: ioctl operation
  * @MMC_DRV_OP_BOOT_WP: write protect boot partitions
-<<<<<<< HEAD
-=======
  * @MMC_DRV_OP_GET_CARD_STATUS: get card status
  * @MMC_DRV_OP_GET_EXT_CSD: get the EXT CSD from an eMMC card
->>>>>>> bb176f67
  */
 enum mmc_drv_op {
 	MMC_DRV_OP_IOCTL,
 	MMC_DRV_OP_BOOT_WP,
-<<<<<<< HEAD
-=======
 	MMC_DRV_OP_GET_CARD_STATUS,
 	MMC_DRV_OP_GET_EXT_CSD,
->>>>>>> bb176f67
 };
 
 struct mmc_queue_req {
@@ -58,11 +52,7 @@
 	struct mmc_async_req	areq;
 	enum mmc_drv_op		drv_op;
 	int			drv_op_result;
-<<<<<<< HEAD
-	struct mmc_blk_ioc_data	**idata;
-=======
 	void			*drv_op_data;
->>>>>>> bb176f67
 	unsigned int		ioc_count;
 };
 
