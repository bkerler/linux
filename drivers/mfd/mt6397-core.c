// SPDX-License-Identifier: GPL-2.0-only
/*
 * Copyright (c) 2014 MediaTek Inc.
 * Author: Flora Fu, MediaTek
 */

#include <linux/interrupt.h>
#include <linux/ioport.h>
#include <linux/module.h>
#include <linux/of_device.h>
#include <linux/of_irq.h>
#include <linux/regmap.h>
#include <linux/mfd/core.h>
#include <linux/mfd/mt6323/core.h>
#include <linux/mfd/mt6397/core.h>
#include <linux/mfd/mt6323/registers.h>
#include <linux/mfd/mt6397/registers.h>

#define MT6323_RTC_BASE		0x8000
#define MT6323_RTC_SIZE		0x40

#define MT6397_RTC_BASE		0xe000
#define MT6397_RTC_SIZE		0x3e

#define MT6323_PWRC_BASE	0x8000
#define MT6323_PWRC_SIZE	0x40

static const struct resource mt6323_rtc_resources[] = {
	DEFINE_RES_MEM(MT6323_RTC_BASE, MT6323_RTC_SIZE),
	DEFINE_RES_IRQ(MT6323_IRQ_STATUS_RTC),
};

static const struct resource mt6397_rtc_resources[] = {
	DEFINE_RES_MEM(MT6397_RTC_BASE, MT6397_RTC_SIZE),
	DEFINE_RES_IRQ(MT6397_IRQ_RTC),
};

static const struct resource mt6323_keys_resources[] = {
	DEFINE_RES_IRQ(MT6323_IRQ_STATUS_PWRKEY),
	DEFINE_RES_IRQ(MT6323_IRQ_STATUS_FCHRKEY),
};

static const struct resource mt6397_keys_resources[] = {
	DEFINE_RES_IRQ(MT6397_IRQ_PWRKEY),
	DEFINE_RES_IRQ(MT6397_IRQ_HOMEKEY),
};

static const struct resource mt6323_pwrc_resources[] = {
	DEFINE_RES_MEM(MT6323_PWRC_BASE, MT6323_PWRC_SIZE),
};

static const struct mfd_cell mt6323_devs[] = {
	{
		.name = "mt6323-rtc",
		.num_resources = ARRAY_SIZE(mt6323_rtc_resources),
		.resources = mt6323_rtc_resources,
		.of_compatible = "mediatek,mt6323-rtc",
	}, {
		.name = "mt6323-regulator",
		.of_compatible = "mediatek,mt6323-regulator"
	}, {
		.name = "mt6323-led",
		.of_compatible = "mediatek,mt6323-led"
	}, {
		.name = "mtk-pmic-keys",
		.num_resources = ARRAY_SIZE(mt6323_keys_resources),
		.resources = mt6323_keys_resources,
		.of_compatible = "mediatek,mt6323-keys"
	}, {
		.name = "mt6323-pwrc",
		.num_resources = ARRAY_SIZE(mt6323_pwrc_resources),
		.resources = mt6323_pwrc_resources,
		.of_compatible = "mediatek,mt6323-pwrc"
	},
};

static const struct mfd_cell mt6397_devs[] = {
	{
		.name = "mt6397-rtc",
		.num_resources = ARRAY_SIZE(mt6397_rtc_resources),
		.resources = mt6397_rtc_resources,
		.of_compatible = "mediatek,mt6397-rtc",
	}, {
		.name = "mt6397-regulator",
		.of_compatible = "mediatek,mt6397-regulator",
	}, {
		.name = "mt6397-codec",
		.of_compatible = "mediatek,mt6397-codec",
	}, {
		.name = "mt6397-clk",
		.of_compatible = "mediatek,mt6397-clk",
	}, {
		.name = "mt6397-pinctrl",
		.of_compatible = "mediatek,mt6397-pinctrl",
	}, {
		.name = "mtk-pmic-keys",
		.num_resources = ARRAY_SIZE(mt6397_keys_resources),
		.resources = mt6397_keys_resources,
		.of_compatible = "mediatek,mt6397-keys"
	}
};

#ifdef CONFIG_PM_SLEEP
static int mt6397_irq_suspend(struct device *dev)
{
	struct mt6397_chip *chip = dev_get_drvdata(dev);

	regmap_write(chip->regmap, chip->int_con[0], chip->wake_mask[0]);
	regmap_write(chip->regmap, chip->int_con[1], chip->wake_mask[1]);

	enable_irq_wake(chip->irq);

	return 0;
}

static int mt6397_irq_resume(struct device *dev)
{
	struct mt6397_chip *chip = dev_get_drvdata(dev);

	regmap_write(chip->regmap, chip->int_con[0], chip->irq_masks_cur[0]);
	regmap_write(chip->regmap, chip->int_con[1], chip->irq_masks_cur[1]);

	disable_irq_wake(chip->irq);

	return 0;
}
#endif

static SIMPLE_DEV_PM_OPS(mt6397_pm_ops, mt6397_irq_suspend,
			mt6397_irq_resume);

struct chip_data {
	u32 cid_addr;
	u32 cid_shift;
};

static const struct chip_data mt6323_core = {
	.cid_addr = MT6323_CID,
	.cid_shift = 0,
};

static const struct chip_data mt6397_core = {
	.cid_addr = MT6397_CID,
	.cid_shift = 0,
};

static int mt6397_probe(struct platform_device *pdev)
{
	int ret;
	unsigned int id;
	struct mt6397_chip *pmic;
	const struct chip_data *pmic_core;

	pmic = devm_kzalloc(&pdev->dev, sizeof(*pmic), GFP_KERNEL);
	if (!pmic)
		return -ENOMEM;

	pmic->dev = &pdev->dev;

	/*
	 * mt6397 MFD is child device of soc pmic wrapper.
	 * Regmap is set from its parent.
	 */
	pmic->regmap = dev_get_regmap(pdev->dev.parent, NULL);
	if (!pmic->regmap)
		return -ENODEV;

	pmic_core = of_device_get_match_data(&pdev->dev);
	if (!pmic_core)
		return -ENODEV;

	ret = regmap_read(pmic->regmap, pmic_core->cid_addr, &id);
	if (ret) {
		dev_err(&pdev->dev, "Failed to read chip id: %d\n", ret);
		return ret;
	}

	pmic->chip_id = (id >> pmic_core->cid_shift) & 0xff;

	platform_set_drvdata(pdev, pmic);

	pmic->irq = platform_get_irq(pdev, 0);
	if (pmic->irq <= 0)
		return pmic->irq;

	ret = mt6397_irq_init(pmic);
	if (ret)
		return ret;

	switch (pmic->chip_id) {
	case MT6323_CHIP_ID:
<<<<<<< HEAD
		ret = devm_mfd_add_devices(&pdev->dev, -1, mt6323_devs,
					   ARRAY_SIZE(mt6323_devs), NULL,
					   0, pmic->irq_domain);
=======
		ret = devm_mfd_add_devices(&pdev->dev, PLATFORM_DEVID_NONE,
					   mt6323_devs, ARRAY_SIZE(mt6323_devs),
					   NULL, 0, pmic->irq_domain);
>>>>>>> edfaeaf7
		break;

	case MT6391_CHIP_ID:
	case MT6397_CHIP_ID:
<<<<<<< HEAD
		ret = devm_mfd_add_devices(&pdev->dev, -1, mt6397_devs,
					   ARRAY_SIZE(mt6397_devs), NULL,
					   0, pmic->irq_domain);
=======
		ret = devm_mfd_add_devices(&pdev->dev, PLATFORM_DEVID_NONE,
					   mt6397_devs, ARRAY_SIZE(mt6397_devs),
					   NULL, 0, pmic->irq_domain);
>>>>>>> edfaeaf7
		break;

	default:
		dev_err(&pdev->dev, "unsupported chip: %d\n", pmic->chip_id);
		return -ENODEV;
	}

	if (ret) {
		irq_domain_remove(pmic->irq_domain);
		dev_err(&pdev->dev, "failed to add child devices: %d\n", ret);
	}

	return ret;
}

static const struct of_device_id mt6397_of_match[] = {
	{
		.compatible = "mediatek,mt6323",
		.data = &mt6323_core,
	}, {
		.compatible = "mediatek,mt6397",
		.data = &mt6397_core,
	}, {
		/* sentinel */
	}
};
MODULE_DEVICE_TABLE(of, mt6397_of_match);

static const struct platform_device_id mt6397_id[] = {
	{ "mt6397", 0 },
	{ },
};
MODULE_DEVICE_TABLE(platform, mt6397_id);

static struct platform_driver mt6397_driver = {
	.probe = mt6397_probe,
	.driver = {
		.name = "mt6397",
		.of_match_table = of_match_ptr(mt6397_of_match),
		.pm = &mt6397_pm_ops,
	},
	.id_table = mt6397_id,
};

module_platform_driver(mt6397_driver);

MODULE_AUTHOR("Flora Fu, MediaTek");
MODULE_DESCRIPTION("Driver for MediaTek MT6397 PMIC");
MODULE_LICENSE("GPL");<|MERGE_RESOLUTION|>--- conflicted
+++ resolved
@@ -189,28 +189,16 @@
 
 	switch (pmic->chip_id) {
 	case MT6323_CHIP_ID:
-<<<<<<< HEAD
-		ret = devm_mfd_add_devices(&pdev->dev, -1, mt6323_devs,
-					   ARRAY_SIZE(mt6323_devs), NULL,
-					   0, pmic->irq_domain);
-=======
 		ret = devm_mfd_add_devices(&pdev->dev, PLATFORM_DEVID_NONE,
 					   mt6323_devs, ARRAY_SIZE(mt6323_devs),
 					   NULL, 0, pmic->irq_domain);
->>>>>>> edfaeaf7
 		break;
 
 	case MT6391_CHIP_ID:
 	case MT6397_CHIP_ID:
-<<<<<<< HEAD
-		ret = devm_mfd_add_devices(&pdev->dev, -1, mt6397_devs,
-					   ARRAY_SIZE(mt6397_devs), NULL,
-					   0, pmic->irq_domain);
-=======
 		ret = devm_mfd_add_devices(&pdev->dev, PLATFORM_DEVID_NONE,
 					   mt6397_devs, ARRAY_SIZE(mt6397_devs),
 					   NULL, 0, pmic->irq_domain);
->>>>>>> edfaeaf7
 		break;
 
 	default:
