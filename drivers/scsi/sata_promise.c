/*
 *  sata_promise.c - Promise SATA
 *
 *  Maintained by:  Jeff Garzik <jgarzik@pobox.com>
 *  		    Please ALWAYS copy linux-ide@vger.kernel.org
 *		    on emails.
 *
 *  Copyright 2003-2004 Red Hat, Inc.
 *
 *
 *  This program is free software; you can redistribute it and/or modify
 *  it under the terms of the GNU General Public License as published by
 *  the Free Software Foundation; either version 2, or (at your option)
 *  any later version.
 *
 *  This program is distributed in the hope that it will be useful,
 *  but WITHOUT ANY WARRANTY; without even the implied warranty of
 *  MERCHANTABILITY or FITNESS FOR A PARTICULAR PURPOSE.  See the
 *  GNU General Public License for more details.
 *
 *  You should have received a copy of the GNU General Public License
 *  along with this program; see the file COPYING.  If not, write to
 *  the Free Software Foundation, 675 Mass Ave, Cambridge, MA 02139, USA.
 *
 *
 *  libata documentation is available via 'make {ps|pdf}docs',
 *  as Documentation/DocBook/libata.*
 *
 *  Hardware information only available under NDA.
 *
 */

#include <linux/kernel.h>
#include <linux/module.h>
#include <linux/pci.h>
#include <linux/init.h>
#include <linux/blkdev.h>
#include <linux/delay.h>
#include <linux/interrupt.h>
#include <linux/sched.h>
#include <linux/device.h>
#include <scsi/scsi_host.h>
#include <scsi/scsi_cmnd.h>
#include <linux/libata.h>
#include <asm/io.h>
#include "sata_promise.h"

#define DRV_NAME	"sata_promise"
#define DRV_VERSION	"1.04"


enum {
	PDC_PKT_SUBMIT		= 0x40, /* Command packet pointer addr */
	PDC_INT_SEQMASK		= 0x40,	/* Mask of asserted SEQ INTs */
	PDC_TBG_MODE		= 0x41,	/* TBG mode */
	PDC_FLASH_CTL		= 0x44, /* Flash control register */
	PDC_PCI_CTL		= 0x48, /* PCI control and status register */
	PDC_GLOBAL_CTL		= 0x48, /* Global control/status (per port) */
	PDC_CTLSTAT		= 0x60,	/* IDE control and status (per port) */
	PDC_SATA_PLUG_CSR	= 0x6C, /* SATA Plug control/status reg */
	PDC2_SATA_PLUG_CSR	= 0x60, /* SATAII Plug control/status reg */
	PDC_SLEW_CTL		= 0x470, /* slew rate control reg */

	PDC_ERR_MASK		= (1<<19) | (1<<20) | (1<<21) | (1<<22) |
				  (1<<8) | (1<<9) | (1<<10),

	board_2037x		= 0,	/* FastTrak S150 TX2plus */
	board_20319		= 1,	/* FastTrak S150 TX4 */
	board_20619		= 2,	/* FastTrak TX4000 */
	board_20771		= 3,	/* FastTrak TX2300 */
	board_2057x		= 4,	/* SATAII150 Tx2plus */
	board_40518		= 5,	/* SATAII150 Tx4 */

	PDC_HAS_PATA		= (1 << 1), /* PDC20375/20575 has PATA */

	PDC_RESET		= (1 << 11), /* HDMA reset */

	PDC_COMMON_FLAGS	= ATA_FLAG_NO_LEGACY | ATA_FLAG_SRST |
				  ATA_FLAG_MMIO | ATA_FLAG_NO_ATAPI |
				  ATA_FLAG_PIO_POLLING,
};


struct pdc_port_priv {
	u8			*pkt;
	dma_addr_t		pkt_dma;
};

struct pdc_host_priv {
	int			hotplug_offset;
};

static u32 pdc_sata_scr_read (struct ata_port *ap, unsigned int sc_reg);
static void pdc_sata_scr_write (struct ata_port *ap, unsigned int sc_reg, u32 val);
static int pdc_ata_init_one (struct pci_dev *pdev, const struct pci_device_id *ent);
static irqreturn_t pdc_interrupt (int irq, void *dev_instance, struct pt_regs *regs);
static void pdc_eng_timeout(struct ata_port *ap);
static int pdc_port_start(struct ata_port *ap);
static void pdc_port_stop(struct ata_port *ap);
static void pdc_pata_phy_reset(struct ata_port *ap);
static void pdc_sata_phy_reset(struct ata_port *ap);
static void pdc_qc_prep(struct ata_queued_cmd *qc);
static void pdc_tf_load_mmio(struct ata_port *ap, const struct ata_taskfile *tf);
static void pdc_exec_command_mmio(struct ata_port *ap, const struct ata_taskfile *tf);
static void pdc_irq_clear(struct ata_port *ap);
static unsigned int pdc_qc_issue_prot(struct ata_queued_cmd *qc);
static void pdc_host_stop(struct ata_host_set *host_set);


static struct scsi_host_template pdc_ata_sht = {
	.module			= THIS_MODULE,
	.name			= DRV_NAME,
	.ioctl			= ata_scsi_ioctl,
	.queuecommand		= ata_scsi_queuecmd,
	.eh_strategy_handler	= ata_scsi_error,
	.can_queue		= ATA_DEF_QUEUE,
	.this_id		= ATA_SHT_THIS_ID,
	.sg_tablesize		= LIBATA_MAX_PRD,
	.cmd_per_lun		= ATA_SHT_CMD_PER_LUN,
	.emulated		= ATA_SHT_EMULATED,
	.use_clustering		= ATA_SHT_USE_CLUSTERING,
	.proc_name		= DRV_NAME,
	.dma_boundary		= ATA_DMA_BOUNDARY,
	.slave_configure	= ata_scsi_slave_config,
	.bios_param		= ata_std_bios_param,
};

static const struct ata_port_operations pdc_sata_ops = {
	.port_disable		= ata_port_disable,
	.tf_load		= pdc_tf_load_mmio,
	.tf_read		= ata_tf_read,
	.check_status		= ata_check_status,
	.exec_command		= pdc_exec_command_mmio,
	.dev_select		= ata_std_dev_select,

	.phy_reset		= pdc_sata_phy_reset,

	.qc_prep		= pdc_qc_prep,
	.qc_issue		= pdc_qc_issue_prot,
	.eng_timeout		= pdc_eng_timeout,
	.irq_handler		= pdc_interrupt,
	.irq_clear		= pdc_irq_clear,

	.scr_read		= pdc_sata_scr_read,
	.scr_write		= pdc_sata_scr_write,
	.port_start		= pdc_port_start,
	.port_stop		= pdc_port_stop,
	.host_stop		= pdc_host_stop,
};

static const struct ata_port_operations pdc_pata_ops = {
	.port_disable		= ata_port_disable,
	.tf_load		= pdc_tf_load_mmio,
	.tf_read		= ata_tf_read,
	.check_status		= ata_check_status,
	.exec_command		= pdc_exec_command_mmio,
	.dev_select		= ata_std_dev_select,

	.phy_reset		= pdc_pata_phy_reset,

	.qc_prep		= pdc_qc_prep,
	.qc_issue		= pdc_qc_issue_prot,
	.eng_timeout		= pdc_eng_timeout,
	.irq_handler		= pdc_interrupt,
	.irq_clear		= pdc_irq_clear,

	.port_start		= pdc_port_start,
	.port_stop		= pdc_port_stop,
	.host_stop		= pdc_host_stop,
};

static const struct ata_port_info pdc_port_info[] = {
	/* board_2037x */
	{
		.sht		= &pdc_ata_sht,
		.host_flags	= PDC_COMMON_FLAGS | ATA_FLAG_SATA,
		.pio_mask	= 0x1f, /* pio0-4 */
		.mwdma_mask	= 0x07, /* mwdma0-2 */
		.udma_mask	= 0x7f, /* udma0-6 ; FIXME */
		.port_ops	= &pdc_sata_ops,
	},

	/* board_20319 */
	{
		.sht		= &pdc_ata_sht,
		.host_flags	= PDC_COMMON_FLAGS | ATA_FLAG_SATA,
		.pio_mask	= 0x1f, /* pio0-4 */
		.mwdma_mask	= 0x07, /* mwdma0-2 */
		.udma_mask	= 0x7f, /* udma0-6 ; FIXME */
		.port_ops	= &pdc_sata_ops,
	},

	/* board_20619 */
	{
		.sht		= &pdc_ata_sht,
		.host_flags	= PDC_COMMON_FLAGS | ATA_FLAG_SLAVE_POSS,
		.pio_mask	= 0x1f, /* pio0-4 */
		.mwdma_mask	= 0x07, /* mwdma0-2 */
		.udma_mask	= 0x7f, /* udma0-6 ; FIXME */
		.port_ops	= &pdc_pata_ops,
	},

	/* board_20771 */
	{
		.sht		= &pdc_ata_sht,
		.host_flags	= PDC_COMMON_FLAGS | ATA_FLAG_SATA,
		.pio_mask	= 0x1f, /* pio0-4 */
		.mwdma_mask	= 0x07, /* mwdma0-2 */
		.udma_mask	= 0x7f, /* udma0-6 ; FIXME */
		.port_ops	= &pdc_sata_ops,
	},

	/* board_2057x */
	{
		.sht		= &pdc_ata_sht,
		.host_flags	= PDC_COMMON_FLAGS | ATA_FLAG_SATA,
		.pio_mask	= 0x1f, /* pio0-4 */
		.mwdma_mask	= 0x07, /* mwdma0-2 */
		.udma_mask	= 0x7f, /* udma0-6 ; FIXME */
		.port_ops	= &pdc_sata_ops,
	},

	/* board_40518 */
	{
		.sht		= &pdc_ata_sht,
		.host_flags	= PDC_COMMON_FLAGS | ATA_FLAG_SATA,
		.pio_mask	= 0x1f, /* pio0-4 */
		.mwdma_mask	= 0x07, /* mwdma0-2 */
		.udma_mask	= 0x7f, /* udma0-6 ; FIXME */
		.port_ops	= &pdc_sata_ops,
	},
};

static const struct pci_device_id pdc_ata_pci_tbl[] = {
	{ PCI_VENDOR_ID_PROMISE, 0x3371, PCI_ANY_ID, PCI_ANY_ID, 0, 0,
	  board_2037x },
	{ PCI_VENDOR_ID_PROMISE, 0x3570, PCI_ANY_ID, PCI_ANY_ID, 0, 0,
	  board_2037x },
	{ PCI_VENDOR_ID_PROMISE, 0x3571, PCI_ANY_ID, PCI_ANY_ID, 0, 0,
	  board_2037x },
	{ PCI_VENDOR_ID_PROMISE, 0x3373, PCI_ANY_ID, PCI_ANY_ID, 0, 0,
	  board_2037x },
	{ PCI_VENDOR_ID_PROMISE, 0x3375, PCI_ANY_ID, PCI_ANY_ID, 0, 0,
	  board_2037x },
	{ PCI_VENDOR_ID_PROMISE, 0x3376, PCI_ANY_ID, PCI_ANY_ID, 0, 0,
	  board_2037x },
	{ PCI_VENDOR_ID_PROMISE, 0x3574, PCI_ANY_ID, PCI_ANY_ID, 0, 0,
	  board_2057x },
	{ PCI_VENDOR_ID_PROMISE, 0x3d75, PCI_ANY_ID, PCI_ANY_ID, 0, 0,
	  board_2057x },
	{ PCI_VENDOR_ID_PROMISE, 0x3d73, PCI_ANY_ID, PCI_ANY_ID, 0, 0,
	  board_2037x },

	{ PCI_VENDOR_ID_PROMISE, 0x3318, PCI_ANY_ID, PCI_ANY_ID, 0, 0,
	  board_20319 },
	{ PCI_VENDOR_ID_PROMISE, 0x3319, PCI_ANY_ID, PCI_ANY_ID, 0, 0,
	  board_20319 },
	{ PCI_VENDOR_ID_PROMISE, 0x3515, PCI_ANY_ID, PCI_ANY_ID, 0, 0,
	  board_20319 },
	{ PCI_VENDOR_ID_PROMISE, 0x3519, PCI_ANY_ID, PCI_ANY_ID, 0, 0,
	  board_20319 },
	{ PCI_VENDOR_ID_PROMISE, 0x3d17, PCI_ANY_ID, PCI_ANY_ID, 0, 0,
	  board_20319 },
	{ PCI_VENDOR_ID_PROMISE, 0x3d18, PCI_ANY_ID, PCI_ANY_ID, 0, 0,
	  board_40518 },

	{ PCI_VENDOR_ID_PROMISE, 0x6629, PCI_ANY_ID, PCI_ANY_ID, 0, 0,
	  board_20619 },

	{ PCI_VENDOR_ID_PROMISE, 0x3570, PCI_ANY_ID, PCI_ANY_ID, 0, 0,
	  board_20771 },
	{ }	/* terminate list */
};


static struct pci_driver pdc_ata_pci_driver = {
	.name			= DRV_NAME,
	.id_table		= pdc_ata_pci_tbl,
	.probe			= pdc_ata_init_one,
	.remove			= ata_pci_remove_one,
};


static int pdc_port_start(struct ata_port *ap)
{
	struct device *dev = ap->host_set->dev;
	struct pdc_port_priv *pp;
	int rc;

	rc = ata_port_start(ap);
	if (rc)
		return rc;

	pp = kzalloc(sizeof(*pp), GFP_KERNEL);
	if (!pp) {
		rc = -ENOMEM;
		goto err_out;
	}

	pp->pkt = dma_alloc_coherent(dev, 128, &pp->pkt_dma, GFP_KERNEL);
	if (!pp->pkt) {
		rc = -ENOMEM;
		goto err_out_kfree;
	}

	ap->private_data = pp;

	return 0;

err_out_kfree:
	kfree(pp);
err_out:
	ata_port_stop(ap);
	return rc;
}


static void pdc_port_stop(struct ata_port *ap)
{
	struct device *dev = ap->host_set->dev;
	struct pdc_port_priv *pp = ap->private_data;

	ap->private_data = NULL;
	dma_free_coherent(dev, 128, pp->pkt, pp->pkt_dma);
	kfree(pp);
	ata_port_stop(ap);
}


static void pdc_host_stop(struct ata_host_set *host_set)
{
	struct pdc_host_priv *hp = host_set->private_data;

	ata_pci_host_stop(host_set);

	kfree(hp);
}


static void pdc_reset_port(struct ata_port *ap)
{
	void __iomem *mmio = (void __iomem *) ap->ioaddr.cmd_addr + PDC_CTLSTAT;
	unsigned int i;
	u32 tmp;

	for (i = 11; i > 0; i--) {
		tmp = readl(mmio);
		if (tmp & PDC_RESET)
			break;

		udelay(100);

		tmp |= PDC_RESET;
		writel(tmp, mmio);
	}

	tmp &= ~PDC_RESET;
	writel(tmp, mmio);
	readl(mmio);	/* flush */
}

static void pdc_sata_phy_reset(struct ata_port *ap)
{
	pdc_reset_port(ap);
	sata_phy_reset(ap);
}

static void pdc_pata_phy_reset(struct ata_port *ap)
{
	/* FIXME: add cable detect.  Don't assume 40-pin cable */
	ap->cbl = ATA_CBL_PATA40;
	ap->udma_mask &= ATA_UDMA_MASK_40C;

	pdc_reset_port(ap);
	ata_port_probe(ap);
	ata_bus_reset(ap);
}

static u32 pdc_sata_scr_read (struct ata_port *ap, unsigned int sc_reg)
{
	if (sc_reg > SCR_CONTROL)
		return 0xffffffffU;
	return readl((void __iomem *) ap->ioaddr.scr_addr + (sc_reg * 4));
}


static void pdc_sata_scr_write (struct ata_port *ap, unsigned int sc_reg,
			       u32 val)
{
	if (sc_reg > SCR_CONTROL)
		return;
	writel(val, (void __iomem *) ap->ioaddr.scr_addr + (sc_reg * 4));
}

static void pdc_qc_prep(struct ata_queued_cmd *qc)
{
	struct pdc_port_priv *pp = qc->ap->private_data;
	unsigned int i;

	VPRINTK("ENTER\n");

	switch (qc->tf.protocol) {
	case ATA_PROT_DMA:
		ata_qc_prep(qc);
		/* fall through */

	case ATA_PROT_NODATA:
		i = pdc_pkt_header(&qc->tf, qc->ap->prd_dma,
				   qc->dev->devno, pp->pkt);

		if (qc->tf.flags & ATA_TFLAG_LBA48)
			i = pdc_prep_lba48(&qc->tf, pp->pkt, i);
		else
			i = pdc_prep_lba28(&qc->tf, pp->pkt, i);

		pdc_pkt_footer(&qc->tf, pp->pkt, i);
		break;

	default:
		break;
	}
}

static void pdc_eng_timeout(struct ata_port *ap)
{
	struct ata_host_set *host_set = ap->host_set;
	u8 drv_stat;
	struct ata_queued_cmd *qc;
	unsigned long flags;

	DPRINTK("ENTER\n");

	spin_lock_irqsave(&host_set->lock, flags);

	qc = ata_qc_from_tag(ap, ap->active_tag);

	switch (qc->tf.protocol) {
	case ATA_PROT_DMA:
	case ATA_PROT_NODATA:
		printk(KERN_ERR "ata%u: command timeout\n", ap->id);
		drv_stat = ata_wait_idle(ap);
		qc->err_mask |= __ac_err_mask(drv_stat);
		break;

	default:
		drv_stat = ata_busy_wait(ap, ATA_BUSY | ATA_DRQ, 1000);

		printk(KERN_ERR "ata%u: unknown timeout, cmd 0x%x stat 0x%x\n",
		       ap->id, qc->tf.command, drv_stat);

		qc->err_mask |= ac_err_mask(drv_stat);
		break;
	}

	spin_unlock_irqrestore(&host_set->lock, flags);
	ata_eh_qc_complete(qc);
	DPRINTK("EXIT\n");
}

static inline unsigned int pdc_host_intr( struct ata_port *ap,
                                          struct ata_queued_cmd *qc)
{
	unsigned int handled = 0;
	u32 tmp;
	void __iomem *mmio = (void __iomem *) ap->ioaddr.cmd_addr + PDC_GLOBAL_CTL;

	tmp = readl(mmio);
	if (tmp & PDC_ERR_MASK) {
		qc->err_mask |= AC_ERR_DEV;
		pdc_reset_port(ap);
	}

	switch (qc->tf.protocol) {
	case ATA_PROT_DMA:
	case ATA_PROT_NODATA:
		qc->err_mask |= ac_err_mask(ata_wait_idle(ap));
		ata_qc_complete(qc);
		handled = 1;
		break;

        default:
		ap->stats.idle_irq++;
		break;
        }

	return handled;
}

static void pdc_irq_clear(struct ata_port *ap)
{
	struct ata_host_set *host_set = ap->host_set;
	void __iomem *mmio = host_set->mmio_base;

	readl(mmio + PDC_INT_SEQMASK);
}

static irqreturn_t pdc_interrupt (int irq, void *dev_instance, struct pt_regs *regs)
{
	struct ata_host_set *host_set = dev_instance;
	struct ata_port *ap;
	u32 mask = 0;
	unsigned int i, tmp;
	unsigned int handled = 0;
	void __iomem *mmio_base;

	VPRINTK("ENTER\n");

	if (!host_set || !host_set->mmio_base) {
		VPRINTK("QUICK EXIT\n");
		return IRQ_NONE;
	}

	mmio_base = host_set->mmio_base;

	/* reading should also clear interrupts */
	mask = readl(mmio_base + PDC_INT_SEQMASK);

	if (mask == 0xffffffff) {
		VPRINTK("QUICK EXIT 2\n");
		return IRQ_NONE;
	}

	spin_lock(&host_set->lock);

	mask &= 0xffff;		/* only 16 tags possible */
	if (!mask) {
		VPRINTK("QUICK EXIT 3\n");
		goto done_irq;
	}

	writel(mask, mmio_base + PDC_INT_SEQMASK);

	for (i = 0; i < host_set->n_ports; i++) {
		VPRINTK("port %u\n", i);
		ap = host_set->ports[i];
		tmp = mask & (1 << (i + 1));
		if (tmp && ap &&
<<<<<<< HEAD
		    !(ap->flags & ATA_FLAG_PORT_DISABLED)) {
=======
		    !(ap->flags & (ATA_FLAG_DISABLED | ATA_FLAG_NOINTR))) {
>>>>>>> 1ad8e7f9
			struct ata_queued_cmd *qc;

			qc = ata_qc_from_tag(ap, ap->active_tag);
			if (qc && (!(qc->tf.flags & ATA_TFLAG_POLLING)))
				handled += pdc_host_intr(ap, qc);
		}
	}

	VPRINTK("EXIT\n");

done_irq:
	spin_unlock(&host_set->lock);
	return IRQ_RETVAL(handled);
}

static inline void pdc_packet_start(struct ata_queued_cmd *qc)
{
	struct ata_port *ap = qc->ap;
	struct pdc_port_priv *pp = ap->private_data;
	unsigned int port_no = ap->port_no;
	u8 seq = (u8) (port_no + 1);

	VPRINTK("ENTER, ap %p\n", ap);

	writel(0x00000001, ap->host_set->mmio_base + (seq * 4));
	readl(ap->host_set->mmio_base + (seq * 4));	/* flush */

	pp->pkt[2] = seq;
	wmb();			/* flush PRD, pkt writes */
	writel(pp->pkt_dma, (void __iomem *) ap->ioaddr.cmd_addr + PDC_PKT_SUBMIT);
	readl((void __iomem *) ap->ioaddr.cmd_addr + PDC_PKT_SUBMIT); /* flush */
}

static unsigned int pdc_qc_issue_prot(struct ata_queued_cmd *qc)
{
	switch (qc->tf.protocol) {
	case ATA_PROT_DMA:
	case ATA_PROT_NODATA:
		pdc_packet_start(qc);
		return 0;

	case ATA_PROT_ATAPI_DMA:
		BUG();
		break;

	default:
		break;
	}

	return ata_qc_issue_prot(qc);
}

static void pdc_tf_load_mmio(struct ata_port *ap, const struct ata_taskfile *tf)
{
	WARN_ON (tf->protocol == ATA_PROT_DMA ||
		 tf->protocol == ATA_PROT_NODATA);
	ata_tf_load(ap, tf);
}


static void pdc_exec_command_mmio(struct ata_port *ap, const struct ata_taskfile *tf)
{
	WARN_ON (tf->protocol == ATA_PROT_DMA ||
		 tf->protocol == ATA_PROT_NODATA);
	ata_exec_command(ap, tf);
}


static void pdc_ata_setup_port(struct ata_ioports *port, unsigned long base)
{
	port->cmd_addr		= base;
	port->data_addr		= base;
	port->feature_addr	=
	port->error_addr	= base + 0x4;
	port->nsect_addr	= base + 0x8;
	port->lbal_addr		= base + 0xc;
	port->lbam_addr		= base + 0x10;
	port->lbah_addr		= base + 0x14;
	port->device_addr	= base + 0x18;
	port->command_addr	=
	port->status_addr	= base + 0x1c;
	port->altstatus_addr	=
	port->ctl_addr		= base + 0x38;
}


static void pdc_host_init(unsigned int chip_id, struct ata_probe_ent *pe)
{
	void __iomem *mmio = pe->mmio_base;
	struct pdc_host_priv *hp = pe->private_data;
	int hotplug_offset = hp->hotplug_offset;
	u32 tmp;

	/*
	 * Except for the hotplug stuff, this is voodoo from the
	 * Promise driver.  Label this entire section
	 * "TODO: figure out why we do this"
	 */

	/* change FIFO_SHD to 8 dwords, enable BMR_BURST */
	tmp = readl(mmio + PDC_FLASH_CTL);
	tmp |= 0x12000;	/* bit 16 (fifo 8 dw) and 13 (bmr burst?) */
	writel(tmp, mmio + PDC_FLASH_CTL);

	/* clear plug/unplug flags for all ports */
	tmp = readl(mmio + hotplug_offset);
	writel(tmp | 0xff, mmio + hotplug_offset);

	/* mask plug/unplug ints */
	tmp = readl(mmio + hotplug_offset);
	writel(tmp | 0xff0000, mmio + hotplug_offset);

	/* reduce TBG clock to 133 Mhz. */
	tmp = readl(mmio + PDC_TBG_MODE);
	tmp &= ~0x30000; /* clear bit 17, 16*/
	tmp |= 0x10000;  /* set bit 17:16 = 0:1 */
	writel(tmp, mmio + PDC_TBG_MODE);

	readl(mmio + PDC_TBG_MODE);	/* flush */
	msleep(10);

	/* adjust slew rate control register. */
	tmp = readl(mmio + PDC_SLEW_CTL);
	tmp &= 0xFFFFF03F; /* clear bit 11 ~ 6 */
	tmp  |= 0x00000900; /* set bit 11-9 = 100b , bit 8-6 = 100 */
	writel(tmp, mmio + PDC_SLEW_CTL);
}

static int pdc_ata_init_one (struct pci_dev *pdev, const struct pci_device_id *ent)
{
	static int printed_version;
	struct ata_probe_ent *probe_ent = NULL;
	struct pdc_host_priv *hp;
	unsigned long base;
	void __iomem *mmio_base;
	unsigned int board_idx = (unsigned int) ent->driver_data;
	int pci_dev_busy = 0;
	int rc;

	if (!printed_version++)
		dev_printk(KERN_DEBUG, &pdev->dev, "version " DRV_VERSION "\n");

	/*
	 * If this driver happens to only be useful on Apple's K2, then
	 * we should check that here as it has a normal Serverworks ID
	 */
	rc = pci_enable_device(pdev);
	if (rc)
		return rc;

	rc = pci_request_regions(pdev, DRV_NAME);
	if (rc) {
		pci_dev_busy = 1;
		goto err_out;
	}

	rc = pci_set_dma_mask(pdev, ATA_DMA_MASK);
	if (rc)
		goto err_out_regions;
	rc = pci_set_consistent_dma_mask(pdev, ATA_DMA_MASK);
	if (rc)
		goto err_out_regions;

	probe_ent = kzalloc(sizeof(*probe_ent), GFP_KERNEL);
	if (probe_ent == NULL) {
		rc = -ENOMEM;
		goto err_out_regions;
	}

	probe_ent->dev = pci_dev_to_dev(pdev);
	INIT_LIST_HEAD(&probe_ent->node);

	mmio_base = pci_iomap(pdev, 3, 0);
	if (mmio_base == NULL) {
		rc = -ENOMEM;
		goto err_out_free_ent;
	}
	base = (unsigned long) mmio_base;

	hp = kzalloc(sizeof(*hp), GFP_KERNEL);
	if (hp == NULL) {
		rc = -ENOMEM;
		goto err_out_free_ent;
	}

	/* Set default hotplug offset */
	hp->hotplug_offset = PDC_SATA_PLUG_CSR;
	probe_ent->private_data = hp;

	probe_ent->sht		= pdc_port_info[board_idx].sht;
	probe_ent->host_flags	= pdc_port_info[board_idx].host_flags;
	probe_ent->pio_mask	= pdc_port_info[board_idx].pio_mask;
	probe_ent->mwdma_mask	= pdc_port_info[board_idx].mwdma_mask;
	probe_ent->udma_mask	= pdc_port_info[board_idx].udma_mask;
	probe_ent->port_ops	= pdc_port_info[board_idx].port_ops;

       	probe_ent->irq = pdev->irq;
       	probe_ent->irq_flags = SA_SHIRQ;
	probe_ent->mmio_base = mmio_base;

	pdc_ata_setup_port(&probe_ent->port[0], base + 0x200);
	pdc_ata_setup_port(&probe_ent->port[1], base + 0x280);

	probe_ent->port[0].scr_addr = base + 0x400;
	probe_ent->port[1].scr_addr = base + 0x500;

	/* notice 4-port boards */
	switch (board_idx) {
	case board_40518:
		/* Override hotplug offset for SATAII150 */
		hp->hotplug_offset = PDC2_SATA_PLUG_CSR;
		/* Fall through */
	case board_20319:
       		probe_ent->n_ports = 4;

		pdc_ata_setup_port(&probe_ent->port[2], base + 0x300);
		pdc_ata_setup_port(&probe_ent->port[3], base + 0x380);

		probe_ent->port[2].scr_addr = base + 0x600;
		probe_ent->port[3].scr_addr = base + 0x700;
		break;
	case board_2057x:
		/* Override hotplug offset for SATAII150 */
		hp->hotplug_offset = PDC2_SATA_PLUG_CSR;
		/* Fall through */
	case board_2037x:
		probe_ent->n_ports = 2;
		break;
	case board_20771:
		probe_ent->n_ports = 2;
		break;
	case board_20619:
		probe_ent->n_ports = 4;

		pdc_ata_setup_port(&probe_ent->port[2], base + 0x300);
		pdc_ata_setup_port(&probe_ent->port[3], base + 0x380);

		probe_ent->port[2].scr_addr = base + 0x600;
		probe_ent->port[3].scr_addr = base + 0x700;
		break;
	default:
		BUG();
		break;
	}

	pci_set_master(pdev);

	/* initialize adapter */
	pdc_host_init(board_idx, probe_ent);

	/* FIXME: Need any other frees than hp? */
	if (!ata_device_add(probe_ent))
		kfree(hp);

	kfree(probe_ent);

	return 0;

err_out_free_ent:
	kfree(probe_ent);
err_out_regions:
	pci_release_regions(pdev);
err_out:
	if (!pci_dev_busy)
		pci_disable_device(pdev);
	return rc;
}


static int __init pdc_ata_init(void)
{
	return pci_module_init(&pdc_ata_pci_driver);
}


static void __exit pdc_ata_exit(void)
{
	pci_unregister_driver(&pdc_ata_pci_driver);
}


MODULE_AUTHOR("Jeff Garzik");
MODULE_DESCRIPTION("Promise ATA TX2/TX4/TX4000 low-level driver");
MODULE_LICENSE("GPL");
MODULE_DEVICE_TABLE(pci, pdc_ata_pci_tbl);
MODULE_VERSION(DRV_VERSION);

module_init(pdc_ata_init);
module_exit(pdc_ata_exit);<|MERGE_RESOLUTION|>--- conflicted
+++ resolved
@@ -535,11 +535,7 @@
 		ap = host_set->ports[i];
 		tmp = mask & (1 << (i + 1));
 		if (tmp && ap &&
-<<<<<<< HEAD
-		    !(ap->flags & ATA_FLAG_PORT_DISABLED)) {
-=======
-		    !(ap->flags & (ATA_FLAG_DISABLED | ATA_FLAG_NOINTR))) {
->>>>>>> 1ad8e7f9
+		    !(ap->flags & ATA_FLAG_DISABLED)) {
 			struct ata_queued_cmd *qc;
 
 			qc = ata_qc_from_tag(ap, ap->active_tag);
