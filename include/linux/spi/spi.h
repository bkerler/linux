/* SPDX-License-Identifier: GPL-2.0-or-later
 *
 * Copyright (C) 2005 David Brownell
 */

#ifndef __LINUX_SPI_H
#define __LINUX_SPI_H

#include <linux/device.h>
#include <linux/mod_devicetable.h>
#include <linux/slab.h>
#include <linux/kthread.h>
#include <linux/completion.h>
#include <linux/scatterlist.h>
#include <linux/gpio/consumer.h>

struct dma_chan;
struct property_entry;
struct spi_controller;
struct spi_transfer;
struct spi_controller_mem_ops;

/*
 * INTERFACES between SPI master-side drivers and SPI slave protocol handlers,
 * and SPI infrastructure.
 */
extern struct bus_type spi_bus_type;

/**
 * struct spi_statistics - statistics for spi transfers
 * @lock:          lock protecting this structure
 *
 * @messages:      number of spi-messages handled
 * @transfers:     number of spi_transfers handled
 * @errors:        number of errors during spi_transfer
 * @timedout:      number of timeouts during spi_transfer
 *
 * @spi_sync:      number of times spi_sync is used
 * @spi_sync_immediate:
 *                 number of times spi_sync is executed immediately
 *                 in calling context without queuing and scheduling
 * @spi_async:     number of times spi_async is used
 *
 * @bytes:         number of bytes transferred to/from device
 * @bytes_tx:      number of bytes sent to device
 * @bytes_rx:      number of bytes received from device
 *
 * @transfer_bytes_histo:
 *                 transfer bytes histogramm
 *
 * @transfers_split_maxsize:
 *                 number of transfers that have been split because of
 *                 maxsize limit
 */
struct spi_statistics {
	spinlock_t		lock; /* lock for the whole structure */

	unsigned long		messages;
	unsigned long		transfers;
	unsigned long		errors;
	unsigned long		timedout;

	unsigned long		spi_sync;
	unsigned long		spi_sync_immediate;
	unsigned long		spi_async;

	unsigned long long	bytes;
	unsigned long long	bytes_rx;
	unsigned long long	bytes_tx;

#define SPI_STATISTICS_HISTO_SIZE 17
	unsigned long transfer_bytes_histo[SPI_STATISTICS_HISTO_SIZE];

	unsigned long transfers_split_maxsize;
};

void spi_statistics_add_transfer_stats(struct spi_statistics *stats,
				       struct spi_transfer *xfer,
				       struct spi_controller *ctlr);

#define SPI_STATISTICS_ADD_TO_FIELD(stats, field, count)	\
	do {							\
		unsigned long flags;				\
		spin_lock_irqsave(&(stats)->lock, flags);	\
		(stats)->field += count;			\
		spin_unlock_irqrestore(&(stats)->lock, flags);	\
	} while (0)

#define SPI_STATISTICS_INCREMENT_FIELD(stats, field)	\
	SPI_STATISTICS_ADD_TO_FIELD(stats, field, 1)

/**
 * struct spi_device - Controller side proxy for an SPI slave device
 * @dev: Driver model representation of the device.
 * @controller: SPI controller used with the device.
 * @master: Copy of controller, for backwards compatibility.
 * @max_speed_hz: Maximum clock rate to be used with this chip
 *	(on this board); may be changed by the device's driver.
 *	The spi_transfer.speed_hz can override this for each transfer.
 * @chip_select: Chipselect, distinguishing chips handled by @controller.
 * @mode: The spi mode defines how data is clocked out and in.
 *	This may be changed by the device's driver.
 *	The "active low" default for chipselect mode can be overridden
 *	(by specifying SPI_CS_HIGH) as can the "MSB first" default for
 *	each word in a transfer (by specifying SPI_LSB_FIRST).
 * @bits_per_word: Data transfers involve one or more words; word sizes
 *	like eight or 12 bits are common.  In-memory wordsizes are
 *	powers of two bytes (e.g. 20 bit samples use 32 bits).
 *	This may be changed by the device's driver, or left at the
 *	default (0) indicating protocol words are eight bit bytes.
 *	The spi_transfer.bits_per_word can override this for each transfer.
 * @rt: Make the pump thread real time priority.
 * @irq: Negative, or the number passed to request_irq() to receive
 *	interrupts from this device.
 * @controller_state: Controller's runtime state
 * @controller_data: Board-specific definitions for controller, such as
 *	FIFO initialization parameters; from board_info.controller_data
 * @modalias: Name of the driver to use with this device, or an alias
 *	for that name.  This appears in the sysfs "modalias" attribute
 *	for driver coldplugging, and in uevents used for hotplugging
 * @cs_gpio: LEGACY: gpio number of the chipselect line (optional, -ENOENT when
 *	not using a GPIO line) use cs_gpiod in new drivers by opting in on
 *	the spi_master.
 * @cs_gpiod: gpio descriptor of the chipselect line (optional, NULL when
 *	not using a GPIO line)
 * @word_delay_usecs: microsecond delay to be inserted between consecutive
 *	words of a transfer
 * @multi_die: Flash device with multiple dies.
 *
 * @statistics: statistics for the spi_device
 *
 * A @spi_device is used to interchange data between an SPI slave
 * (usually a discrete chip) and CPU memory.
 *
 * In @dev, the platform_data is used to hold information about this
 * device that's meaningful to the device's protocol driver, but not
 * to its controller.  One example might be an identifier for a chip
 * variant with slightly different functionality; another might be
 * information about how this particular board wires the chip's pins.
 */
struct spi_device {
	struct device		dev;
	struct spi_controller	*controller;
	struct spi_controller	*master;	/* compatibility layer */
	u32			max_speed_hz;
	u8			chip_select;
	u8			bits_per_word;
<<<<<<< HEAD
	bool			rt;
=======
>>>>>>> 5c6e1eba
	u32			mode;
#define	SPI_CPHA	0x01			/* clock phase */
#define	SPI_CPOL	0x02			/* clock polarity */
#define	SPI_MODE_0	(0|0)			/* (original MicroWire) */
#define	SPI_MODE_1	(0|SPI_CPHA)
#define	SPI_MODE_2	(SPI_CPOL|0)
#define	SPI_MODE_3	(SPI_CPOL|SPI_CPHA)
#define	SPI_CS_HIGH	0x04			/* chipselect active high? */
#define	SPI_LSB_FIRST	0x08			/* per-word bits-on-wire */
#define	SPI_3WIRE	0x10			/* SI/SO signals shared */
#define	SPI_LOOP	0x20			/* loopback mode */
#define	SPI_NO_CS	0x40			/* 1 dev/bus, no chipselect */
#define	SPI_READY	0x80			/* slave pulls low to pause */
#define	SPI_TX_DUAL	0x100			/* transmit with 2 wires */
#define	SPI_TX_QUAD	0x200			/* transmit with 4 wires */
#define	SPI_RX_DUAL	0x400			/* receive with 2 wires */
#define	SPI_RX_QUAD	0x800			/* receive with 4 wires */
#define	SPI_CS_WORD	0x1000			/* toggle cs after each word */
#define	SPI_TX_OCTAL	0x2000			/* transmit with 8 wires */
#define	SPI_RX_OCTAL	0x4000			/* receive with 8 wires */
<<<<<<< HEAD
#define	SPI_3WIRE_HIZ	0x8000			/* high impedance turnaround */
=======
#define	SPI_NO_MOSI	0x8000			/* no transmit wire */
#define	SPI_NO_MISO	0x10000			/* no receive wire */
>>>>>>> 5c6e1eba
	int			irq;
	void			*controller_state;
	void			*controller_data;
	char			modalias[SPI_NAME_SIZE];
	const char		*driver_override;
	int			cs_gpio;	/* LEGACY: chip select gpio */
	struct gpio_desc	*cs_gpiod;	/* chip select gpio desc */
	uint8_t			word_delay_usecs; /* inter-word delay */
	bool			multi_die;	/* flash with multiple dies*/

	/* the statistics */
	struct spi_statistics	statistics;

	/*
	 * likely need more hooks for more protocol options affecting how
	 * the controller talks to each chip, like:
	 *  - memory packing (12 bit samples into low bits, others zeroed)
	 *  - priority
	 *  - chipselect delays
	 *  - ...
	 */
};

static inline struct spi_device *to_spi_device(struct device *dev)
{
	return dev ? container_of(dev, struct spi_device, dev) : NULL;
}

/* most drivers won't need to care about device refcounting */
static inline struct spi_device *spi_dev_get(struct spi_device *spi)
{
	return (spi && get_device(&spi->dev)) ? spi : NULL;
}

static inline void spi_dev_put(struct spi_device *spi)
{
	if (spi)
		put_device(&spi->dev);
}

/* ctldata is for the bus_controller driver's runtime state */
static inline void *spi_get_ctldata(struct spi_device *spi)
{
	return spi->controller_state;
}

static inline void spi_set_ctldata(struct spi_device *spi, void *state)
{
	spi->controller_state = state;
}

/* device driver data */

static inline void spi_set_drvdata(struct spi_device *spi, void *data)
{
	dev_set_drvdata(&spi->dev, data);
}

static inline void *spi_get_drvdata(struct spi_device *spi)
{
	return dev_get_drvdata(&spi->dev);
}

struct spi_message;
struct spi_transfer;

/**
 * struct spi_driver - Host side "protocol" driver
 * @id_table: List of SPI devices supported by this driver
 * @probe: Binds this driver to the spi device.  Drivers can verify
 *	that the device is actually present, and may need to configure
 *	characteristics (such as bits_per_word) which weren't needed for
 *	the initial configuration done during system setup.
 * @remove: Unbinds this driver from the spi device
 * @shutdown: Standard shutdown callback used during system state
 *	transitions such as powerdown/halt and kexec
 * @driver: SPI device drivers should initialize the name and owner
 *	field of this structure.
 *
 * This represents the kind of device driver that uses SPI messages to
 * interact with the hardware at the other end of a SPI link.  It's called
 * a "protocol" driver because it works through messages rather than talking
 * directly to SPI hardware (which is what the underlying SPI controller
 * driver does to pass those messages).  These protocols are defined in the
 * specification for the device(s) supported by the driver.
 *
 * As a rule, those device protocols represent the lowest level interface
 * supported by a driver, and it will support upper level interfaces too.
 * Examples of such upper levels include frameworks like MTD, networking,
 * MMC, RTC, filesystem character device nodes, and hardware monitoring.
 */
struct spi_driver {
	const struct spi_device_id *id_table;
	int			(*probe)(struct spi_device *spi);
	int			(*remove)(struct spi_device *spi);
	void			(*shutdown)(struct spi_device *spi);
	struct device_driver	driver;
};

static inline struct spi_driver *to_spi_driver(struct device_driver *drv)
{
	return drv ? container_of(drv, struct spi_driver, driver) : NULL;
}

extern int __spi_register_driver(struct module *owner, struct spi_driver *sdrv);

/**
 * spi_unregister_driver - reverse effect of spi_register_driver
 * @sdrv: the driver to unregister
 * Context: can sleep
 */
static inline void spi_unregister_driver(struct spi_driver *sdrv)
{
	if (sdrv)
		driver_unregister(&sdrv->driver);
}

/* use a define to avoid include chaining to get THIS_MODULE */
#define spi_register_driver(driver) \
	__spi_register_driver(THIS_MODULE, driver)

/**
 * module_spi_driver() - Helper macro for registering a SPI driver
 * @__spi_driver: spi_driver struct
 *
 * Helper macro for SPI drivers which do not do anything special in module
 * init/exit. This eliminates a lot of boilerplate. Each module may only
 * use this macro once, and calling it replaces module_init() and module_exit()
 */
#define module_spi_driver(__spi_driver) \
	module_driver(__spi_driver, spi_register_driver, \
			spi_unregister_driver)

/**
 * struct spi_controller - interface to SPI master or slave controller
 * @dev: device interface to this driver
 * @list: link with the global spi_controller list
 * @bus_num: board-specific (and often SOC-specific) identifier for a
 *	given SPI controller.
 * @num_chipselect: chipselects are used to distinguish individual
 *	SPI slaves, and are numbered from zero to num_chipselects.
 *	each slave has a chipselect signal, but it's common that not
 *	every chipselect is connected to a slave.
 * @dma_alignment: SPI controller constraint on DMA buffers alignment.
 * @mode_bits: flags understood by this controller driver
 * @bits_per_word_mask: A mask indicating which values of bits_per_word are
 *	supported by the driver. Bit n indicates that a bits_per_word n+1 is
 *	supported. If set, the SPI core will reject any transfer with an
 *	unsupported bits_per_word. If not set, this value is simply ignored,
 *	and it's up to the individual driver to perform any validation.
 * @min_speed_hz: Lowest supported transfer speed
 * @max_speed_hz: Highest supported transfer speed
 * @flags: other constraints relevant to this driver
 * @slave: indicates that this is an SPI slave controller
 * @max_transfer_size: function that returns the max transfer size for
 *	a &spi_device; may be %NULL, so the default %SIZE_MAX will be used.
 * @max_message_size: function that returns the max message size for
 *	a &spi_device; may be %NULL, so the default %SIZE_MAX will be used.
 * @io_mutex: mutex for physical bus access
 * @bus_lock_spinlock: spinlock for SPI bus locking
 * @bus_lock_mutex: mutex for exclusion of multiple callers
 * @bus_lock_flag: indicates that the SPI bus is locked for exclusive use
 * @add_lock: protects against concurrent registration of slaves with the same
 *	chip_select.
 * @setup: updates the device mode and clocking records used by a
 *	device's SPI controller; protocol code may call this.  This
 *	must fail if an unrecognized or unsupported mode is requested.
 *	It's always safe to call this unless transfers are pending on
 *	the device whose settings are being modified.
 * @set_cs_timing: optional hook for SPI devices to request SPI master
 * controller for configuring specific CS setup time, hold time and inactive
 * delay interms of clock counts
 * @transfer: adds a message to the controller's transfer queue.
 * @cleanup: frees controller-specific state
 * @can_dma: determine whether this controller supports DMA
 * @queued: whether this controller is providing an internal message queue
 * @kworker: thread struct for message pump
 * @kworker_task: pointer to task for message pump kworker thread
 * @pump_messages: work struct for scheduling work to the message pump
 * @queue_lock: spinlock to syncronise access to message queue
 * @queue: message queue
 * @idling: the device is entering idle state
 * @cur_msg: the currently in-flight message
 * @cur_msg_prepared: spi_prepare_message was called for the currently
 *                    in-flight message
 * @cur_msg_mapped: message has been mapped for DMA
 * @xfer_completion: used by core transfer_one_message()
 * @busy: message pump is busy
 * @running: message pump is running
 * @rt: whether this queue is set to run as a realtime task
 * @auto_runtime_pm: the core should ensure a runtime PM reference is held
 *                   while the hardware is prepared, using the parent
 *                   device for the spidev
 * @max_dma_len: Maximum length of a DMA transfer for the device.
 * @prepare_transfer_hardware: a message will soon arrive from the queue
 *	so the subsystem requests the driver to prepare the transfer hardware
 *	by issuing this call
 * @transfer_one_message: the subsystem calls the driver to transfer a single
 *	message while queuing transfers that arrive in the meantime. When the
 *	driver is finished with this message, it must call
 *	spi_finalize_current_message() so the subsystem can issue the next
 *	message
 * @unprepare_transfer_hardware: there are currently no more messages on the
 *	queue so the subsystem notifies the driver that it may relax the
 *	hardware by issuing this call
 *
 * @set_cs: set the logic level of the chip select line.  May be called
 *          from interrupt context.
 * @prepare_message: set up the controller to transfer a single message,
 *                   for example doing DMA mapping.  Called from threaded
 *                   context.
 * @transfer_one: transfer a single spi_transfer.
 *                  - return 0 if the transfer is finished,
 *                  - return 1 if the transfer is still in progress. When
 *                    the driver is finished with this transfer it must
 *                    call spi_finalize_current_transfer() so the subsystem
 *                    can issue the next transfer. Note: transfer_one and
 *                    transfer_one_message are mutually exclusive; when both
 *                    are set, the generic subsystem does not call your
 *                    transfer_one callback.
 * @handle_err: the subsystem calls the driver to handle an error that occurs
 *		in the generic implementation of transfer_one_message().
 * @mem_ops: optimized/dedicated operations for interactions with SPI memory.
 *	     This field is optional and should only be implemented if the
 *	     controller has native support for memory like operations.
 * @unprepare_message: undo any work done by prepare_message().
 * @slave_abort: abort the ongoing transfer request on an SPI slave controller
 * @cs_gpios: LEGACY: array of GPIO descs to use as chip select lines; one per
 *	CS number. Any individual value may be -ENOENT for CS lines that
 *	are not GPIOs (driven by the SPI controller itself). Use the cs_gpiods
 *	in new drivers.
 * @cs_gpiods: Array of GPIO descs to use as chip select lines; one per CS
 *	number. Any individual value may be NULL for CS lines that
 *	are not GPIOs (driven by the SPI controller itself).
 * @use_gpio_descriptors: Turns on the code in the SPI core to parse and grab
 *	GPIO descriptors rather than using global GPIO numbers grabbed by the
 *	driver. This will fill in @cs_gpiods and @cs_gpios should not be used,
 *	and SPI devices will have the cs_gpiod assigned rather than cs_gpio.
 * @statistics: statistics for the spi_controller
 * @dma_tx: DMA transmit channel
 * @dma_rx: DMA receive channel
 * @dummy_rx: dummy receive buffer for full-duplex devices
 * @dummy_tx: dummy transmit buffer for full-duplex devices
 * @fw_translate_cs: If the boot firmware uses different numbering scheme
 *	what Linux expects, this optional hook can be used to translate
 *	between the two.
 *
 * Each SPI controller can communicate with one or more @spi_device
 * children.  These make a small bus, sharing MOSI, MISO and SCK signals
 * but not chip select signals.  Each device may be configured to use a
 * different clock rate, since those shared signals are ignored unless
 * the chip is selected.
 *
 * The driver for an SPI controller manages access to those devices through
 * a queue of spi_message transactions, copying data between CPU memory and
 * an SPI slave device.  For each such message it queues, it calls the
 * message's completion function when the transaction completes.
 */
struct spi_controller {
	struct device	dev;

	struct list_head list;

	/* other than negative (== assign one dynamically), bus_num is fully
	 * board-specific.  usually that simplifies to being SOC-specific.
	 * example:  one SOC has three SPI controllers, numbered 0..2,
	 * and one board's schematics might show it using SPI-2.  software
	 * would normally use bus_num=2 for that controller.
	 */
	s16			bus_num;

	/* chipselects will be integral to many controllers; some others
	 * might use board-specific GPIOs.
	 */
	u16			num_chipselect;

	/* some SPI controllers pose alignment requirements on DMAable
	 * buffers; let protocol drivers know about these requirements.
	 */
	u16			dma_alignment;

	/* spi_device.mode flags understood by this controller driver */
	u32			mode_bits;

	/* bitmask of supported bits_per_word for transfers */
	u32			bits_per_word_mask;
#define SPI_BPW_MASK(bits) BIT((bits) - 1)
#define SPI_BPW_RANGE_MASK(min, max) GENMASK((max) - 1, (min) - 1)

	/* limits on transfer speed */
	u32			min_speed_hz;
	u32			max_speed_hz;

	/* other constraints relevant to this driver */
	u16			flags;
#define SPI_CONTROLLER_HALF_DUPLEX	BIT(0)	/* can't do full duplex */
#define SPI_CONTROLLER_NO_RX		BIT(1)	/* can't do buffer read */
#define SPI_CONTROLLER_NO_TX		BIT(2)	/* can't do buffer write */
#define SPI_CONTROLLER_MUST_RX		BIT(3)	/* requires rx */
#define SPI_CONTROLLER_MUST_TX		BIT(4)	/* requires tx */

#define SPI_MASTER_GPIO_SS		BIT(5)	/* GPIO CS must select slave */

#define SPI_MASTER_QUAD_MODE	BIT(6) /* support quad mode */
	/*
	 * Controller may support data stripe feature when more than one
	 * chips are present.
	 * Setting data stripe will send data in following manner:
	 * -> even bytes i.e. 0, 2, 4,... are transmitted on lower data bus
	 * -> odd bytes i.e. 1, 3, 5,.. are transmitted on upper data bus
	 */
#define SPI_MASTER_DATA_STRIPE BIT(7)          /* support data stripe */
	/*
	 * Controller may support asserting more than one chip select at once.
	 * This flag will enable that feature.
	 */
#define SPI_MASTER_BOTH_CS	BIT(8)		/* assert both chip selects */
#define SPI_MASTER_U_PAGE	BIT(9)		/* select upper flash */
	/* flag indicating this is an SPI slave controller */
	bool			slave;

	/*
	 * on some hardware transfer / message size may be constrained
	 * the limit may depend on device transfer settings
	 */
	size_t (*max_transfer_size)(struct spi_device *spi);
	size_t (*max_message_size)(struct spi_device *spi);

	/* I/O mutex */
	struct mutex		io_mutex;

	/* lock and mutex for SPI bus locking */
	spinlock_t		bus_lock_spinlock;
	struct mutex		bus_lock_mutex;

	/* flag indicating that the SPI bus is locked for exclusive use */
	bool			bus_lock_flag;

	struct mutex		add_lock;

	/* Setup mode and clock, etc (spi driver may call many times).
	 *
	 * IMPORTANT:  this may be called when transfers to another
	 * device are active.  DO NOT UPDATE SHARED REGISTERS in ways
	 * which could break those transfers.
	 */
	int			(*setup)(struct spi_device *spi);

	/*
	 * set_cs_timing() method is for SPI controllers that supports
	 * configuring CS timing.
	 *
	 * This hook allows SPI client drivers to request SPI controllers
	 * to configure specific CS timing through spi_set_cs_timing() after
	 * spi_setup().
	 */
	void (*set_cs_timing)(struct spi_device *spi, u8 setup_clk_cycles,
			      u8 hold_clk_cycles, u8 inactive_clk_cycles);

	/* bidirectional bulk transfers
	 *
	 * + The transfer() method may not sleep; its main role is
	 *   just to add the message to the queue.
	 * + For now there's no remove-from-queue operation, or
	 *   any other request management
	 * + To a given spi_device, message queueing is pure fifo
	 *
	 * + The controller's main job is to process its message queue,
	 *   selecting a chip (for masters), then transferring data
	 * + If there are multiple spi_device children, the i/o queue
	 *   arbitration algorithm is unspecified (round robin, fifo,
	 *   priority, reservations, preemption, etc)
	 *
	 * + Chipselect stays active during the entire message
	 *   (unless modified by spi_transfer.cs_change != 0).
	 * + The message transfers use clock and SPI mode parameters
	 *   previously established by setup() for this device
	 */
	int			(*transfer)(struct spi_device *spi,
						struct spi_message *mesg);

	/* called on release() to free memory provided by spi_controller */
	void			(*cleanup)(struct spi_device *spi);

	/*
	 * Used to enable core support for DMA handling, if can_dma()
	 * exists and returns true then the transfer will be mapped
	 * prior to transfer_one() being called.  The driver should
	 * not modify or store xfer and dma_tx and dma_rx must be set
	 * while the device is prepared.
	 */
	bool			(*can_dma)(struct spi_controller *ctlr,
					   struct spi_device *spi,
					   struct spi_transfer *xfer);

	/*
	 * These hooks are for drivers that want to use the generic
	 * controller transfer queueing mechanism. If these are used, the
	 * transfer() function above must NOT be specified by the driver.
	 * Over time we expect SPI drivers to be phased over to this API.
	 */
	bool				queued;
	struct kthread_worker		kworker;
	struct task_struct		*kworker_task;
	struct kthread_work		pump_messages;
	spinlock_t			queue_lock;
	struct list_head		queue;
	struct spi_message		*cur_msg;
	bool				idling;
	bool				busy;
	bool				running;
	bool				rt;
	bool				auto_runtime_pm;
	bool                            cur_msg_prepared;
	bool				cur_msg_mapped;
	struct completion               xfer_completion;
	size_t				max_dma_len;

	int (*prepare_transfer_hardware)(struct spi_controller *ctlr);
	int (*transfer_one_message)(struct spi_controller *ctlr,
				    struct spi_message *mesg);
	int (*unprepare_transfer_hardware)(struct spi_controller *ctlr);
	int (*prepare_message)(struct spi_controller *ctlr,
			       struct spi_message *message);
	int (*unprepare_message)(struct spi_controller *ctlr,
				 struct spi_message *message);
	int (*slave_abort)(struct spi_controller *ctlr);

	/*
	 * These hooks are for drivers that use a generic implementation
	 * of transfer_one_message() provied by the core.
	 */
	void (*set_cs)(struct spi_device *spi, bool enable);
	int (*transfer_one)(struct spi_controller *ctlr, struct spi_device *spi,
			    struct spi_transfer *transfer);
	void (*handle_err)(struct spi_controller *ctlr,
			   struct spi_message *message);

	/* Optimized handlers for SPI memory-like operations. */
	const struct spi_controller_mem_ops *mem_ops;

	/* gpio chip select */
	int			*cs_gpios;
	struct gpio_desc	**cs_gpiods;
	bool			use_gpio_descriptors;

	/* statistics */
	struct spi_statistics	statistics;

	/* DMA channels for use with core dmaengine helpers */
	struct dma_chan		*dma_tx;
	struct dma_chan		*dma_rx;

	/* dummy data for full duplex devices */
	void			*dummy_rx;
	void			*dummy_tx;

	int (*fw_translate_cs)(struct spi_controller *ctlr, unsigned cs);
};

static inline void *spi_controller_get_devdata(struct spi_controller *ctlr)
{
	return dev_get_drvdata(&ctlr->dev);
}

static inline void spi_controller_set_devdata(struct spi_controller *ctlr,
					      void *data)
{
	dev_set_drvdata(&ctlr->dev, data);
}

static inline struct spi_controller *spi_controller_get(struct spi_controller *ctlr)
{
	if (!ctlr || !get_device(&ctlr->dev))
		return NULL;
	return ctlr;
}

static inline void spi_controller_put(struct spi_controller *ctlr)
{
	if (ctlr)
		put_device(&ctlr->dev);
}

static inline bool spi_controller_is_slave(struct spi_controller *ctlr)
{
	return IS_ENABLED(CONFIG_SPI_SLAVE) && ctlr->slave;
}

/* PM calls that need to be issued by the driver */
extern int spi_controller_suspend(struct spi_controller *ctlr);
extern int spi_controller_resume(struct spi_controller *ctlr);

/* Calls the driver make to interact with the message queue */
extern struct spi_message *spi_get_next_queued_message(struct spi_controller *ctlr);
extern void spi_finalize_current_message(struct spi_controller *ctlr);
extern void spi_finalize_current_transfer(struct spi_controller *ctlr);

/* the spi driver core manages memory for the spi_controller classdev */
extern struct spi_controller *__spi_alloc_controller(struct device *host,
						unsigned int size, bool slave);

static inline struct spi_controller *spi_alloc_master(struct device *host,
						      unsigned int size)
{
	return __spi_alloc_controller(host, size, false);
}

static inline struct spi_controller *spi_alloc_slave(struct device *host,
						     unsigned int size)
{
	if (!IS_ENABLED(CONFIG_SPI_SLAVE))
		return NULL;

	return __spi_alloc_controller(host, size, true);
}

extern int spi_register_controller(struct spi_controller *ctlr);
extern int devm_spi_register_controller(struct device *dev,
					struct spi_controller *ctlr);
extern void spi_unregister_controller(struct spi_controller *ctlr);

extern struct spi_controller *spi_busnum_to_master(u16 busnum);

/*
 * SPI resource management while processing a SPI message
 */

typedef void (*spi_res_release_t)(struct spi_controller *ctlr,
				  struct spi_message *msg,
				  void *res);

/**
 * struct spi_res - spi resource management structure
 * @entry:   list entry
 * @release: release code called prior to freeing this resource
 * @data:    extra data allocated for the specific use-case
 *
 * this is based on ideas from devres, but focused on life-cycle
 * management during spi_message processing
 */
struct spi_res {
	struct list_head        entry;
	spi_res_release_t       release;
	unsigned long long      data[]; /* guarantee ull alignment */
};

extern void *spi_res_alloc(struct spi_device *spi,
			   spi_res_release_t release,
			   size_t size, gfp_t gfp);
extern void spi_res_add(struct spi_message *message, void *res);
extern void spi_res_free(void *res);

extern void spi_res_release(struct spi_controller *ctlr,
			    struct spi_message *message);

/*---------------------------------------------------------------------------*/

/*
 * I/O INTERFACE between SPI controller and protocol drivers
 *
 * Protocol drivers use a queue of spi_messages, each transferring data
 * between the controller and memory buffers.
 *
 * The spi_messages themselves consist of a series of read+write transfer
 * segments.  Those segments always read the same number of bits as they
 * write; but one or the other is easily ignored by passing a null buffer
 * pointer.  (This is unlike most types of I/O API, because SPI hardware
 * is full duplex.)
 *
 * NOTE:  Allocation of spi_transfer and spi_message memory is entirely
 * up to the protocol driver, which guarantees the integrity of both (as
 * well as the data buffers) for as long as the message is queued.
 */

/**
 * struct spi_transfer - a read/write buffer pair
 * @tx_buf: data to be written (dma-safe memory), or NULL
 * @rx_buf: data to be read (dma-safe memory), or NULL
 * @tx_dma: DMA address of tx_buf, if @spi_message.is_dma_mapped
 * @rx_dma: DMA address of rx_buf, if @spi_message.is_dma_mapped
 * @tx_nbits: number of bits used for writing. If 0 the default
 *      (SPI_NBITS_SINGLE) is used.
 * @rx_nbits: number of bits used for reading. If 0 the default
 *      (SPI_NBITS_SINGLE) is used.
 * @len: size of rx and tx buffers (in bytes)
 * @speed_hz: Select a speed other than the device default for this
 *      transfer. If 0 the default (from @spi_device) is used.
 * @dummy: number of dummy cycles.
 * @bits_per_word: select a bits_per_word other than the device default
 *      for this transfer. If 0 the default (from @spi_device) is used.
 * @cs_change: affects chipselect after this transfer completes
 * @cs_change_delay: delay between cs deassert and assert when
 *      @cs_change is set and @spi_transfer is not the last in @spi_message
 * @cs_change_delay_unit: unit of cs_change_delay
 * @delay_usecs: microseconds to delay after this transfer before
 *	(optionally) changing the chipselect status, then starting
 *	the next transfer or completing this @spi_message.
 * @word_delay_usecs: microseconds to inter word delay after each word size
 *	(set by bits_per_word) transmission.
 * @word_delay: clock cycles to inter word delay after each word size
 *	(set by bits_per_word) transmission.
 * @effective_speed_hz: the effective SCK-speed that was used to
 *      transfer this transfer. Set to 0 if the spi bus driver does
 *      not support it.
 * @transfer_list: transfers are sequenced through @spi_message.transfers
 * @tx_sg: Scatterlist for transmit, currently not for client use
 * @rx_sg: Scatterlist for receive, currently not for client use
 * @stripe: true-> enable stripe, false-> disable stripe.
 *
 * SPI transfers always write the same number of bytes as they read.
 * Protocol drivers should always provide @rx_buf and/or @tx_buf.
 * In some cases, they may also want to provide DMA addresses for
 * the data being transferred; that may reduce overhead, when the
 * underlying driver uses dma.
 *
 * If the transmit buffer is null, zeroes will be shifted out
 * while filling @rx_buf.  If the receive buffer is null, the data
 * shifted in will be discarded.  Only "len" bytes shift out (or in).
 * It's an error to try to shift out a partial word.  (For example, by
 * shifting out three bytes with word size of sixteen or twenty bits;
 * the former uses two bytes per word, the latter uses four bytes.)
 *
 * In-memory data values are always in native CPU byte order, translated
 * from the wire byte order (big-endian except with SPI_LSB_FIRST).  So
 * for example when bits_per_word is sixteen, buffers are 2N bytes long
 * (@len = 2N) and hold N sixteen bit words in CPU byte order.
 *
 * When the word size of the SPI transfer is not a power-of-two multiple
 * of eight bits, those in-memory words include extra bits.  In-memory
 * words are always seen by protocol drivers as right-justified, so the
 * undefined (rx) or unused (tx) bits are always the most significant bits.
 *
 * All SPI transfers start with the relevant chipselect active.  Normally
 * it stays selected until after the last transfer in a message.  Drivers
 * can affect the chipselect signal using cs_change.
 *
 * (i) If the transfer isn't the last one in the message, this flag is
 * used to make the chipselect briefly go inactive in the middle of the
 * message.  Toggling chipselect in this way may be needed to terminate
 * a chip command, letting a single spi_message perform all of group of
 * chip transactions together.
 *
 * (ii) When the transfer is the last one in the message, the chip may
 * stay selected until the next transfer.  On multi-device SPI busses
 * with nothing blocking messages going to other devices, this is just
 * a performance hint; starting a message to another device deselects
 * this one.  But in other cases, this can be used to ensure correctness.
 * Some devices need protocol transactions to be built from a series of
 * spi_message submissions, where the content of one message is determined
 * by the results of previous messages and where the whole transaction
 * ends when the chipselect goes intactive.
 *
 * When SPI can transfer in 1x,2x or 4x. It can get this transfer information
 * from device through @tx_nbits and @rx_nbits. In Bi-direction, these
 * two should both be set. User can set transfer mode with SPI_NBITS_SINGLE(1x)
 * SPI_NBITS_DUAL(2x) and SPI_NBITS_QUAD(4x) to support these three transfer.
 *
 * The code that submits an spi_message (and its spi_transfers)
 * to the lower layers is responsible for managing its memory.
 * Zero-initialize every field you don't set up explicitly, to
 * insulate against future API updates.  After you submit a message
 * and its transfers, ignore them until its completion callback.
 */
struct spi_transfer {
	/* it's ok if tx_buf == rx_buf (right?)
	 * for MicroWire, one buffer must be null
	 * buffers must work with dma_*map_single() calls, unless
	 *   spi_message.is_dma_mapped reports a pre-existing mapping
	 */
	const void	*tx_buf;
	void		*rx_buf;
	unsigned	len;

	dma_addr_t	tx_dma;
	dma_addr_t	rx_dma;
	struct sg_table tx_sg;
	struct sg_table rx_sg;

	unsigned	cs_change:1;
	unsigned	tx_nbits:3;
	unsigned	rx_nbits:3;
#define	SPI_NBITS_SINGLE	0x01 /* 1bit transfer */
#define	SPI_NBITS_DUAL		0x02 /* 2bits transfer */
#define	SPI_NBITS_QUAD		0x04 /* 4bits transfer */
	u8		bits_per_word;
	u8		word_delay_usecs;
	u16		delay_usecs;
	u16		cs_change_delay;
	u8		cs_change_delay_unit;
#define SPI_DELAY_UNIT_USECS	0
#define SPI_DELAY_UNIT_NSECS	1
#define SPI_DELAY_UNIT_SCK	2
	u32		speed_hz;
	u32		dummy;
	bool		stripe;
	u16		word_delay;

	u32		effective_speed_hz;

	struct list_head transfer_list;
};

/**
 * struct spi_message - one multi-segment SPI transaction
 * @transfers: list of transfer segments in this transaction
 * @spi: SPI device to which the transaction is queued
 * @is_dma_mapped: if true, the caller provided both dma and cpu virtual
 *	addresses for each transfer buffer
 * @complete: called to report transaction completions
 * @context: the argument to complete() when it's called
 * @frame_length: the total number of bytes in the message
 * @actual_length: the total number of bytes that were transferred in all
 *	successful segments
 * @status: zero for success, else negative errno
 * @queue: for use by whichever driver currently owns the message
 * @state: for use by whichever driver currently owns the message
 * @resources: for resource management when the spi message is processed
 *
 * A @spi_message is used to execute an atomic sequence of data transfers,
 * each represented by a struct spi_transfer.  The sequence is "atomic"
 * in the sense that no other spi_message may use that SPI bus until that
 * sequence completes.  On some systems, many such sequences can execute as
 * as single programmed DMA transfer.  On all systems, these messages are
 * queued, and might complete after transactions to other devices.  Messages
 * sent to a given spi_device are always executed in FIFO order.
 *
 * The code that submits an spi_message (and its spi_transfers)
 * to the lower layers is responsible for managing its memory.
 * Zero-initialize every field you don't set up explicitly, to
 * insulate against future API updates.  After you submit a message
 * and its transfers, ignore them until its completion callback.
 */
struct spi_message {
	struct list_head	transfers;

	struct spi_device	*spi;

	unsigned		is_dma_mapped:1;

	/* REVISIT:  we might want a flag affecting the behavior of the
	 * last transfer ... allowing things like "read 16 bit length L"
	 * immediately followed by "read L bytes".  Basically imposing
	 * a specific message scheduling algorithm.
	 *
	 * Some controller drivers (message-at-a-time queue processing)
	 * could provide that as their default scheduling algorithm.  But
	 * others (with multi-message pipelines) could need a flag to
	 * tell them about such special cases.
	 */

	/* completion is reported through a callback */
	void			(*complete)(void *context);
	void			*context;
	unsigned		frame_length;
	unsigned		actual_length;
	int			status;

	/* for optional use by whatever driver currently owns the
	 * spi_message ...  between calls to spi_async and then later
	 * complete(), that's the spi_controller controller driver.
	 */
	struct list_head	queue;
	void			*state;

	/* list of spi_res reources when the spi message is processed */
	struct list_head        resources;
};

static inline void spi_message_init_no_memset(struct spi_message *m)
{
	INIT_LIST_HEAD(&m->transfers);
	INIT_LIST_HEAD(&m->resources);
}

static inline void spi_message_init(struct spi_message *m)
{
	memset(m, 0, sizeof *m);
	spi_message_init_no_memset(m);
}

static inline void
spi_message_add_tail(struct spi_transfer *t, struct spi_message *m)
{
	list_add_tail(&t->transfer_list, &m->transfers);
}

static inline void
spi_transfer_del(struct spi_transfer *t)
{
	list_del(&t->transfer_list);
}

/**
 * spi_message_init_with_transfers - Initialize spi_message and append transfers
 * @m: spi_message to be initialized
 * @xfers: An array of spi transfers
 * @num_xfers: Number of items in the xfer array
 *
 * This function initializes the given spi_message and adds each spi_transfer in
 * the given array to the message.
 */
static inline void
spi_message_init_with_transfers(struct spi_message *m,
struct spi_transfer *xfers, unsigned int num_xfers)
{
	unsigned int i;

	spi_message_init(m);
	for (i = 0; i < num_xfers; ++i)
		spi_message_add_tail(&xfers[i], m);
}

/* It's fine to embed message and transaction structures in other data
 * structures so long as you don't free them while they're in use.
 */

static inline struct spi_message *spi_message_alloc(unsigned ntrans, gfp_t flags)
{
	struct spi_message *m;

	m = kzalloc(sizeof(struct spi_message)
			+ ntrans * sizeof(struct spi_transfer),
			flags);
	if (m) {
		unsigned i;
		struct spi_transfer *t = (struct spi_transfer *)(m + 1);

		spi_message_init_no_memset(m);
		for (i = 0; i < ntrans; i++, t++)
			spi_message_add_tail(t, m);
	}
	return m;
}

static inline void spi_message_free(struct spi_message *m)
{
	kfree(m);
}

extern void spi_set_cs_timing(struct spi_device *spi, u8 setup, u8 hold, u8 inactive_dly);

extern int spi_setup(struct spi_device *spi);
extern int spi_async(struct spi_device *spi, struct spi_message *message);
extern int spi_async_locked(struct spi_device *spi,
			    struct spi_message *message);
extern int spi_slave_abort(struct spi_device *spi);

static inline size_t
spi_max_message_size(struct spi_device *spi)
{
	struct spi_controller *ctlr = spi->controller;

	if (!ctlr->max_message_size)
		return SIZE_MAX;
	return ctlr->max_message_size(spi);
}

static inline size_t
spi_max_transfer_size(struct spi_device *spi)
{
	struct spi_controller *ctlr = spi->controller;
	size_t tr_max = SIZE_MAX;
	size_t msg_max = spi_max_message_size(spi);

	if (ctlr->max_transfer_size)
		tr_max = ctlr->max_transfer_size(spi);

	/* transfer size limit must not be greater than messsage size limit */
	return min(tr_max, msg_max);
}

/**
 * spi_is_bpw_supported - Check if bits per word is supported
 * @spi: SPI device
 * @bpw: Bits per word
 *
 * This function checks to see if the SPI controller supports @bpw.
 *
 * Returns:
 * True if @bpw is supported, false otherwise.
 */
static inline bool spi_is_bpw_supported(struct spi_device *spi, u32 bpw)
{
	u32 bpw_mask = spi->master->bits_per_word_mask;

	if (bpw == 8 || (bpw <= 32 && bpw_mask & SPI_BPW_MASK(bpw)))
		return true;

	return false;
}

/*---------------------------------------------------------------------------*/

/* SPI transfer replacement methods which make use of spi_res */

struct spi_replaced_transfers;
typedef void (*spi_replaced_release_t)(struct spi_controller *ctlr,
				       struct spi_message *msg,
				       struct spi_replaced_transfers *res);
/**
 * struct spi_replaced_transfers - structure describing the spi_transfer
 *                                 replacements that have occurred
 *                                 so that they can get reverted
 * @release:            some extra release code to get executed prior to
 *                      relasing this structure
 * @extradata:          pointer to some extra data if requested or NULL
 * @replaced_transfers: transfers that have been replaced and which need
 *                      to get restored
 * @replaced_after:     the transfer after which the @replaced_transfers
 *                      are to get re-inserted
 * @inserted:           number of transfers inserted
 * @inserted_transfers: array of spi_transfers of array-size @inserted,
 *                      that have been replacing replaced_transfers
 *
 * note: that @extradata will point to @inserted_transfers[@inserted]
 * if some extra allocation is requested, so alignment will be the same
 * as for spi_transfers
 */
struct spi_replaced_transfers {
	spi_replaced_release_t release;
	void *extradata;
	struct list_head replaced_transfers;
	struct list_head *replaced_after;
	size_t inserted;
	struct spi_transfer inserted_transfers[];
};

extern struct spi_replaced_transfers *spi_replace_transfers(
	struct spi_message *msg,
	struct spi_transfer *xfer_first,
	size_t remove,
	size_t insert,
	spi_replaced_release_t release,
	size_t extradatasize,
	gfp_t gfp);

/*---------------------------------------------------------------------------*/

/* SPI transfer transformation methods */

extern int spi_split_transfers_maxsize(struct spi_controller *ctlr,
				       struct spi_message *msg,
				       size_t maxsize,
				       gfp_t gfp);

/*---------------------------------------------------------------------------*/

/* All these synchronous SPI transfer routines are utilities layered
 * over the core async transfer primitive.  Here, "synchronous" means
 * they will sleep uninterruptibly until the async transfer completes.
 */

extern int spi_sync(struct spi_device *spi, struct spi_message *message);
extern int spi_sync_locked(struct spi_device *spi, struct spi_message *message);
extern int spi_bus_lock(struct spi_controller *ctlr);
extern int spi_bus_unlock(struct spi_controller *ctlr);

/**
 * spi_sync_transfer - synchronous SPI data transfer
 * @spi: device with which data will be exchanged
 * @xfers: An array of spi_transfers
 * @num_xfers: Number of items in the xfer array
 * Context: can sleep
 *
 * Does a synchronous SPI data transfer of the given spi_transfer array.
 *
 * For more specific semantics see spi_sync().
 *
 * Return: Return: zero on success, else a negative error code.
 */
static inline int
spi_sync_transfer(struct spi_device *spi, struct spi_transfer *xfers,
	unsigned int num_xfers)
{
	struct spi_message msg;

	spi_message_init_with_transfers(&msg, xfers, num_xfers);

	return spi_sync(spi, &msg);
}

/**
 * spi_write - SPI synchronous write
 * @spi: device to which data will be written
 * @buf: data buffer
 * @len: data buffer size
 * Context: can sleep
 *
 * This function writes the buffer @buf.
 * Callable only from contexts that can sleep.
 *
 * Return: zero on success, else a negative error code.
 */
static inline int
spi_write(struct spi_device *spi, const void *buf, size_t len)
{
	struct spi_transfer	t = {
			.tx_buf		= buf,
			.len		= len,
		};

	return spi_sync_transfer(spi, &t, 1);
}

/**
 * spi_read - SPI synchronous read
 * @spi: device from which data will be read
 * @buf: data buffer
 * @len: data buffer size
 * Context: can sleep
 *
 * This function reads the buffer @buf.
 * Callable only from contexts that can sleep.
 *
 * Return: zero on success, else a negative error code.
 */
static inline int
spi_read(struct spi_device *spi, void *buf, size_t len)
{
	struct spi_transfer	t = {
			.rx_buf		= buf,
			.len		= len,
		};

	return spi_sync_transfer(spi, &t, 1);
}

/* this copies txbuf and rxbuf data; for small transfers only! */
extern int spi_write_then_read(struct spi_device *spi,
		const void *txbuf, unsigned n_tx,
		void *rxbuf, unsigned n_rx);

/**
 * spi_w8r8 - SPI synchronous 8 bit write followed by 8 bit read
 * @spi: device with which data will be exchanged
 * @cmd: command to be written before data is read back
 * Context: can sleep
 *
 * Callable only from contexts that can sleep.
 *
 * Return: the (unsigned) eight bit number returned by the
 * device, or else a negative error code.
 */
static inline ssize_t spi_w8r8(struct spi_device *spi, u8 cmd)
{
	ssize_t			status;
	u8			result;

	status = spi_write_then_read(spi, &cmd, 1, &result, 1);

	/* return negative errno or unsigned value */
	return (status < 0) ? status : result;
}

/**
 * spi_w8r16 - SPI synchronous 8 bit write followed by 16 bit read
 * @spi: device with which data will be exchanged
 * @cmd: command to be written before data is read back
 * Context: can sleep
 *
 * The number is returned in wire-order, which is at least sometimes
 * big-endian.
 *
 * Callable only from contexts that can sleep.
 *
 * Return: the (unsigned) sixteen bit number returned by the
 * device, or else a negative error code.
 */
static inline ssize_t spi_w8r16(struct spi_device *spi, u8 cmd)
{
	ssize_t			status;
	u16			result;

	status = spi_write_then_read(spi, &cmd, 1, &result, 2);

	/* return negative errno or unsigned value */
	return (status < 0) ? status : result;
}

/**
 * spi_w8r16be - SPI synchronous 8 bit write followed by 16 bit big-endian read
 * @spi: device with which data will be exchanged
 * @cmd: command to be written before data is read back
 * Context: can sleep
 *
 * This function is similar to spi_w8r16, with the exception that it will
 * convert the read 16 bit data word from big-endian to native endianness.
 *
 * Callable only from contexts that can sleep.
 *
 * Return: the (unsigned) sixteen bit number returned by the device in cpu
 * endianness, or else a negative error code.
 */
static inline ssize_t spi_w8r16be(struct spi_device *spi, u8 cmd)

{
	ssize_t status;
	__be16 result;

	status = spi_write_then_read(spi, &cmd, 1, &result, 2);
	if (status < 0)
		return status;

	return be16_to_cpu(result);
}

/*---------------------------------------------------------------------------*/

/*
 * INTERFACE between board init code and SPI infrastructure.
 *
 * No SPI driver ever sees these SPI device table segments, but
 * it's how the SPI core (or adapters that get hotplugged) grows
 * the driver model tree.
 *
 * As a rule, SPI devices can't be probed.  Instead, board init code
 * provides a table listing the devices which are present, with enough
 * information to bind and set up the device's driver.  There's basic
 * support for nonstatic configurations too; enough to handle adding
 * parport adapters, or microcontrollers acting as USB-to-SPI bridges.
 */

/**
 * struct spi_board_info - board-specific template for a SPI device
 * @modalias: Initializes spi_device.modalias; identifies the driver.
 * @platform_data: Initializes spi_device.platform_data; the particular
 *	data stored there is driver-specific.
 * @properties: Additional device properties for the device.
 * @controller_data: Initializes spi_device.controller_data; some
 *	controllers need hints about hardware setup, e.g. for DMA.
 * @irq: Initializes spi_device.irq; depends on how the board is wired.
 * @max_speed_hz: Initializes spi_device.max_speed_hz; based on limits
 *	from the chip datasheet and board-specific signal quality issues.
 * @bus_num: Identifies which spi_controller parents the spi_device; unused
 *	by spi_new_device(), and otherwise depends on board wiring.
 * @chip_select: Initializes spi_device.chip_select; depends on how
 *	the board is wired.
 * @mode: Initializes spi_device.mode; based on the chip datasheet, board
 *	wiring (some devices support both 3WIRE and standard modes), and
 *	possibly presence of an inverter in the chipselect path.
 *
 * When adding new SPI devices to the device tree, these structures serve
 * as a partial device template.  They hold information which can't always
 * be determined by drivers.  Information that probe() can establish (such
 * as the default transfer wordsize) is not included here.
 *
 * These structures are used in two places.  Their primary role is to
 * be stored in tables of board-specific device descriptors, which are
 * declared early in board initialization and then used (much later) to
 * populate a controller's device tree after the that controller's driver
 * initializes.  A secondary (and atypical) role is as a parameter to
 * spi_new_device() call, which happens after those controller drivers
 * are active in some dynamic board configuration models.
 */
struct spi_board_info {
	/* the device name and module name are coupled, like platform_bus;
	 * "modalias" is normally the driver name.
	 *
	 * platform_data goes to spi_device.dev.platform_data,
	 * controller_data goes to spi_device.controller_data,
	 * device properties are copied and attached to spi_device,
	 * irq is copied too
	 */
	char		modalias[SPI_NAME_SIZE];
	const void	*platform_data;
	const struct property_entry *properties;
	void		*controller_data;
	int		irq;

	/* slower signaling on noisy or low voltage boards */
	u32		max_speed_hz;


	/* bus_num is board specific and matches the bus_num of some
	 * spi_controller that will probably be registered later.
	 *
	 * chip_select reflects how this chip is wired to that master;
	 * it's less than num_chipselect.
	 */
	u16		bus_num;
	u16		chip_select;

	/* mode becomes spi_device.mode, and is essential for chips
	 * where the default of SPI_CS_HIGH = 0 is wrong.
	 */
	u32		mode;

	/* ... may need additional spi_device chip config data here.
	 * avoid stuff protocol drivers can set; but include stuff
	 * needed to behave without being bound to a driver:
	 *  - quirks like clock rate mattering when not selected
	 */
};

#ifdef	CONFIG_SPI
extern int
spi_register_board_info(struct spi_board_info const *info, unsigned n);
#else
/* board init code may ignore whether SPI is configured or not */
static inline int
spi_register_board_info(struct spi_board_info const *info, unsigned n)
	{ return 0; }
#endif

/* If you're hotplugging an adapter with devices (parport, usb, etc)
 * use spi_new_device() to describe each device.  You can also call
 * spi_unregister_device() to start making that device vanish, but
 * normally that would be handled by spi_unregister_controller().
 *
 * You can also use spi_alloc_device() and spi_add_device() to use a two
 * stage registration sequence for each spi_device.  This gives the caller
 * some more control over the spi_device structure before it is registered,
 * but requires that caller to initialize fields that would otherwise
 * be defined using the board info.
 */
extern struct spi_device *
spi_alloc_device(struct spi_controller *ctlr);

extern int
spi_add_device(struct spi_device *spi);

extern struct spi_device *
spi_new_device(struct spi_controller *, struct spi_board_info *);

extern void spi_unregister_device(struct spi_device *spi);

extern const struct spi_device_id *
spi_get_device_id(const struct spi_device *sdev);

static inline bool
spi_transfer_is_last(struct spi_controller *ctlr, struct spi_transfer *xfer)
{
	return list_is_last(&xfer->transfer_list, &ctlr->cur_msg->transfers);
}

/* OF support code */
#if IS_ENABLED(CONFIG_OF)

/* must call put_device() when done with returned spi_device device */
extern struct spi_device *
of_find_spi_device_by_node(struct device_node *node);

#else

static inline struct spi_device *
of_find_spi_device_by_node(struct device_node *node)
{
	return NULL;
}

#endif /* IS_ENABLED(CONFIG_OF) */

/* Compatibility layer */
#define spi_master			spi_controller

#define SPI_MASTER_HALF_DUPLEX		SPI_CONTROLLER_HALF_DUPLEX
#define SPI_MASTER_NO_RX		SPI_CONTROLLER_NO_RX
#define SPI_MASTER_NO_TX		SPI_CONTROLLER_NO_TX
#define SPI_MASTER_MUST_RX		SPI_CONTROLLER_MUST_RX
#define SPI_MASTER_MUST_TX		SPI_CONTROLLER_MUST_TX

#define spi_master_get_devdata(_ctlr)	spi_controller_get_devdata(_ctlr)
#define spi_master_set_devdata(_ctlr, _data)	\
	spi_controller_set_devdata(_ctlr, _data)
#define spi_master_get(_ctlr)		spi_controller_get(_ctlr)
#define spi_master_put(_ctlr)		spi_controller_put(_ctlr)
#define spi_master_suspend(_ctlr)	spi_controller_suspend(_ctlr)
#define spi_master_resume(_ctlr)	spi_controller_resume(_ctlr)

#define spi_register_master(_ctlr)	spi_register_controller(_ctlr)
#define devm_spi_register_master(_dev, _ctlr) \
	devm_spi_register_controller(_dev, _ctlr)
#define spi_unregister_master(_ctlr)	spi_unregister_controller(_ctlr)

#endif /* __LINUX_SPI_H */<|MERGE_RESOLUTION|>--- conflicted
+++ resolved
@@ -145,10 +145,7 @@
 	u32			max_speed_hz;
 	u8			chip_select;
 	u8			bits_per_word;
-<<<<<<< HEAD
 	bool			rt;
-=======
->>>>>>> 5c6e1eba
 	u32			mode;
 #define	SPI_CPHA	0x01			/* clock phase */
 #define	SPI_CPOL	0x02			/* clock polarity */
@@ -169,12 +166,9 @@
 #define	SPI_CS_WORD	0x1000			/* toggle cs after each word */
 #define	SPI_TX_OCTAL	0x2000			/* transmit with 8 wires */
 #define	SPI_RX_OCTAL	0x4000			/* receive with 8 wires */
-<<<<<<< HEAD
 #define	SPI_3WIRE_HIZ	0x8000			/* high impedance turnaround */
-=======
-#define	SPI_NO_MOSI	0x8000			/* no transmit wire */
-#define	SPI_NO_MISO	0x10000			/* no receive wire */
->>>>>>> 5c6e1eba
+#define	SPI_NO_MOSI	0x10000			/* no transmit wire */
+#define	SPI_NO_MISO	0x20000			/* no receive wire */
 	int			irq;
 	void			*controller_state;
 	void			*controller_data;
