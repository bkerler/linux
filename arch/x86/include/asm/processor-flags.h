--- conflicted
+++ resolved
@@ -33,29 +33,18 @@
  * CR3_ADDR_MASK is the mask used by read_cr3_pa().
  */
 #ifdef CONFIG_X86_64
-<<<<<<< HEAD
-/* Mask off the address space ID bits. */
-#define CR3_ADDR_MASK 0x7FFFFFFFFFFFF000ull
-#define CR3_PCID_MASK 0xFFFull
-=======
 /* Mask off the address space ID and SME encryption bits. */
 #define CR3_ADDR_MASK	__sme_clr(0x7FFFFFFFFFFFF000ull)
 #define CR3_PCID_MASK	0xFFFull
 #define CR3_NOFLUSH	BIT_ULL(63)
->>>>>>> bb176f67
 #else
 /*
  * CR3_ADDR_MASK needs at least bits 31:5 set on PAE systems, and we save
  * a tiny bit of code size by setting all the bits.
  */
-<<<<<<< HEAD
-#define CR3_ADDR_MASK 0xFFFFFFFFull
-#define CR3_PCID_MASK 0ull
-=======
 #define CR3_ADDR_MASK	0xFFFFFFFFull
 #define CR3_PCID_MASK	0ull
 #define CR3_NOFLUSH	0
->>>>>>> bb176f67
 #endif
 
 #endif /* _ASM_X86_PROCESSOR_FLAGS_H */