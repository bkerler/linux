--- conflicted
+++ resolved
@@ -26,11 +26,8 @@
 	select GENERIC_CPU_DEVICES
 	select GENERIC_ATOMIC64
 	select GENERIC_CLOCKEVENTS
-<<<<<<< HEAD
 	select COMMON_CLK
-=======
 	select GENERIC_IDLE_POLL_SETUP
->>>>>>> 5ef35092
 	select MODULES_USE_ELF_RELA
 	select CLONE_BACKWARDS3
 
