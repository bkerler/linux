/*
 *  linux/arch/arm/kernel/smp.c
 *
 *  Copyright (C) 2002 ARM Limited, All Rights Reserved.
 *
 * This program is free software; you can redistribute it and/or modify
 * it under the terms of the GNU General Public License version 2 as
 * published by the Free Software Foundation.
 */
#include <linux/module.h>
#include <linux/delay.h>
#include <linux/init.h>
#include <linux/spinlock.h>
#include <linux/sched.h>
#include <linux/interrupt.h>
#include <linux/cache.h>
#include <linux/profile.h>
#include <linux/errno.h>
#include <linux/mm.h>
#include <linux/err.h>
#include <linux/cpu.h>
#include <linux/seq_file.h>
#include <linux/irq.h>
#include <linux/percpu.h>
#include <linux/clockchips.h>
#include <linux/completion.h>
#include <linux/cpufreq.h>
#include <linux/irq_work.h>

#include <linux/atomic.h>
#include <asm/smp.h>
#include <asm/cacheflush.h>
#include <asm/cpu.h>
#include <asm/cputype.h>
#include <asm/exception.h>
#include <asm/idmap.h>
#include <asm/topology.h>
#include <asm/mmu_context.h>
#include <asm/pgtable.h>
#include <asm/pgalloc.h>
#include <asm/processor.h>
#include <asm/sections.h>
#include <asm/tlbflush.h>
#include <asm/ptrace.h>
#include <asm/smp_plat.h>
#include <asm/virt.h>
#include <asm/mach/arch.h>
#include <asm/mpu.h>

/*
 * as from 2.5, kernels no longer have an init_tasks structure
 * so we need some other way of telling a new secondary core
 * where to place its SVC stack
 */
struct secondary_data secondary_data;

/*
 * control for which core is the next to come out of the secondary
 * boot "holding pen"
 */
volatile int pen_release = -1;

enum ipi_msg_type {
	IPI_WAKEUP,
	IPI_TIMER,
	IPI_RESCHEDULE,
	IPI_CALL_FUNC,
	IPI_CALL_FUNC_SINGLE,
	IPI_CPU_STOP,
	IPI_IRQ_WORK,
	IPI_COMPLETION,
};

static DECLARE_COMPLETION(cpu_running);

static struct smp_operations smp_ops;

void __init smp_set_ops(struct smp_operations *ops)
{
	if (ops)
		smp_ops = *ops;
};

static unsigned long get_arch_pgd(pgd_t *pgd)
{
	phys_addr_t pgdir = virt_to_idmap(pgd);
	BUG_ON(pgdir & ARCH_PGD_MASK);
	return pgdir >> ARCH_PGD_SHIFT;
}

int __cpu_up(unsigned int cpu, struct task_struct *idle)
{
	int ret;

	/*
	 * We need to tell the secondary core where to find
	 * its stack and the page tables.
	 */
	secondary_data.stack = task_stack_page(idle) + THREAD_START_SP;
#ifdef CONFIG_ARM_MPU
	secondary_data.mpu_rgn_szr = mpu_rgn_info.rgns[MPU_RAM_REGION].drsr;
#endif

#ifdef CONFIG_MMU
	secondary_data.pgdir = get_arch_pgd(idmap_pgd);
	secondary_data.swapper_pg_dir = get_arch_pgd(swapper_pg_dir);
#endif
	__cpuc_flush_dcache_area(&secondary_data, sizeof(secondary_data));
	outer_clean_range(__pa(&secondary_data), __pa(&secondary_data + 1));

	/*
	 * Now bring the CPU into our world.
	 */
	ret = boot_secondary(cpu, idle);
	if (ret == 0) {
		/*
		 * CPU was successfully started, wait for it
		 * to come online or time out.
		 */
		wait_for_completion_timeout(&cpu_running,
						 msecs_to_jiffies(1000));

		if (!cpu_online(cpu)) {
			pr_crit("CPU%u: failed to come online\n", cpu);
			ret = -EIO;
		}
	} else {
		pr_err("CPU%u: failed to boot: %d\n", cpu, ret);
	}


	memset(&secondary_data, 0, sizeof(secondary_data));
	return ret;
}

/* platform specific SMP operations */
void __init smp_init_cpus(void)
{
	if (smp_ops.smp_init_cpus)
		smp_ops.smp_init_cpus();
}

int boot_secondary(unsigned int cpu, struct task_struct *idle)
{
	if (smp_ops.smp_boot_secondary)
		return smp_ops.smp_boot_secondary(cpu, idle);
	return -ENOSYS;
}

int platform_can_cpu_hotplug(void)
{
#ifdef CONFIG_HOTPLUG_CPU
	if (smp_ops.cpu_kill)
		return 1;
#endif

	return 0;
}

#ifdef CONFIG_HOTPLUG_CPU
static int platform_cpu_kill(unsigned int cpu)
{
	if (smp_ops.cpu_kill)
		return smp_ops.cpu_kill(cpu);
	return 1;
}

static int platform_cpu_disable(unsigned int cpu)
{
	if (smp_ops.cpu_disable)
		return smp_ops.cpu_disable(cpu);

	/*
	 * By default, allow disabling all CPUs except the first one,
	 * since this is special on a lot of platforms, e.g. because
	 * of clock tick interrupts.
	 */
	return cpu == 0 ? -EPERM : 0;
}
/*
 * __cpu_disable runs on the processor to be shutdown.
 */
int __cpu_disable(void)
{
	unsigned int cpu = smp_processor_id();
	int ret;

	ret = platform_cpu_disable(cpu);
	if (ret)
		return ret;

	/*
	 * Take this CPU offline.  Once we clear this, we can't return,
	 * and we must not schedule until we're ready to give up the cpu.
	 */
	set_cpu_online(cpu, false);

	/*
	 * OK - migrate IRQs away from this CPU
	 */
	migrate_irqs();

	/*
	 * Flush user cache and TLB mappings, and then remove this CPU
	 * from the vm mask set of all processes.
	 *
	 * Caches are flushed to the Level of Unification Inner Shareable
	 * to write-back dirty lines to unified caches shared by all CPUs.
	 */
	flush_cache_louis();
	local_flush_tlb_all();

	clear_tasks_mm_cpumask(cpu);

	return 0;
}

static DECLARE_COMPLETION(cpu_died);

/*
 * called on the thread which is asking for a CPU to be shutdown -
 * waits until shutdown has completed, or it is timed out.
 */
void __cpu_die(unsigned int cpu)
{
	if (!wait_for_completion_timeout(&cpu_died, msecs_to_jiffies(5000))) {
		pr_err("CPU%u: cpu didn't die\n", cpu);
		return;
	}
	printk(KERN_NOTICE "CPU%u: shutdown\n", cpu);

	/*
	 * platform_cpu_kill() is generally expected to do the powering off
	 * and/or cutting of clocks to the dying CPU.  Optionally, this may
	 * be done by the CPU which is dying in preference to supporting
	 * this call, but that means there is _no_ synchronisation between
	 * the requesting CPU and the dying CPU actually losing power.
	 */
	if (!platform_cpu_kill(cpu))
		printk("CPU%u: unable to kill\n", cpu);
}

/*
 * Called from the idle thread for the CPU which has been shutdown.
 *
 * Note that we disable IRQs here, but do not re-enable them
 * before returning to the caller. This is also the behaviour
 * of the other hotplug-cpu capable cores, so presumably coming
 * out of idle fixes this.
 */
void __ref cpu_die(void)
{
	unsigned int cpu = smp_processor_id();

	idle_task_exit();

	local_irq_disable();

	/*
	 * Flush the data out of the L1 cache for this CPU.  This must be
	 * before the completion to ensure that data is safely written out
	 * before platform_cpu_kill() gets called - which may disable
	 * *this* CPU and power down its cache.
	 */
	flush_cache_louis();

	/*
	 * Tell __cpu_die() that this CPU is now safe to dispose of.  Once
	 * this returns, power and/or clocks can be removed at any point
	 * from this CPU and its cache by platform_cpu_kill().
	 */
	complete(&cpu_died);

	/*
	 * Ensure that the cache lines associated with that completion are
	 * written out.  This covers the case where _this_ CPU is doing the
	 * powering down, to ensure that the completion is visible to the
	 * CPU waiting for this one.
	 */
	flush_cache_louis();

	/*
	 * The actual CPU shutdown procedure is at least platform (if not
	 * CPU) specific.  This may remove power, or it may simply spin.
	 *
	 * Platforms are generally expected *NOT* to return from this call,
	 * although there are some which do because they have no way to
	 * power down the CPU.  These platforms are the _only_ reason we
	 * have a return path which uses the fragment of assembly below.
	 *
	 * The return path should not be used for platforms which can
	 * power off the CPU.
	 */
	if (smp_ops.cpu_die)
		smp_ops.cpu_die(cpu);

	/*
	 * Do not return to the idle loop - jump back to the secondary
	 * cpu initialisation.  There's some initialisation which needs
	 * to be repeated to undo the effects of taking the CPU offline.
	 */
	__asm__("mov	sp, %0\n"
	"	mov	fp, #0\n"
	"	b	secondary_start_kernel"
		:
		: "r" (task_stack_page(current) + THREAD_SIZE - 8));
}
#endif /* CONFIG_HOTPLUG_CPU */

/*
 * Called by both boot and secondaries to move global data into
 * per-processor storage.
 */
static void smp_store_cpu_info(unsigned int cpuid)
{
	struct cpuinfo_arm *cpu_info = &per_cpu(cpu_data, cpuid);

	cpu_info->loops_per_jiffy = loops_per_jiffy;
	cpu_info->cpuid = read_cpuid_id();

	store_cpu_topology(cpuid);
}

/*
 * This is the secondary CPU boot entry.  We're using this CPUs
 * idle thread stack, but a set of temporary page tables.
 */
asmlinkage void secondary_start_kernel(void)
{
	struct mm_struct *mm = &init_mm;
	unsigned int cpu;

	/*
	 * The identity mapping is uncached (strongly ordered), so
	 * switch away from it before attempting any exclusive accesses.
	 */
	cpu_switch_mm(mm->pgd, mm);
	local_flush_bp_all();
	enter_lazy_tlb(mm, current);
	local_flush_tlb_all();

	/*
	 * All kernel threads share the same mm context; grab a
	 * reference and switch to it.
	 */
	cpu = smp_processor_id();
	atomic_inc(&mm->mm_count);
	current->active_mm = mm;
	cpumask_set_cpu(cpu, mm_cpumask(mm));

	cpu_init();

	printk("CPU%u: Booted secondary processor\n", cpu);

	preempt_disable();
	trace_hardirqs_off();

	/*
	 * Give the platform a chance to do its own initialisation.
	 */
	if (smp_ops.smp_secondary_init)
		smp_ops.smp_secondary_init(cpu);

	notify_cpu_starting(cpu);

	calibrate_delay();

	smp_store_cpu_info(cpu);

	/*
	 * OK, now it's safe to let the boot CPU continue.  Wait for
	 * the CPU migration code to notice that the CPU is online
	 * before we continue - which happens after __cpu_up returns.
	 */
	set_cpu_online(cpu, true);
	complete(&cpu_running);

	local_irq_enable();
	local_fiq_enable();

	/*
	 * OK, it's off to the idle thread for us
	 */
	cpu_startup_entry(CPUHP_ONLINE);
}

void __init smp_cpus_done(unsigned int max_cpus)
{
	printk(KERN_INFO "SMP: Total of %d processors activated.\n",
	       num_online_cpus());

	hyp_mode_check();
}

void __init smp_prepare_boot_cpu(void)
{
	set_my_cpu_offset(per_cpu_offset(smp_processor_id()));
}

void __init smp_prepare_cpus(unsigned int max_cpus)
{
	unsigned int ncores = num_possible_cpus();

	init_cpu_topology();

	smp_store_cpu_info(smp_processor_id());

	/*
	 * are we trying to boot more cores than exist?
	 */
	if (max_cpus > ncores)
		max_cpus = ncores;
	if (ncores > 1 && max_cpus) {
		/*
		 * Initialise the present map, which describes the set of CPUs
		 * actually populated at the present time. A platform should
		 * re-initialize the map in the platforms smp_prepare_cpus()
		 * if present != possible (e.g. physical hotplug).
		 */
		init_cpu_present(cpu_possible_mask);

		/*
		 * Initialise the SCU if there are more than one CPU
		 * and let them know where to start.
		 */
		if (smp_ops.smp_prepare_cpus)
			smp_ops.smp_prepare_cpus(max_cpus);
	}
}

static void (*smp_cross_call)(const struct cpumask *, unsigned int);

void __init set_smp_cross_call(void (*fn)(const struct cpumask *, unsigned int))
{
	if (!smp_cross_call)
		smp_cross_call = fn;
}

void arch_send_call_function_ipi_mask(const struct cpumask *mask)
{
	smp_cross_call(mask, IPI_CALL_FUNC);
}

void arch_send_wakeup_ipi_mask(const struct cpumask *mask)
{
	smp_cross_call(mask, IPI_WAKEUP);
}

void arch_send_call_function_single_ipi(int cpu)
{
	smp_cross_call(cpumask_of(cpu), IPI_CALL_FUNC_SINGLE);
}

<<<<<<< HEAD
struct ipi {
	const char *desc;
	void (*handler)(void);
};

static void ipi_cpu_stop(void);

static struct ipi ipi_types[NR_IPI] = {
#define S(x, s, f)	[x].desc = s, [x].handler = f
	S(IPI_WAKEUP, "CPU wakeup interrupts", NULL),
#ifdef CONFIG_GENERIC_CLOCKEVENTS_BROADCAST
	S(IPI_TIMER, "Timer broadcast interrupts", tick_receive_broadcast),
#endif
	S(IPI_RESCHEDULE, "Rescheduling interrupts", scheduler_ipi),
	S(IPI_CALL_FUNC, "Function call interrupts",
					generic_smp_call_function_interrupt),
	S(IPI_CALL_FUNC_SINGLE, "Single function call interrupts",
				generic_smp_call_function_single_interrupt),
	S(IPI_CPU_STOP, "CPU stop interrupts", ipi_cpu_stop),
=======
#ifdef CONFIG_IRQ_WORK
void arch_irq_work_raise(void)
{
	if (is_smp())
		smp_cross_call(cpumask_of(smp_processor_id()), IPI_IRQ_WORK);
}
#endif

static const char *ipi_types[NR_IPI] = {
#define S(x,s)	[x] = s
	S(IPI_WAKEUP, "CPU wakeup interrupts"),
	S(IPI_TIMER, "Timer broadcast interrupts"),
	S(IPI_RESCHEDULE, "Rescheduling interrupts"),
	S(IPI_CALL_FUNC, "Function call interrupts"),
	S(IPI_CALL_FUNC_SINGLE, "Single function call interrupts"),
	S(IPI_CPU_STOP, "CPU stop interrupts"),
	S(IPI_IRQ_WORK, "IRQ work interrupts"),
	S(IPI_COMPLETION, "completion interrupts"),
>>>>>>> d8ec26d7
};

void show_ipi_list(struct seq_file *p, int prec)
{
	unsigned int cpu, i;

	for (i = 0; i < NR_IPI; i++) {
		if (ipi_types[i].handler) {
			seq_printf(p, "%*s%u: ", prec - 1, "IPI", i);
			for_each_present_cpu(cpu)
				seq_printf(p, "%10u ",
					__get_irq_stat(cpu, ipi_irqs[i]));
			seq_printf(p, " %s\n", ipi_types[i].desc);
		}
	}
}

u64 smp_irq_stat_cpu(unsigned int cpu)
{
	u64 sum = 0;
	int i;

	for (i = 0; i < NR_IPI; i++)
		sum += __get_irq_stat(cpu, ipi_irqs[i]);

	return sum;
}

#ifdef CONFIG_GENERIC_CLOCKEVENTS_BROADCAST
void tick_broadcast(const struct cpumask *mask)
{
	smp_cross_call(mask, IPI_TIMER);
}
#endif

static DEFINE_RAW_SPINLOCK(stop_lock);

/*
 * ipi_cpu_stop - handle IPI from smp_send_stop()
 */
static void ipi_cpu_stop(void)
{
	unsigned int cpu = smp_processor_id();

	if (system_state == SYSTEM_BOOTING ||
	    system_state == SYSTEM_RUNNING) {
		raw_spin_lock(&stop_lock);
		printk(KERN_CRIT "CPU%u: stopping\n", cpu);
		dump_stack();
		raw_spin_unlock(&stop_lock);
	}

	set_cpu_online(cpu, false);

	local_fiq_disable();
	local_irq_disable();

	while (1)
		cpu_relax();
}

static DEFINE_PER_CPU(struct completion *, cpu_completion);

int register_ipi_completion(struct completion *completion, int cpu)
{
	per_cpu(cpu_completion, cpu) = completion;
	return IPI_COMPLETION;
}

static void ipi_complete(unsigned int cpu)
{
	complete(per_cpu(cpu_completion, cpu));
}

/*
 * Main handler for inter-processor interrupts
 */
asmlinkage void __exception_irq_entry do_IPI(int ipinr, struct pt_regs *regs)
{
	handle_IPI(ipinr, regs);
}

void handle_IPI(int ipinr, struct pt_regs *regs)
{
	unsigned int cpu = smp_processor_id();
	struct pt_regs *old_regs = set_irq_regs(regs);

	if (ipi_types[ipinr].handler) {
		__inc_irq_stat(cpu, ipi_irqs[ipinr]);
		irq_enter();
		(*ipi_types[ipinr].handler)();
		irq_exit();
	} else
		pr_debug("CPU%u: Unknown IPI message 0x%x\n", cpu, ipinr);

	set_irq_regs(old_regs);
}

/*
 * set_ipi_handler:
 * Interface provided for a kernel module to specify an IPI handler function.
 */
int set_ipi_handler(int ipinr, void *handler, char *desc)
{
	unsigned int cpu = smp_processor_id();

	if (ipi_types[ipinr].handler) {
		pr_crit("CPU%u: IPI handler 0x%x already registered to %pf\n",
					cpu, ipinr, ipi_types[ipinr].handler);
		return -1;
	}

	ipi_types[ipinr].handler = handler;
	ipi_types[ipinr].desc = desc;

<<<<<<< HEAD
	return 0;
}
EXPORT_SYMBOL(set_ipi_handler);

/*
 * clear_ipi_handler:
 * Interface provided for a kernel module to clear an IPI handler function.
 */
void clear_ipi_handler(int ipinr)
{
	ipi_types[ipinr].handler = NULL;
	ipi_types[ipinr].desc = NULL;
=======
#ifdef CONFIG_IRQ_WORK
	case IPI_IRQ_WORK:
		irq_enter();
		irq_work_run();
		irq_exit();
		break;
#endif

	case IPI_COMPLETION:
		irq_enter();
		ipi_complete(cpu);
		irq_exit();
		break;

	default:
		printk(KERN_CRIT "CPU%u: Unknown IPI message 0x%x\n",
		       cpu, ipinr);
		break;
	}
	set_irq_regs(old_regs);
>>>>>>> d8ec26d7
}
EXPORT_SYMBOL(clear_ipi_handler);

void smp_send_reschedule(int cpu)
{
	smp_cross_call(cpumask_of(cpu), IPI_RESCHEDULE);
}

void smp_send_stop(void)
{
	unsigned long timeout;
	struct cpumask mask;

	cpumask_copy(&mask, cpu_online_mask);
	cpumask_clear_cpu(smp_processor_id(), &mask);
	if (!cpumask_empty(&mask))
		smp_cross_call(&mask, IPI_CPU_STOP);

	/* Wait up to one second for other CPUs to stop */
	timeout = USEC_PER_SEC;
	while (num_online_cpus() > 1 && timeout--)
		udelay(1);

	if (num_online_cpus() > 1)
		pr_warning("SMP: failed to stop secondary CPUs\n");
}

/*
 * not supported here
 */
int setup_profiling_timer(unsigned int multiplier)
{
	return -EINVAL;
}

#ifdef CONFIG_CPU_FREQ

static DEFINE_PER_CPU(unsigned long, l_p_j_ref);
static DEFINE_PER_CPU(unsigned long, l_p_j_ref_freq);
static unsigned long global_l_p_j_ref;
static unsigned long global_l_p_j_ref_freq;

static int cpufreq_callback(struct notifier_block *nb,
					unsigned long val, void *data)
{
	struct cpufreq_freqs *freq = data;
	int cpu = freq->cpu;

	if (freq->flags & CPUFREQ_CONST_LOOPS)
		return NOTIFY_OK;

	if (!per_cpu(l_p_j_ref, cpu)) {
		per_cpu(l_p_j_ref, cpu) =
			per_cpu(cpu_data, cpu).loops_per_jiffy;
		per_cpu(l_p_j_ref_freq, cpu) = freq->old;
		if (!global_l_p_j_ref) {
			global_l_p_j_ref = loops_per_jiffy;
			global_l_p_j_ref_freq = freq->old;
		}
	}

	if ((val == CPUFREQ_PRECHANGE  && freq->old < freq->new) ||
	    (val == CPUFREQ_POSTCHANGE && freq->old > freq->new) ||
	    (val == CPUFREQ_RESUMECHANGE || val == CPUFREQ_SUSPENDCHANGE)) {
		loops_per_jiffy = cpufreq_scale(global_l_p_j_ref,
						global_l_p_j_ref_freq,
						freq->new);
		per_cpu(cpu_data, cpu).loops_per_jiffy =
			cpufreq_scale(per_cpu(l_p_j_ref, cpu),
					per_cpu(l_p_j_ref_freq, cpu),
					freq->new);
	}
	return NOTIFY_OK;
}

static struct notifier_block cpufreq_notifier = {
	.notifier_call  = cpufreq_callback,
};

static int __init register_cpufreq_notifier(void)
{
	return cpufreq_register_notifier(&cpufreq_notifier,
						CPUFREQ_TRANSITION_NOTIFIER);
}
core_initcall(register_cpufreq_notifier);

#endif<|MERGE_RESOLUTION|>--- conflicted
+++ resolved
@@ -451,13 +451,21 @@
 	smp_cross_call(cpumask_of(cpu), IPI_CALL_FUNC_SINGLE);
 }
 
-<<<<<<< HEAD
+#ifdef CONFIG_IRQ_WORK
+void arch_irq_work_raise(void)
+{
+	if (is_smp())
+		smp_cross_call(cpumask_of(smp_processor_id()), IPI_IRQ_WORK);
+}
+#endif
+
 struct ipi {
 	const char *desc;
 	void (*handler)(void);
 };
 
 static void ipi_cpu_stop(void);
+static void ipi_complete(void);
 
 static struct ipi ipi_types[NR_IPI] = {
 #define S(x, s, f)	[x].desc = s, [x].handler = f
@@ -471,26 +479,10 @@
 	S(IPI_CALL_FUNC_SINGLE, "Single function call interrupts",
 				generic_smp_call_function_single_interrupt),
 	S(IPI_CPU_STOP, "CPU stop interrupts", ipi_cpu_stop),
-=======
 #ifdef CONFIG_IRQ_WORK
-void arch_irq_work_raise(void)
-{
-	if (is_smp())
-		smp_cross_call(cpumask_of(smp_processor_id()), IPI_IRQ_WORK);
-}
+	S(IPI_IRQ_WORK, "IRQ work interrupts", irq_work_run),
 #endif
-
-static const char *ipi_types[NR_IPI] = {
-#define S(x,s)	[x] = s
-	S(IPI_WAKEUP, "CPU wakeup interrupts"),
-	S(IPI_TIMER, "Timer broadcast interrupts"),
-	S(IPI_RESCHEDULE, "Rescheduling interrupts"),
-	S(IPI_CALL_FUNC, "Function call interrupts"),
-	S(IPI_CALL_FUNC_SINGLE, "Single function call interrupts"),
-	S(IPI_CPU_STOP, "CPU stop interrupts"),
-	S(IPI_IRQ_WORK, "IRQ work interrupts"),
-	S(IPI_COMPLETION, "completion interrupts"),
->>>>>>> d8ec26d7
+	S(IPI_COMPLETION, "completion interrupts", ipi_complete),
 };
 
 void show_ipi_list(struct seq_file *p, int prec)
@@ -560,8 +552,10 @@
 	return IPI_COMPLETION;
 }
 
-static void ipi_complete(unsigned int cpu)
-{
+static void ipi_complete(void)
+{
+	unsigned int cpu = smp_processor_id();
+
 	complete(per_cpu(cpu_completion, cpu));
 }
 
@@ -606,7 +600,6 @@
 	ipi_types[ipinr].handler = handler;
 	ipi_types[ipinr].desc = desc;
 
-<<<<<<< HEAD
 	return 0;
 }
 EXPORT_SYMBOL(set_ipi_handler);
@@ -619,28 +612,6 @@
 {
 	ipi_types[ipinr].handler = NULL;
 	ipi_types[ipinr].desc = NULL;
-=======
-#ifdef CONFIG_IRQ_WORK
-	case IPI_IRQ_WORK:
-		irq_enter();
-		irq_work_run();
-		irq_exit();
-		break;
-#endif
-
-	case IPI_COMPLETION:
-		irq_enter();
-		ipi_complete(cpu);
-		irq_exit();
-		break;
-
-	default:
-		printk(KERN_CRIT "CPU%u: Unknown IPI message 0x%x\n",
-		       cpu, ipinr);
-		break;
-	}
-	set_irq_regs(old_regs);
->>>>>>> d8ec26d7
 }
 EXPORT_SYMBOL(clear_ipi_handler);
 
